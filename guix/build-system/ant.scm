;;; GNU Guix --- Functional package management for GNU
;;; Copyright © 2016 Ricardo Wurmus <rekado@elephly.net>
;;; Copyright © 2021 Ludovic Courtès <ludo@gnu.org>
;;;
;;; This file is part of GNU Guix.
;;;
;;; GNU Guix is free software; you can redistribute it and/or modify it
;;; under the terms of the GNU General Public License as published by
;;; the Free Software Foundation; either version 3 of the License, or (at
;;; your option) any later version.
;;;
;;; GNU Guix is distributed in the hope that it will be useful, but
;;; WITHOUT ANY WARRANTY; without even the implied warranty of
;;; MERCHANTABILITY or FITNESS FOR A PARTICULAR PURPOSE.  See the
;;; GNU General Public License for more details.
;;;
;;; You should have received a copy of the GNU General Public License
;;; along with GNU Guix.  If not, see <http://www.gnu.org/licenses/>.

(define-module (guix build-system ant)
  #:use-module (guix store)
  #:use-module (guix utils)
  #:use-module (guix packages)
  #:use-module (guix gexp)
  #:use-module (guix monads)
  #:use-module (guix search-paths)
  #:use-module (guix build-system)
  #:use-module (guix build-system gnu)
  #:export (%ant-build-system-modules
            ant-build
            ant-build-system))

;; Commentary:
;;
;; Standard build procedure for Java packages using Ant.
;;
;; Code:

(define %ant-build-system-modules
  ;; Build-side modules imported by default.
  `((guix build ant-build-system)
    (guix build maven java)
    (guix build maven plugin)
    (guix build maven pom)
    (guix build java-utils)
<<<<<<< HEAD
    (guix build syscalls)
    ,@%default-gnu-imported-modules))
=======
    ,@%gnu-build-system-modules))
>>>>>>> 61f2d84e

(define (default-jdk)
  "Return the default JDK package."
  ;; Lazily resolve the binding to avoid a circular dependency.
  (let ((jdk-mod (resolve-interface '(gnu packages java))))
    (module-ref jdk-mod 'icedtea)))

(define (default-ant)
  "Return the default Ant package."
  ;; Lazily resolve the binding to avoid a circular dependency.
  (let ((jdk-mod (resolve-interface '(gnu packages java))))
    (module-ref jdk-mod 'ant)))

(define (default-zip)
  "Return the default ZIP package."
  ;; Lazily resolve the binding to avoid a circular dependency.
  (let ((zip-mod (resolve-interface '(gnu packages compression))))
    (module-ref zip-mod 'zip)))

(define* (lower name
                #:key source inputs native-inputs outputs system target
                (jdk (default-jdk))
                (ant (default-ant))
                (zip (default-zip))
                #:allow-other-keys
                #:rest arguments)
  "Return a bag for NAME."
  (define private-keywords
    '(#:target #:jdk #:ant #:zip #:inputs #:native-inputs))

  (and (not target)                               ;XXX: no cross-compilation
       (bag
         (name name)
         (system system)
         (host-inputs `(,@(if source
                              `(("source" ,source))
                              '())
                        ,@inputs

                        ;; Keep the standard inputs of 'gnu-build-system'.
                        ,@(standard-packages)))
         (build-inputs `(("jdk" ,jdk "jdk")
                         ("ant" ,ant)
                         ("zip" ,zip)
                         ,@native-inputs))
         (outputs outputs)
         (build ant-build)
         (arguments (strip-keyword-arguments private-keywords arguments)))))

(define* (ant-build name inputs
                    #:key
                    source
                    (tests? #t)
                    (test-target "check")
                    (configure-flags ''())
                    (make-flags ''())
                    (build-target "jar")
                    (jar-name #f)
                    (main-class #f)
                    (use-java-modules? #f)
                    (test-include (list "**/*Test.java"))
                    (test-exclude (list "**/Abstract*.java"))
                    (source-dir "src")
                    (test-dir "src/test")
                    (phases '%standard-phases)
                    (outputs '("out"))
                    (search-paths '())
                    (system (%current-system))
                    (guile #f)
                    (imported-modules %ant-build-system-modules)
                    (modules '((guix build ant-build-system)
                               (guix build java-utils)
                               (guix build utils))))
  "Build SOURCE with INPUTS."
  (define builder
    (with-imported-modules imported-modules
      #~(begin
          (use-modules #$@(sexp->gexp modules))
          (ant-build #:name #$name
                     #:source #+source
                     #:make-flags #$make-flags
                     #:configure-flags #$configure-flags
                     #:system #$system
                     #:tests? #$tests?
                     #:test-target #$test-target
                     #:build-target #$build-target
                     #:jar-name #$jar-name
                     #:main-class #$main-class
                     #:use-java-modules? #$use-java-modules?
                     #:test-include (list #$@test-include)
                     #:test-exclude (list #$@test-exclude)
                     #:source-dir #$source-dir
                     #:test-dir #$test-dir
                     #:phases #$phases
                     #:outputs #$(outputs->gexp outputs)
                     #:search-paths '#$(sexp->gexp
                                        (map search-path-specification->sexp
                                             search-paths))
                     #:inputs #$(input-tuples->gexp inputs)))))

  (mlet %store-monad  ((guile (package->derivation (or guile (default-guile))
                                                   system #:graft? #f)))
    (gexp->derivation name builder
                      #:system system
                      #:guile-for-build guile)))

(define ant-build-system
  (build-system
    (name 'ant)
    (description "The standard Ant build system")
    (lower lower)))

;;; ant.scm ends here<|MERGE_RESOLUTION|>--- conflicted
+++ resolved
@@ -43,12 +43,7 @@
     (guix build maven plugin)
     (guix build maven pom)
     (guix build java-utils)
-<<<<<<< HEAD
-    (guix build syscalls)
     ,@%default-gnu-imported-modules))
-=======
-    ,@%gnu-build-system-modules))
->>>>>>> 61f2d84e
 
 (define (default-jdk)
   "Return the default JDK package."
