;;; GNU Guix --- Functional package management for GNU
;;; Copyright © 2016 Danny Milosavljevic <dannym@scratchpost.org>
;;; Copyright © 2021 Ludovic Courtès <ludo@gnu.org>
;;;
;;; This file is part of GNU Guix.
;;;
;;; GNU Guix is free software; you can redistribute it and/or modify it
;;; under the terms of the GNU General Public License as published by
;;; the Free Software Foundation; either version 3 of the License, or (at
;;; your option) any later version.
;;;
;;; GNU Guix is distributed in the hope that it will be useful, but
;;; WITHOUT ANY WARRANTY; without even the implied warranty of
;;; MERCHANTABILITY or FITNESS FOR A PARTICULAR PURPOSE.  See the
;;; GNU General Public License for more details.
;;;
;;; You should have received a copy of the GNU General Public License
;;; along with GNU Guix.  If not, see <http://www.gnu.org/licenses/>.

(define-module (guix build-system android-ndk)
  #:use-module (guix search-paths)
  #:use-module (guix store)
  #:use-module (guix utils)
  #:use-module (guix gexp)
  #:use-module (guix monads)
  #:use-module (guix packages)
  #:use-module (guix build-system)
  #:use-module (guix build-system gnu)
  #:export (android-ndk-build-system))

(define %android-ndk-build-system-modules
  ;; Build-side modules imported by default.
  `((guix build android-ndk-build-system)
<<<<<<< HEAD
    (guix build syscalls)
    ,@%default-gnu-imported-modules))
=======
    ,@%gnu-build-system-modules))
>>>>>>> 61f2d84e

(define* (android-ndk-build name inputs
                            #:key
                            source
                            (tests? #t)
                            (test-target #f)
                            (phases '%standard-phases)
                            (outputs '("out"))
                            (make-flags #~'())
                            (search-paths '())
                            (system (%current-system))
                            (guile #f)
                            (imported-modules %android-ndk-build-system-modules)
                            (modules '((guix build android-ndk-build-system)
                                       (guix build utils))))
  "Build SOURCE using Android NDK, and with INPUTS."
  (define builder
    (with-imported-modules imported-modules
      #~(begin
          (use-modules #$@(sexp->gexp modules))

          (android-ndk-build #:name #$name
                             #:source #+source
                             #:system #$system
                             #:test-target #$test-target
                             #:tests? #$tests?
                             #:phases #$phases
                             #:bootstrap-scripts '() ;no autotools machinery
                             #:make-flags
                             (cons* "-f"
                                    #$(file-append (gexp-input-thing
                                                    (car (assoc-ref inputs
                                                                    "android-build")))
                                                   "/share/android/build/core/main.mk")
                                    #$make-flags)
                             #:outputs #$(outputs->gexp outputs)
                             #:search-paths '#$(sexp->gexp
                                                (map search-path-specification->sexp
                                                     search-paths))
                             #:inputs #$(input-tuples->gexp inputs)))))

  (mlet %store-monad  ((guile (package->derivation (or guile (default-guile))
                                                   system #:graft? #f)))
    (gexp->derivation name builder
                      #:system system
                      #:guile-for-build guile)))

(define* (lower name
                #:key source inputs native-inputs outputs system target
                #:allow-other-keys
                #:rest arguments)
  "Return a bag for NAME."

  (define private-keywords
    '(#:target #:inputs #:native-inputs #:outputs))

  (and (not target) ;; TODO: support cross-compilation
       (bag
         (name name)
         (system system)
         (target target)
         (host-inputs `(,@(if source
                              `(("source" ,source))
                              '())
                        ,@inputs

                        ;; Keep the standard inputs of 'gnu-build-system'
                        ,@(standard-packages)))
         (build-inputs `(("android-build" ,(module-ref (resolve-interface '(gnu packages android)) 'android-make-stub))
                         ("android-googletest" ,(module-ref (resolve-interface '(gnu packages android)) 'android-googletest))
                         ,@native-inputs))
         (outputs outputs)
         (build android-ndk-build)
         (arguments (strip-keyword-arguments private-keywords arguments)))))

(define android-ndk-build-system
  (build-system
    (name 'android-ndk)
    (description
     "Android NDK build system, to build Android NDK packages")
    (lower lower)))<|MERGE_RESOLUTION|>--- conflicted
+++ resolved
@@ -31,12 +31,7 @@
 (define %android-ndk-build-system-modules
   ;; Build-side modules imported by default.
   `((guix build android-ndk-build-system)
-<<<<<<< HEAD
-    (guix build syscalls)
     ,@%default-gnu-imported-modules))
-=======
-    ,@%gnu-build-system-modules))
->>>>>>> 61f2d84e
 
 (define* (android-ndk-build name inputs
                             #:key
