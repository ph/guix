--- conflicted
+++ resolved
@@ -83,12 +83,8 @@
   (let* ((out (assoc-ref outputs "out"))
          (elpa-name-ver (store-directory->elpa-name-version out))
          (el-dir (string-append out %install-suffix "/" elpa-name-ver))
-<<<<<<< HEAD
          (name-ver (strip-store-file-name out))
-         (info-dir (string-append out "/share/info/" name-ver))
-=======
-         (info-dir (string-append out "/share/info"))
->>>>>>> 610075f7
+         (info-dir (string-append out "/share/info/"))
          (info-files (find-files el-dir "\\.info$")))
     (unless (null? info-files)
       (mkdir-p info-dir)
