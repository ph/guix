--- conflicted
+++ resolved
@@ -6,10 +6,7 @@
 ;;; Copyright © 2019 Carl Dong <contact@carldong.me>
 ;;; Copyright © 2019 Léo Le Bouter <lle-bout@zaclys.net>
 ;;; Copyright © 2020 Jakub Kądziołka <kuba@kadziolka.net>
-<<<<<<< HEAD
-=======
 ;;; Copyright © 2021 Chris Marusich <cmmarusich@gmail.com>
->>>>>>> 65c46e79
 ;;;
 ;;; This file is part of GNU Guix.
 ;;;
