;;; GNU Guix --- Functional package management for GNU
;;; Copyright © 2012-2024 Ludovic Courtès <ludo@gnu.org>
;;; Copyright © 2014, 2015, 2018 Mark H Weaver <mhw@netris.org>
;;; Copyright © 2015, 2017, 2022 Christine Lemmer-Webber <cwebber@dustycloud.org>
;;; Copyright © 2016 Alex Sassmannshausen <alex@pompo.co>
;;; Copyright © 2016-2023 Ricardo Wurmus <rekado@elephly.net>
;;; Copyright © 2016 Erik Edrosa <erik.edrosa@gmail.com>
;;; Copyright © 2016, 2019-2021, 2023 Eraim Flashner <efraim@flashner.co.il>
;;; Copyright © 2016, 2017, 2021 Alex Kost <alezost@gmail.com>
;;; Copyright © 2016, 2017 Adonay "adfeno" Felipe Nogueira <https://libreplanet.org/wiki/User:Adfeno> <adfeno@openmailbox.org>
;;; Copyright © 2016, 2021 Amirouche <amirouche@hypermove.net>
;;; Copyright © 2016, 2019, 2021, 2023 Janneke Nieuwenhuizen <janneke@gnu.org>
;;; Copyright © 2017 Andy Wingo <wingo@igalia.com>
;;; Copyright © 2017 David Thompson <davet@gnu.org>
;;; Copyright © 2017, 2018, 2019, 2020 Mathieu Othacehe <m.othacehe@gmail.com>
;;; Copyright © 2017 Theodoros Foradis <theodoros@foradis.org>
;;; Copyright © 2017 Nikita <nikita@n0.is>
;;; Copyright © 2017, 2018, 2021 Tobias Geerinckx-Rice <me@tobias.gr>
;;; Copyright © 2018, 2021, 2022, 2023, 2024 Maxim Cournoyer <maxim.cournoyer@gmail.com>
;;; Copyright © 2018, 2019, 2020, 2021, 2022, 2023 Arun Isaac <arunisaac@systemreboot.net>
;;; Copyright © 2018 Pierre-Antoine Rouby <pierre-antoine.rouby@inria.fr>
;;; Copyright © 2018 Eric Bavier <bavier@member.fsf.org>
;;; Copyright © 2019 swedebugia <swedebugia@riseup.net>
;;; Copyright © 2019, 2020 Amar Singh <nly@disroot.org>
;;; Copyright © 2019, 2021 Timothy Sample <samplet@ngyro.com>
;;; Copyright © 2019, 2020 Martin Becze <mjbecze@riseup.net>
;;; Copyright © 2020 Evan Straw <evan.straw99@gmail.com>
;;; Copyright © 2020 Jack Hill <jackhill@jackhill.us>
;;; Copyright © 2020 Julien Lepiler <julien@lepiller.eu>
;;; Copyright © 2020 Marius Bakke <marius@gnu.org>
;;; Copyright © 2020, 2021 Masaya Tojo <masaya@tojo.tokyo>
;;; Copyright © 2020 Jesse Gibbons <jgibbons2357@gmail.com>
;;; Copyright © 2020 Mike Rosset <mike.rosset@gmail.com>
;;; Copyright © 2020 Liliana Marie Prikler <liliana.prikler@gmail.com>
;;; Copyright © 2020, 2021, 2022 pukkamustard <pukkamustard@posteo.net>
;;; Copyright © 2021 Bonface Munyoki Kilyungi <me@bonfacemunyoki.com>
;;; Copyright © 2021 Xinglu Chen <public@yoctocell.xyz>
;;; Copyright © 2021 Leo Le Bouter <lle-bout@zaclys.net>
;;; Copyright © 2021 Zelphir Kaltstahl <zelphirkaltstahl@posteo.de>
;;; Copyright © 2021 Oleg Pykhalov <go.wigust@gmail.com>
;;; Copyright © 2021, 2022 Artyom V. Poptsov <poptsov.artyom@gmail.com>
;;; Copyright © 2022 Maxime Devos <maximedevos@telenet.be>
;;; Copyright © 2022 Zhu Zihao <all_but_last@163.com>
;;; Copyright © 2022 Antero Mejr <antero@mailbox.org>
;;; Copyright © 2022 Taiju HIGASHI <higashi@taiju.info>
;;; Copyright © 2022, 2023 Zheng Junjie <873216071@qq.com>
;;; Copyright © 2022 Evgeny Pisemsky <evgeny@pisemsky.com>
;;; Copyright © 2022 jgart <jgart@dismail.de>
;;; Copyright © 2023 Andrew Tropin <andrew@trop.in>
;;;
;;; This file is part of GNU Guix.
;;;
;;; GNU Guix is free software; you can redistribute it and/or modify it
;;; under the terms of the GNU General Public License as published by
;;; the Free Software Foundation; either version 3 of the License, or (at
;;; your option) any later version.
;;;
;;; GNU Guix is distributed in the hope that it will be useful, but
;;; WITHOUT ANY WARRANTY; without even the implied warranty of
;;; MERCHANTABILITY or FITNESS FOR A PARTICULAR PURPOSE.  See the
;;; GNU General Public License for more details.
;;;
;;; You should have received a copy of the GNU General Public License
;;; along with GNU Guix.  If not, see <http://www.gnu.org/licenses/>.

(define-module (gnu packages guile-xyz)
  #:use-module ((guix licenses) #:prefix license:)
  #:use-module (gnu packages)
  #:use-module (gnu packages admin)
  #:use-module (gnu packages algebra)
  #:use-module (gnu packages aspell)
  #:use-module (gnu packages autotools)
  #:use-module (gnu packages avahi)
  #:use-module (gnu packages base)
  #:use-module (gnu packages bash)
  #:use-module (gnu packages compression)
  #:use-module (gnu packages crypto)
  #:use-module (gnu packages databases)
  #:use-module (gnu packages disk)
  #:use-module (gnu packages emacs)
  #:use-module (gnu packages emacs-xyz)
  #:use-module (gnu packages gawk)
  #:use-module (gnu packages gettext)
  #:use-module (gnu packages gl)
  #:use-module (gnu packages glib)
  #:use-module (gnu packages gnome)
  #:use-module (gnu packages gnupg)
  #:use-module (gnu packages gperf)
  #:use-module (gnu packages gstreamer)
  #:use-module (gnu packages gtk)
  #:use-module (gnu packages guile)
  #:use-module (gnu packages haskell-xyz)         ;pandoc
  #:use-module (gnu packages image)
  #:use-module (gnu packages imagemagick)
  #:use-module (gnu packages libevent)
  #:use-module (gnu packages libffi)
  #:use-module (gnu packages libunistring)
  #:use-module (gnu packages linux)
  #:use-module (gnu packages man)
  #:use-module (gnu packages maths)
  #:use-module (gnu packages mes)
  #:use-module (gnu packages multiprecision)
  #:use-module (gnu packages ncurses)
  #:use-module (gnu packages networking)
  #:use-module (gnu packages noweb)
  #:use-module (gnu packages nss)
  #:use-module (gnu packages package-management)
  #:use-module (gnu packages password-utils)
  #:use-module (gnu packages pcre)
  #:use-module (gnu packages perl)
  #:use-module (gnu packages pkg-config)
  #:use-module (gnu packages python)
  #:use-module (gnu packages readline)
  #:use-module (gnu packages sdl)
  #:use-module (gnu packages search)
  #:use-module (gnu packages serialization)
  #:use-module (gnu packages slang)
  #:use-module (gnu packages sqlite)
  #:use-module (gnu packages swig)
  #:use-module (gnu packages tex)
  #:use-module (gnu packages texinfo)
  #:use-module (gnu packages tls)
  #:use-module (gnu packages tree-sitter)
  #:use-module (gnu packages version-control)
  #:use-module (gnu packages webkit)
  #:use-module (gnu packages xdisorg)
  #:use-module (gnu packages xorg)
  #:use-module (guix packages)
  #:use-module (guix download)
  #:use-module (guix gexp)
  #:use-module (guix git-download)
  #:use-module (guix hg-download)
  #:use-module (guix build-system cmake)
  #:use-module (guix build-system glib-or-gtk)
  #:use-module (guix build-system gnu)
  #:use-module (guix build-system guile)
  #:use-module (guix utils)
  #:use-module ((guix build utils) #:select (alist-replace))
  #:use-module (ice-9 match)
  #:use-module ((srfi srfi-1) #:select (alist-delete))
  #:use-module (srfi srfi-26))

(define-public artanis
  (package
    (name "artanis")
    (version "0.5.1")
    (source (origin
              (method url-fetch)
              (uri (string-append "mirror://gnu/artanis/artanis-"
                                  version ".tar.gz"))
              (sha256
               (base32
                "1zfg49s7wp37px7k22qcr06rxfwyn3gv1c3jmma346xw0m8jr63w"))
              (modules '((guix build utils)))
              (snippet
               '(begin
                  ;; Unbundle guile-redis and guile-json
                  (delete-file-recursively "artanis/third-party/json.scm")
                  (delete-file-recursively "artanis/third-party/json")
                  (delete-file-recursively "artanis/third-party/redis.scm")
                  (delete-file-recursively "artanis/third-party/redis")
                  (substitute* '("artanis/artanis.scm"
                                 "artanis/lpc.scm"
                                 "artanis/oht.scm"
                                 "artanis/tpl/parser.scm")
                    (("(#:use-module \\()artanis third-party (json\\))" _
                      use-module json)
                     (string-append use-module json)))
                  (substitute* '("artanis/lpc.scm"
                                 "artanis/session.scm")
                    (("(#:use-module \\()artanis third-party (redis\\))" _
                      use-module redis)
                     (string-append use-module redis)))
                  (substitute* "artanis/oht.scm"
                    (("([[:punct:][:space:]]+)(->json-string)([[:punct:][:space:]]+)"
                      _ pre json-string post)
                     (string-append pre
                                    "scm" json-string
                                    post)))
                  (substitute* "artanis/artanis.scm"
                    (("[[:punct:][:space:]]+->json-string[[:punct:][:space:]]+")
                     ""))
                  #t))))
    (build-system gnu-build-system)
    (inputs
     (list bash-minimal guile-3.0 nspr nss))
    ;; FIXME the bundled csv contains one more exported procedure
    ;; (sxml->csv-string) than guile-csv. The author is maintainer of both
    ;; projects.
    ;; TODO: Add guile-dbi and guile-dbd optional dependencies.
    (propagated-inputs
     (list guile-json-3 guile-readline guile-redis))
    (native-inputs
     (list bash-minimal                           ;for the `source' builtin
           pkg-config
           util-linux))                           ;for the `script' command
    (arguments
     `(#:modules (((guix build guile-build-system)
                   #:select (target-guile-effective-version))
                  ,@%default-gnu-modules)
       #:imported-modules ((guix build guile-build-system)
                           ,@%default-gnu-imported-modules)
       #:make-flags
       ;; TODO: The documentation must be built with the `docs' target.
       (let* ((out (assoc-ref %outputs "out"))
              ;; We pass guile explicitly here since this executes before the
              ;; set-paths phase and therefore guile is not yet in PATH.
              (effective-version (target-guile-effective-version
                                  (assoc-ref %build-inputs "guile")))
              (scm (string-append out "/share/guile/site/" effective-version))
              (go (string-append out "/lib/guile/" effective-version "/site-ccache")))
         ;; Don't use (%site-dir) for site paths.
         (list (string-append "MOD_PATH=" scm)
               (string-append "MOD_COMPILED_PATH=" go)))
       #:test-target "test"
       #:phases
       (modify-phases %standard-phases
         (add-after 'unpack 'patch-site-dir
           (lambda* (#:key outputs #:allow-other-keys)
             (substitute* "artanis/commands/help.scm"
               (("\\(%site-dir\\)")
                (string-append "\""
                               (assoc-ref outputs "out")
                               "/share/guile/site/"
                               (target-guile-effective-version)
                               "\"")))))
         (add-after 'unpack 'patch-reference-to-libnss
           (lambda* (#:key inputs #:allow-other-keys)
             (substitute* "artanis/security/nss.scm"
               (("ffi-binding \"libnss3\"")
                (string-append
                 "ffi-binding \""
                 (assoc-ref inputs "nss") "/lib/nss/libnss3.so"
                 "\""))
               (("ffi-binding \"libssl3\"")
                (string-append
                 "ffi-binding \"" (assoc-ref inputs "nss") "/lib/nss/libssl3.so\"")))))
         (add-before 'install 'substitute-root-dir
           (lambda* (#:key outputs #:allow-other-keys)
             (let ((out  (assoc-ref outputs "out")))
               (substitute* "Makefile"   ;ignore the execution of bash.bashrc
                 ((" /etc/bash.bashrc") " /dev/null"))
               (substitute* "Makefile"   ;set the root of config files to OUT
                 ((" /etc") (string-append " " out "/etc")))
               (mkdir-p (string-append out "/bin")) )))
         (add-after 'install 'wrap-art
           (lambda* (#:key inputs outputs #:allow-other-keys)
             (let* ((out (assoc-ref outputs "out"))
                    (effective-version (target-guile-effective-version))
                    (bin (string-append out "/bin"))
                    (scm (string-append out "/share/guile/site/" effective-version))
                    (go (string-append out "/lib/guile/" effective-version
                                       "/site-ccache")))
               (wrap-program (string-append bin "/art")
                 `("GUILE_LOAD_PATH" ":" prefix
                   (,scm ,(getenv "GUILE_LOAD_PATH")))
                 `("GUILE_LOAD_COMPILED_PATH" ":" prefix
                   (,go ,(getenv "GUILE_LOAD_COMPILED_PATH"))))))))))
    (synopsis "Web application framework written in Guile")
    (description "GNU Artanis is a web application framework written in Guile
Scheme.  A web application framework (WAF) is a software framework that is
designed to support the development of dynamic websites, web applications, web
services and web resources.  The framework aims to alleviate the overhead
associated with common activities performed in web development.  Artanis
provides several tools for web development: database access, templating
frameworks, session management, URL-remapping for RESTful, page caching, and
more.")
    (home-page "https://www.gnu.org/software/artanis/")
    (license (list license:gpl3+ license:lgpl3+)))) ;dual license

(define-public guilescript
  (package
    (name "guilescript")
    (version "0.2.0")
    (source (origin
              (method git-fetch)
              (uri (git-reference
                    (url "https://github.com/aconchillo/guilescript")
                    (commit (string-append "v" version))))
              (file-name (git-file-name name version))
              (sha256
               (base32
                "15bvgklv77kvkl8dizriqblfir6rid5nm79ymi3m2fvpd7wf77qy"))))
    (build-system gnu-build-system)
    (arguments
     `(#:make-flags '("GUILE_AUTO_COMPILE=0")
       #:modules (((guix build guile-build-system)
                   #:select (target-guile-effective-version))
                  ,@%default-gnu-modules)
       #:imported-modules ((guix build guile-build-system)
                           ,@%default-gnu-imported-modules)
       #:phases (modify-phases %standard-phases
                  (add-after 'install 'wrap-guilescript
                    (lambda* (#:key outputs #:allow-other-keys)
                      (let* ((out (assoc-ref outputs "out"))
                             (bin (string-append out "/bin"))
                             (version (target-guile-effective-version))
                             (scm (string-append "/share/guile/site/" version))
                             (go (string-append "/lib/guile/" version "/site-ccache")))
                        (wrap-program (string-append bin "/guilescript")
                          `("GUILE_LOAD_PATH" prefix
                            (,(string-append out scm)))
                          `("GUILE_LOAD_COMPILED_PATH" prefix
                            (,(string-append out go)))))
                      #t)))))
    (native-inputs (list autoconf automake pkg-config))
    (inputs (list guile-3.0 bash-minimal))
    (home-page "https://github.com/aconchillo/guilescript")
    (synopsis "Guile to JavaScript compiler")
    (description
     "GuileScript is a toy compiler that aims to compile Guile to JavaScript.  It
currently does not do much, but it might in the future.")
    (license license:gpl3+)))

(define-public guile-openai
  (let ((commit "751cd5db5f8bb7c00e60042a7ec86100930b0f02")
        (revision "1"))
    (package
      (name "guile-openai")
      (version (git-version "0.2" revision commit))
      (source (origin
                (method git-fetch)
                (uri (git-reference
                      (url "https://gitlab.com/flatwhatson/guile-openai")
                      (commit commit)))
                (file-name (git-file-name name version))
                (sha256
                 (base32
                  "1rl15wkm682xwzj2fjn4czp1haxnxlcjsk3g69j2a9qlwc4w0g4a"))))
      (build-system gnu-build-system)
      (arguments (list #:strip-binaries? #f))
      (inputs (list guile-3.0-latest imagemagick))
      (propagated-inputs
       (list guile-colorized
             guile-gnutls
             guile-json-4
             guile-picture-language))
      (native-inputs (list autoconf automake pkg-config))
      (home-page "https://gitlab.com/flatwhatson/guile-openai")
      (synopsis "Guile implementation of the OpenAI API")
      (description
       "Guile OpenAI is an implementation of the OpenAI API in Guile Scheme,
providing a convenient interface for interactive programming with their AI
models.")
      (license license:agpl3+))))

;; There are no releases yet of this package.
(define-public guile-pipe
  (let ((commit "0746ec38d19d844dff0c6f62f209b2b6c8d8872e")
        (revision "0"))
    (package
      (name "guile-pipe")
      (version (git-version "0.0.0" revision commit))
      (source
       (origin
         (method git-fetch)
         (uri (git-reference
               (url "https://github.com/joshwalters/guile-pipe")
               (commit commit)))
         (file-name (git-file-name name version))
         (sha256
          (base32 "038gwrhfywgs8372q478wn4623lhcmkknfj4p8yaa93bykfc0fml"))))
      (build-system guile-build-system)
      (native-inputs
       (list guile-3.0))
      (home-page "https://github.com/joshwalters/guile-pipe")
      (synopsis "Guile pipe macros for functional chaining")
      (description
       "This package provides macros for functional chaining in Guile, similar
to UNIX pipes (@code{|}), Clojure's threading macros (@code{->} and
@code{->>}).")
      (license license:gpl3+))))

(define-public guile-pubstrate
  (let ((commit "b11b7df5e7ffefa45c5859b868d8125c4d939418")
        (revision "1"))
    (package
      (name "guile-pubstrate")
      (version (git-version "0.1.dev" revision commit))
      (source (origin
                (method git-fetch)
                (uri (git-reference
                      (url "https://gitlab.com/dustyweb/pubstrate")
                      (commit commit)))
                (file-name (git-file-name name version))
                (sha256
                 (base32
                  "1qk45b3hjhzzq3dim699jrbmlc7ryr4s1fiz99ljz16rag2rr5p4"))))
      (build-system gnu-build-system)
      (arguments
       (list
        #:make-flags
        '(list "GUILE_AUTO_COMPILE=0")
        #:phases
        '(modify-phases %standard-phases
           (add-after 'unpack 'fix-build-system
             (lambda _
               (substitute* "configure.ac"
                 (("GUILE_PROGS" m)
                  (string-append m "
guilemoduledir=\"${datarootdir}/guile/site/${GUILE_EFFECTIVE_VERSION}\"
AC_SUBST([guilemoduledir])
AC_SUBST([GUILE_EFFECTIVE_VERSION])
")))
               ;; The user.scm line is doubled
               (substitute* "Makefile.am"
                 ((".*pubstrate/webapp/user.scm.*") "")
                 ((".*pubstrate/webapp/app.scm.*" m)
                  (string-append m "pubstrate/webapp/user.scm \\\n"))
                 (("/ccache") "/site-ccache"))))
           (add-after 'unpack 'fix-srfi64-tests
             (lambda _
               (substitute* (find-files "tests/" "test-.*\\.scm$")
                 (("\\(test-exit\\)") "")
                 (("\\(test-end.*" m)
                  (string-append "(test-exit)" m))))))))
      (native-inputs
       (list autoconf
             automake
             pkg-config
             texinfo))
      (inputs
       (list guile-3.0
             libgcrypt))
      (propagated-inputs
       (list gnutls
             guile-8sync-for-pubstrate
             guile-gcrypt
             guile-gdbm-ffi
             guile-irregex
             guile-lib
             guile-sjson
             guile-webutils))
      (home-page "https://gitlab.com/dustyweb/pubstrate/")
      (synopsis "ActivityStreams and ActivityPub implementation in Guile")
      (description "This package provides an implementation of ActivityStreams
and ActivityPub in Guile.  It includes a full (currently demo) web server.")
      (license license:gpl3+))))

(define-public guile-f-scm
  (package
    (name "guile-f-scm")
    (version "0.2.0")
    (source
     (origin
       (method git-fetch)
       (uri (git-reference
             (url "https://git.sr.ht/~brown121407/f.scm")
             (commit version)))
       (file-name (git-file-name name version))
       (sha256
        (base32 "14wyrs3m1649l3km4pl2175dmap1372j5h8nkhykrbxg5xqp6ivd"))))
    (build-system guile-build-system)
    (native-inputs
     (list guile-3.0))
    (home-page "https://git.sr.ht/~brown121407/f.scm")
    (synopsis "Library for working with files and directories")
    (description
     "f.scm is a library intended to facilitate working with files and
directories (the file system in general).  It was initially inspired by the
f library for Emacs.")
    (license license:gpl3+)))

;; There has not been any release yet.
(define-public guildhall
  (let ((commit "2fe2cc539f4b811bbcd69e58738db03eb5a2b778")
        (revision "1"))
    (package
      (name "guildhall")
      (version (string-append "0-" revision "." (string-take commit 9)))
      (source (origin
                (method git-fetch)
                (uri (git-reference
                      (url "https://github.com/ijp/guildhall")
                      (commit commit)))
                (file-name (string-append name "-" version "-checkout"))
                (sha256
                 (base32
                  "115bym7bg66h3gs399yb2vkzc2ygriaqsn4zbrg8f054mgy8wzn1"))))
      (build-system gnu-build-system)
      (arguments
       `(#:phases
         (modify-phases %standard-phases
           ;; Tests fail without this fix because they try to load the bash
           ;; executable as a Scheme file.  See bug report at
           ;; https://github.com/ijp/guildhall/issues/22
           (add-after 'unpack 'fix-bug-22
             (lambda _
               (substitute* "Makefile.am"
                 (("TESTS_ENVIRONMENT=.*")
                  "AM_TESTS_ENVIRONMENT=srcdir=$(abs_top_srcdir)/tests/
TEST_EXTENSIONS = .scm
SCM_LOG_COMPILER= $(top_builddir)/env $(GUILE)
AM_SCM_LOG_FLAGS =  --no-auto-compile -s")
                 ;; FIXME: one of the database tests fails for unknown
                 ;; reasons.  It does not fail when run outside of Guix.
                 (("tests/database.scm") ""))
               #t)))))
      (inputs
       (list guile-2.0))
      (native-inputs
       (list zip ; for tests
             autoconf automake texinfo))
      (synopsis "Package manager for Guile")
      (description
       "Guildhall is a package manager written for Guile Scheme.  A guild is
an association of independent craftspeople.  A guildhall is where they meet.
This Guildhall aims to make a virtual space for Guile wizards and journeyfolk
to share code.

On a practical level, Guildhall lets you share Scheme modules and programs
over the internet, and install code that has been shared by others.  Guildhall
can handle dependencies, so when a program requires several libraries, and
each of those has further dependencies, all of the prerequisites for the
program can be installed in one go.")
      (home-page "https://github.com/ijp/guildhall")
      (license license:gpl3+))))

(define-public guile-aspell
  (package
    (name "guile-aspell")
    (version "0.4")
    (source (origin
              (method url-fetch)
              (uri (string-append
                    "http://lonelycactus.com/tarball/guile_aspell-"
                    version ".tar.gz"))
              (sha256
               (base32
                "0vpk5xj9m9qc702z3khmkwhgpb949qbsyz8kw2qycda6qnxk0077"))))
    (build-system gnu-build-system)
    (arguments
     '(#:phases (modify-phases %standard-phases
                  (add-before 'configure 'set-guilesitedir
                    (lambda _
                      (substitute* "Makefile.in"
                        (("^guilesitedir =.*$")
                         "guilesitedir = \
$(datadir)/guile/site/$(GUILE_EFFECTIVE_VERSION)\n"))
                      #t))
                  (add-before 'build 'set-libaspell-file-name
                    (lambda* (#:key inputs #:allow-other-keys)
                      (let ((aspell (assoc-ref inputs "aspell")))
                        (substitute* "aspell.scm"
                          (("\"libaspell\\.so\"")
                           (string-append "\"" aspell
                                          "/lib/libaspell\"")))
                        #t))))))
    (native-inputs (list pkg-config))
    (inputs (list guile-2.2 aspell))
    (home-page "https://github.com/spk121/guile-aspell")
    (synopsis "Spell-checking from Guile")
    (description
     "guile-aspell is a Guile Scheme library for comparing a string against a
dictionary and suggesting spelling corrections.")
    (license license:gpl3+)))

(define-public guile2.0-bash
  ;; This project is currently retired.  It was initially announced here:
  ;; <https://lists.gnu.org/archive/html/guile-user/2015-02/msg00003.html>.
  (let ((commit "1eabc563ca5692b3e08d84f1f0e6fd2283284469")
        (revision "0"))
    (package
      (name "guile2.0-bash")
      (version (string-append "0.1.6-" revision "." (string-take commit 7)))
      (source (origin
                (method git-fetch)
                (uri (git-reference
                      (commit commit)
                      (url "https://git.sr.ht/~kaction/guile-bash")))
                (sha256
                 (base32
                  "097vny990wp2qpjij6a5a5gwc6fxzg5wk56inhy18iki5v6pif1p"))
                (file-name (string-append name "-" version "-checkout"))))
      (build-system gnu-build-system)
      (arguments
       (list
        #:configure-flags
        #~(list (string-append "CPPFLAGS=-I" ; match bash.pc
                               (assoc-ref %build-inputs "bash:include")
                               "/include/bash/include")
                ;; The '.a' file is useless.
                "--disable-static"
                ;; Install 'lib/bash' as Bash 4.4 expects.
                (string-append "--libdir=" #$output "/lib/bash"))))
      (native-inputs
       (list autoconf
             automake
             bash                    ; with loadable module support, for tests
             gettext-minimal         ; for AC_LIB_LINKFLAGS_FROM_LIBS
             libtool
             pkg-config))
      (inputs `(("guile" ,guile-2.0)
                ("bash:include" ,bash "include")))
      (home-page "https://git.sr.ht/~kaction/guile-bash")
      (synopsis "Extend Bash using Guile")
      (description
       "Guile-Bash provides a shared library and set of Guile modules,
allowing you to extend Bash in Scheme.  Scheme interfaces allow you to access
the following aspects of Bash:

@itemize
@item aliases;
@item setting and getting Bash variables;
@item creating dynamic variables;
@item creating Bash functions with a Scheme implementation;
@item reader macro for output capturing;
@item reader macro for evaluating raw Bash commands.
@end itemize

To enable it, run:

@example
enable -f ~/.guix-profile/lib/bash/libguile-bash.so scm
@end example

and then run @command{scm example.scm}.")
      (license license:gpl3+))))

(define-public guile-bash
  (package
    (inherit guile2.0-bash)
    (name "guile-bash")
    (inputs
     (modify-inputs (package-inputs guile2.0-bash)
       (replace "guile" guile-3.0-latest)))
    (arguments
     (substitute-keyword-arguments (package-arguments guile2.0-bash)
       ;; XXX The tests succeed with Guile 2.0 but fail with 3.0.
       ((#:tests? _ #f) #f)
       ((#:phases phases #~%standard-phases)
        #~(modify-phases #$phases
            (add-after 'install 'install-guile
              (lambda* (#:key inputs outputs #:allow-other-keys)
                (copy-recursively
                 (string-append (assoc-ref outputs "out")
                                (assoc-ref inputs "guile") "/share")
                 (string-append (assoc-ref outputs "out") "/share"))))))))))

(define-public guile-8sync
  (let ((commit "183b4f02e68279d4984e79b79e06bfcf1861fcbf") (revision "0"))
    (package
      (name "guile-8sync")
      (version (git-version "0.4.2" revision commit))
      (source (origin
                (method git-fetch)
                (uri (git-reference
                      (commit commit)
                      (url "https://git.savannah.gnu.org/git/8sync.git")))
                (sha256
                 (base32
                  "0r22kxasv1zqnf1ykzyx6c226qxn1wgjb1gc54526bid24x508ij"))
                (file-name (git-file-name name version))))
      (build-system gnu-build-system)
      (native-inputs (list autoconf automake guile-3.0 pkg-config texinfo))
      (arguments
       (list #:make-flags
             #~(list "GUILE_AUTO_COMPILE=0")))
      (home-page "https://gnu.org/s/8sync/")
      (synopsis "Asynchronous actor model library for Guile")
      (description
       "GNU 8sync (pronounced \"eight-sync\") is an asynchronous programming
library for GNU Guile based on the actor model.")
      (properties '((upstream-name . "8sync")))
      (license license:lgpl3+))))

(define guile-8sync-for-pubstrate
  (let ((commit "7972787723d08a491379b63e6e5dc1cc6a3fac87")
        (revision "0"))
    (package
      (inherit guile-8sync)
      (name "guile-8sync-for-pubstrate")
      (version (git-version "0.4.2" revision commit))
      (source (origin
                (method git-fetch)
                (uri (git-reference
                      (commit commit)
                      (url "https://git.savannah.gnu.org/git/8sync.git")))
                (sha256
                 (base32
                  "0m3k3cizi89frnw58dws3g4jcssck6jf1ahpadxxg3ncclqzad8r"))
                (file-name (git-file-name name version))
                (modules '((guix build utils)))
                (snippet
                 '(substitute* "Makefile.am"
                    (("2.2") "3.0")))))
      (build-system gnu-build-system)
      (arguments
       (list
        #:make-flags
        '(list "GUILE_AUTO_COMPILE=0")
        #:phases
        '(modify-phases %standard-phases
           ;; See commit ee371103855e5bfe8aae3debe442a24c6353e172
           (add-after 'unpack 'fix-srfi64-tests
             (lambda _
               (substitute* '("tests/test-actors.scm"
                              "tests/test-rmeta-slot.scm")
                 (("\\(test-exit\\)") "")
                 (("\\(test-end.*" m)
                  (string-append "(test-exit)" m))))))))
      (native-inputs (list autoconf automake guile-3.0 pkg-config texinfo))
      (propagated-inputs (list guile-fibers)))))

(define-public guile-daemon
  (package
    (name "guile-daemon")
    (version "0.1.3")
    (source (origin
              (method url-fetch)
              (uri (string-append "https://github.com/alezost/" name
                                  "/releases/download/v" version
                                  "/" name "-" version ".tar.gz"))
              (sha256
               (base32
                "08gaqrgjlly9k5si72vvpbr4xhq5v52l5ma5y6a7spid5dd057cy"))))
    (build-system gnu-build-system)
    (native-inputs
     (list pkg-config))
    (inputs
     (list guile-3.0))
    (home-page "https://github.com/alezost/guile-daemon")
    (synopsis "Evaluate code in a running Guile process")
    (description
     "Guile-Daemon is a small Guile program that loads your initial
configuration file, and then reads and evaluates Guile expressions that
you send to a FIFO file.")
    (license license:gpl3+)))

(define-public guile-dsv
  (package
    (name "guile-dsv")
    (version "0.7.1")
    (source (origin
              (method git-fetch)
              (uri (git-reference
                    (url "https://github.com/artyom-poptsov/guile-dsv")
                    (commit (string-append "v" version))))
              (file-name (string-append name "-" version "-checkout"))
              (sha256
               (base32
                "18v8snh45ibh13mvihhajs226yflxpl6v09wqndyfj1da8cdmkzk"))))
    (build-system gnu-build-system)
    (native-inputs (list autoconf
                         automake
                         pkg-config
                         texinfo
                         help2man
                         ;; needed when cross-compiling.
                         guile-3.0
                         guile-lib
                         guile-smc))
    (inputs (list bash-minimal guile-3.0))
    (propagated-inputs (list guile-lib guile-smc))
    (arguments
     `(#:modules (((guix build guile-build-system)
                   #:select (target-guile-effective-version))
                  ,@%default-gnu-modules)
       #:imported-modules ((guix build guile-build-system)
                           ,@%default-gnu-imported-modules)
       #:phases (modify-phases %standard-phases
                  (delete 'strip)
                  (add-after 'install 'wrap-program
                    (lambda* (#:key inputs outputs #:allow-other-keys)
                      (let* ((out (assoc-ref outputs "out"))
                             (bin (string-append out "/bin"))
                             (guile-lib (assoc-ref inputs "guile-lib"))
                             (version (target-guile-effective-version))
                             (scm (string-append "/share/guile/site/" version))
                             (go (string-append "/lib/guile/" version
                                                "/site-ccache")))
                        (wrap-program (string-append bin "/dsv")
                          `("GUILE_LOAD_PATH" prefix
                            (,(string-append out scm) ,(string-append
                                                        guile-lib scm)))
                          `("GUILE_LOAD_COMPILED_PATH" prefix
                            (,(string-append out go) ,(string-append guile-lib
                                                       go))))) #t)))))
    (home-page "https://github.com/artyom-poptsov/guile-dsv")
    (synopsis "DSV module for Guile")
    (description
     "Guile-DSV is a GNU Guile module for working with the delimiter-separated
values (DSV) data format.  Guile-DSV supports the Unix-style DSV format and RFC 4180
style format.  Also Guile-DSV includes a console program named @code{dsv} that allows
to view and process DSV data, including such operations as delimiter change,
conversion from one DSV standard to another and printing the data as pseudographics
tables.")
    (license license:gpl3+)))

(define-public guile2.2-dsv
  (package
    (inherit guile-dsv)
    (name "guile2.2-dsv")
    (native-inputs (modify-inputs (package-native-inputs guile-dsv)
                     (replace "guile-smc" guile2.2-smc)
                     (replace "guile" guile-2.2)
                     (replace "guile-lib" guile2.2-lib)))
    (inputs (modify-inputs (package-inputs guile-dsv)
              (replace "guile"  guile-2.2)
              (replace "guile-lib" guile2.2-lib)))
    (propagated-inputs (modify-inputs (package-propagated-inputs guile-dsv)
                         (replace "guile-lib" guile2.2-lib)
                         (replace "guile-smc" guile2.2-smc)))))

(define-public guile-fibers
  (package
    (name "guile-fibers")
    (version "1.3.1")
    (source (origin
              (method git-fetch)
              (uri (git-reference
                    (url "https://github.com/wingo/fibers")
                    (commit (string-append "v" version))))
              (file-name (git-file-name name version))
              (sha256
               (base32
                "0wvdi4l58f9a5c9wi3cdc9l1bniscsixb6w2zj86mch7j7j814lc"))
              (patches
               (search-patches "guile-fibers-libevent-32-bit.patch"
                               "guile-fibers-libevent-timeout.patch"))))
    (build-system gnu-build-system)
    (arguments
     (list #:make-flags
           #~(list "GUILE_AUTO_COMPILE=0")
           #:phases
           (if (target-x86-64?)
               #~%standard-phases
               #~(modify-phases %standard-phases
                   (add-before 'check 'disable-some-tests
                     (lambda _
                       ;; This test can take more than an hour on some systems.
                       (substitute* "tests/basic.scm"
                         ((".*spawn-fiber loop-to-1e4.*") ""))

                       ;; These tests can take more than an hour and/or segfault.
                       (substitute* "Makefile"
                         (("tests/speedup.scm") ""))

                       (when #$(target-aarch64?)
                         ;; The tests below have issues on aarch64 systems.
                         ;; They pass on an Apple M1 but take a very long time
                         ;; on a Hetzner aarch64 VM.  Skip them.
                         (substitute* "tests/basic.scm"
                           ((".*spawn-fiber-chain 5000000.*") ""))
                         (substitute* "tests/channels.scm"
                           ((".*assert-run-fibers-terminates .*pingpong.*") "")))))))))
    (native-inputs
     (list texinfo pkg-config autoconf-2.71 automake libtool
           guile-3.0            ;for 'guild compile
           ;; Gettext brings 'AC_LIB_LINKFLAGS_FROM_LIBS'
           gettext-minimal))
    (inputs
     (append (list guile-3.0)                     ;for libguile-3.0.so
             (if (target-hurd?)
                 (list libevent)
                 '())))
    (synopsis "Lightweight concurrency facility for Guile")
    (description
     "Fibers is a Guile library that implements a a lightweight concurrency
facility, inspired by systems like Concurrent ML, Go, and Erlang.  A fiber is
like a \"goroutine\" from the Go language: a lightweight thread-like
abstraction.  Systems built with Fibers can scale up to millions of concurrent
fibers, tens of thousands of concurrent socket connections, and many parallel
cores.  The Fibers library also provides Concurrent ML-like channels for
communication between fibers.

Note that Fibers makes use of some Guile 2.1/2.2-specific features and
is not available for Guile 2.0.")
    (home-page "https://github.com/wingo/fibers")
    (properties '((upstream-name . "fibers")))
    (license license:lgpl3+)))

(define-public guile-fibers-1.3 guile-fibers)

(define-public guile-fibers-1.1
  (package
    (inherit guile-fibers)
    (version "1.1.1")
    (source (origin
              (method git-fetch)
              (uri (git-reference
                    (url "https://github.com/wingo/fibers")
                    (commit (string-append "v" version))))
              (file-name (git-file-name "guile-fibers" version))
              (sha256
               (base32
                "0ll63d7202clapg1k4bilbnlmfa4qvpjnsd7chbkka4kxf5klilc"))
              (patches
               (search-patches "guile-fibers-wait-for-io-readiness.patch"
                               "guile-fibers-epoll-instance-is-dead.patch"
                               "guile-fibers-fd-finalizer-leak.patch"))))
    (native-inputs
     (list texinfo pkg-config autoconf automake libtool
           guile-3.0            ;for 'guild compile
           ;; Gettext brings 'AC_LIB_LINKFLAGS_FROM_LIBS'
           gettext-minimal))
    (inputs
     (list guile-3.0))                            ;for libguile-3.0.so
    (supported-systems
     ;; This version requires 'epoll' and is thus limited to Linux-based
     ;; systems, which is fixed in 1.2.0:
     ;; <https://github.com/wingo/fibers/pull/53>.
     (filter (cut string-suffix? "-linux" <>) %supported-systems))))

(define-public guile-fibers-1.0
  (package
    (inherit guile-fibers-1.1)
    (version "1.0.0")
    (source (origin
              (method url-fetch)
              (uri (string-append "https://wingolog.org/pub/fibers/fibers-"
                                  version ".tar.gz"))
              (sha256
               (base32
                "0vjkg72ghgdgphzbjz9ig8al8271rq8974viknb2r1rg4lz92ld0"))
              (modules '((guix build utils)))
              (snippet
               '(begin
                  ;; Allow builds with Guile 3.0.
                  (substitute* "configure"
                    (("search=\"2\\.2\"")
                     "search=\"3.0 2.2\""))

                  ;; Explicitly include system headers rather than relying on
                  ;; <libguile.h> to do it for us.
                  (substitute* "epoll.c"
                    (("#include.*libguile\\.h.*$" all)
                     (string-append "#include <unistd.h>\n"
                                    "#include <string.h>\n"
                                    all "\n")))

                  ;; Import (ice-9 threads) for 'current-processor-count'.
                  (substitute* "tests/channels.scm"
                    (("#:use-module \\(fibers\\)")
                     (string-append "#:use-module (fibers)\n"
                                    "#:use-module (ice-9 threads)\n")))
                  #t))
              (patches
               ;; fixes a resource leak that causes crashes in the tests
               (search-patches "guile-fibers-destroy-peer-schedulers.patch"))))
    (arguments
     '(;; The code uses 'scm_t_uint64' et al., which are deprecated in 3.0.
       #:configure-flags '("CFLAGS=-Wno-error=deprecated-declarations")
       #:phases (modify-phases %standard-phases
                  (add-after 'install 'mode-guile-objects
                    (lambda* (#:key outputs #:allow-other-keys)
                      ;; .go files are installed to "lib/guile/X.Y/cache".
                      ;; This phase moves them to "…/site-ccache".
                      (let* ((out (assoc-ref outputs "out"))
                             (lib (string-append out "/lib/guile"))
                             (old (car (find-files lib "^ccache$"
                                                   #:directories? #t)))
                             (new (string-append (dirname old)
                                                 "/site-ccache")))
                        (rename-file old new)
                        #t))))))))

(define-public guile2.2-fibers
  (package
    (inherit guile-fibers-1.1)
    (name "guile2.2-fibers")
    (inputs
     (modify-inputs (package-inputs guile-fibers-1.1)
       (replace "guile" guile-2.2)))
    (native-inputs
     (modify-inputs (package-native-inputs guile-fibers-1.1)
       (replace "guile" guile-2.2)))))

(define-public guile-filesystem
  (package
    (name "guile-filesystem")
    (version "0.2.0")
    (source (origin
              (method git-fetch)
              (uri (git-reference
                    (url "https://gitlab.com/lilyp/guile-filesystem")
                    (commit version)))
              (file-name (git-file-name name version))
              (sha256
               (base32
                "0waiaxcha584d0dc15nvs6gxh4clrfm2bwjidjsbqajgb03l4ngm"))))
    (build-system gnu-build-system)
    (native-inputs
     (list autoconf automake pkg-config texinfo))
    (inputs
     (list guile-3.0))
    (home-page "https://gitlab.com/lilyp/guile-filesystem")
    (synopsis "Complementary library to Guile's built-in file system procedures")
    (description "@code{guile-filesystem} provides a set of utility functions,
that augment Guile's support for handling files and their names.")
    (license license:lgpl3+)))

(define-public guile2.2-filesystem
  (package
    (inherit guile-filesystem)
    (name "guile2.2-filesystem")
    (inputs (list guile-2.2))))

(define-public guile-syntax-highlight
  (package
    (name "guile-syntax-highlight")
    (version "0.2.0")
    (source (origin
              (method url-fetch)
              (uri (string-append "https://files.dthompson.us/"
                                  "guile-syntax-highlight/"
                                  "guile-syntax-highlight-"
                                  version ".tar.gz"))
              (sha256
               (base32
                "0q4nz10l66hx1lyf83qyhkkz1bi6i860662a7kslc4d61w08qnk9"))))
    (build-system gnu-build-system)
    (native-inputs
     (list pkg-config))
    (inputs
     (list guile-3.0))
    (synopsis "General-purpose syntax highlighter for GNU Guile")
    (description "Guile-syntax-highlight is a general-purpose syntax
highlighting library for GNU Guile.  It can parse code written in various
programming languages into a simple s-expression that can be converted to
HTML (via SXML) or any other format for rendering.")
    (home-page "https://dthompson.us/projects/guile-syntax-highlight.html")
    (license license:lgpl3+)))

;; gitile requires a more recent version than the latest release.
(define-public guile-syntax-highlight-for-gitile
  (let ((commit "897fa5156ff41588e0d281eb00e4e94de63ccd8a")
        (revision "0"))
    (package
      (inherit guile-syntax-highlight)
      (version (git-version "0.1" revision commit))
      (source (origin
                (method git-fetch)
                (uri (git-reference
                       (url "https://git.dthompson.us/guile-syntax-highlight.git")
                       (commit commit)))
                (file-name (git-file-name "guile-syntax-highlight" version))
                (sha256
                 (base32
                  "18zlg4mkgd3swgv2ggfz91ivnnzc0zhvc9ybgrxg1y762va9hyvj"))))
      (native-inputs
       (modify-inputs (package-native-inputs guile-syntax-highlight)
         (prepend autoconf automake texinfo)))
      (properties '((hidden? . #t))))))

(define-public guile2.2-syntax-highlight
  (package
    (inherit guile-syntax-highlight)
    (name "guile2.2-syntax-highlight")
    (inputs (list guile-2.2))))

(define-public guile-sjson
  (package
    (name "guile-sjson")
    (version "0.2.2")
    (source (origin
              (method url-fetch)
              (uri (string-append "https://dustycloud.org/misc/sjson-" version
                                  ".tar.gz"))
              (sha256
               (base32
                "08sr16fg5cqvik3wblav6k4b6djc5ydhgfvxa49bc5bh1irqvrcn"))
              (modules '((guix build utils)))
              (snippet
               '(begin
                  ;; Allow builds with Guile 3.0.
                  (substitute* "configure"
                    (("2\\.2 2\\.0")
                     "3.0 2.2 2.0"))
                  #t))))
    (build-system gnu-build-system)
    (native-inputs
     (list autoconf automake pkg-config))
    (inputs
     (list guile-3.0))
    (home-page "https://gitlab.com/dustyweb/guile-sjson")
    (synopsis "S-expression based json reader/writer for Guile")
    (description "guile-sjson is a json reader/writer for Guile.
It has a nice, simple s-expression based syntax.")
    (license license:lgpl3+)))

(define-public guile2.2-sjson
  (package
    (inherit guile-sjson)
    (name "guile2.2-sjson")
    (inputs (list guile-2.2))))

(define-public guile-scheme-json-rpc
  (package
    (name "guile-scheme-json-rpc")
    (version "0.4.0")
    (source (origin
              (method git-fetch)
              (uri (git-reference
                    (url "https://codeberg.org/rgherdt/scheme-json-rpc.git")
                    (commit version)))
              (file-name (git-file-name name version))
              (sha256
               (base32
                "0jsampz2ahs18z6yh9b5l3lkj8ycnavs0vg9sjngdj3w3zvrdcvm"))))
    (build-system gnu-build-system)
    (arguments
     `(#:phases (modify-phases %standard-phases
                  (add-after 'unpack 'change-to-guile-dir
                    (lambda _
                      (chdir "guile"))))))
    (inputs (list guile-3.0 guile-srfi-145 guile-srfi-180))
    (native-inputs (list pkg-config))
    (synopsis "Library providing JSON-RPC capability for Guile Scheme")
    (description
     "This library implements parts of the
@uref{https://www.jsonrpc.org/specification,JSON-RPC specification}, allowing
for calling methods on remote servers by exchanging JSON objects.")
    (home-page "https://codeberg.org/rgherdt/scheme-json-rpc/")
    (license license:expat)))

(define-public guile-ares-rs
  (package
    (name "guile-ares-rs")
    (version "0.9.1")
    (source
     (origin
       (method git-fetch)
       (uri (git-reference
             (url "https://git.sr.ht/~abcdw/guile-ares-rs")
             (commit version)))
       (file-name (git-file-name name version))
       (sha256
        (base32
         "173jg8z0cwq5r67lzxsmyir5f6cxd9i5gzb3qryq71cqq4h1c77n"))))
    (build-system guile-build-system)
    (arguments
     (list
      #:source-directory "src"))
    ;; Remove guile-next dependency, when guile package get custom text port
    (inputs `(("guile" ,guile-next)))
    (propagated-inputs (list guile-fibers))
    (home-page "https://git.sr.ht/~abcdw/guile-ares-rs")
    (synopsis "Asyncronous Reliable Extensible Sleek RPC Server for Guile")
    (description "Asynchronous Reliable Extensible Sleek RPC Server for
 Guile.  It's based on nREPL protocol and can be used for programmable
 interactions with a running guile processes, for implementing REPLs, IDEs,
 test runners or other tools.")
    (license license:gpl3+)))

(define-public guile-squee
  (let ((commit "9f2609563fc53466e46d37c8d8d2fbcfce67b2ba")
        (revision "5"))
    (package
      (name "guile-squee")
      (version (string-append "0-" revision "." (string-take commit 7)))
      (source (origin
                (method git-fetch)
                (uri (git-reference
                      (url "https://notabug.org/cwebber/guile-squee.git")
                      (commit commit)))
                (file-name (git-file-name name version))
                (sha256
                 (base32
                  "0r322mfxx08siw656h7bm31rgzkchmp3yrgjpkc2d3qw286ilqi7"))))
      (build-system guile-build-system)
      (arguments
       (list
        #:phases
        #~(modify-phases %standard-phases
            (add-after 'unpack 'patch
              (lambda* (#:key inputs #:allow-other-keys)
                (substitute* "squee.scm"
                  (("dynamic-link \"libpq\"")
                   (string-append
                    "dynamic-link \""
                    (search-input-file inputs "/lib/libpq.so")
                    "\""))))))))
      (inputs
       (list postgresql))
      (native-inputs
       (list guile-3.0))
      (home-page "https://notabug.org/cwebber/guile-squee")
      (synopsis "Connect to PostgreSQL using Guile")
      (description
       "@code{squee} is a Guile library for connecting to PostgreSQL databases
using Guile's foreign function interface.")
      (license license:lgpl3+))))

(define-public guile2.2-squee
  (package
    (inherit guile-squee)
    (name "guile2.2-squee")
    (native-inputs (modify-inputs (package-native-inputs guile-squee)
                     (replace "guile" guile-2.2)))))

(define-public guile-colorized
  (package
    (name "guile-colorized")
    (version "0.1")
    (source
     (origin
       (method git-fetch)
       (uri (git-reference
             (url "https://gitlab.com/NalaGinrut/guile-colorized.git")
             (commit (string-append "v" version))))
       (file-name (git-file-name name version))
       (sha256
        (base32 "10mv8c63159r3qvwwdvsgnsvdg7nc2ghak85zapwqpv4ywrqp9zc"))))
    (build-system guile-build-system)
    (native-inputs
     (list guile-3.0))
    (home-page "https://gitlab.com/NalaGinrut/guile-colorized")
    (synopsis "Colorized REPL for Guile")
    (description
     "Guile-colorized provides you with a colorized REPL for GNU Guile.")
    (license license:gpl3+)))

(define-public guile2.2-colorized
  (package
    (inherit guile-colorized)
    (name "guile2.2-colorized")
    (native-inputs (list guile-2.2))))

(define-public guile-pfds
  (package
    (name "guile-pfds")
    (version "0.3")
    (home-page "https://github.com/ijp/pfds")
    (source (origin
              (method git-fetch)
              (uri (git-reference
                    (url home-page)
                    (commit (string-append "v" version))))
              (sha256
               (base32
                "19y33wg94pf0n98dkfqd1zbw93fgky4sawxsxl6s3vyqwl0yi5vh"))
              (file-name (string-append name "-" version "-checkout"))))
    (build-system guile-build-system)
    (arguments
     '(#:source-directory "src"
       #:compile-flags '("--r6rs" "-Wunbound-variable" "-Warity-mismatch")
       #:phases (modify-phases %standard-phases
                  (add-after 'unpack 'patch-sources
                    ;; Initially reported here:
                    ;; https://github.com/ijp/pfds/pull/6, and merged into
                    ;; other projects such as IronScheme (see:
                    ;; https://github.com/IronScheme/pfds/pull/1).
                    (lambda _
                      (substitute* "hamts.sls"
                        (("subtrie-vector vector")
                         "subtrie-vector trie"))))
                  (add-after 'patch-sources 'move-files-around
                    (lambda _
                      ;; Move files under a pfds/ directory to reflect the
                      ;; module hierarchy.
                      (mkdir-p "src/pfds")
                      (for-each (lambda (file)
                                  (rename-file
                                   file (string-append "src/pfds/" file)))
                                '("bbtrees.sls"
                                  "deques"
                                  "deques.sls"
                                  "dlists.sls"
                                  "fingertrees.sls"
                                  "hamts.sls"
                                  "heaps.sls"
                                  "private"
                                  "psqs.sls"
                                  "queues"
                                  "queues.sls"
                                  "sequences.sls"
                                  "sets.sls")))))))
    (native-inputs
     (list guile-3.0))
    (synopsis "Purely functional data structures for Guile")
    (description
     "This package provides purely functional data structures written in R6RS
Scheme and compiled for Guile.  It has been tested with Racket, Guile 2,
Vicare Scheme and IronScheme.  Right now it contains:

@itemize
@item queues
@item deques
@item bbtrees
@item sets
@item dlists
@item priority search queues (PSQs)
@item finger trees
@item sequences
@item heaps
@item hash array mapped tries (HAMTs).
@end itemize\n")
    (license license:bsd-3)))

(define-public guile2.0-pg
  (package
    (name "guile2.0-pg")
    (version "0.49")
    (source (origin
              (method url-fetch)
              (uri (string-append "mirror://savannah/guile-pg/guile-pg-"
                                  version ".tar.xz"))
              (sha256
               (base32
                "1fizcqga96p9n2jjhi9nprhry20hg9wvcl5b8gya4vhzwz6qhysp"))))
    (build-system gnu-build-system)
    (arguments
     '(#:phases
       (modify-phases %standard-phases
         (add-before 'install 'patch-src/Makefile
           (lambda* (#:key outputs #:allow-other-keys)
             (substitute* "src/Makefile"
               (("\\/share\\/guile\\/site") "/share/guile/site/2.0"))
             #t)))))
    (native-inputs
     (list procps ; fake-cluster-control uses ps
           guile-2.0 postgresql))
    (inputs
     (list guile-2.0 postgresql))
    (home-page "https://www.nongnu.org/guile-pg/")
    (synopsis "Guile modules for accessing PostgreSQL")
    (description
     "Guile-PG is a collection of modules for Guile allowing access to the
PostgreSQL RDBMS from Scheme programs.

This has been tested against PostgreSQL 10 through 13, but currently only
works with Guile 1.4.x to 2.0.x.")
    (license license:gpl3+)))

(define-public guile-prometheus
  (let ((commit "4aaf902eb45b3a4c1003f854bda56c516fdf4f5b")
        (revision "6"))
    (package
    (name "guile-prometheus")
    (version (git-version "0" revision commit))
    (source (origin
              (method git-fetch)
              (uri (git-reference
                    (url "https://git.cbaines.net/git/guile/prometheus")
                    (commit commit)))
              (sha256
               (base32
                "03sr7wgksi9ys6jyzsnwanl2qqa8csi8jzcgrc3wfzp17vcc16yi"))
              (file-name (string-append name "-" version "-checkout"))))
    (build-system gnu-build-system)
    (native-inputs
     (list pkg-config autoconf automake guile-3.0))
    (inputs
     (list guile-3.0))
    (home-page "https://git.cbaines.net/guile/prometheus")
    (synopsis "Prometheus client library for Guile")
    (description
     "This Guile library provides instrumentation code intended to be used
with the Prometheus time series service.  Counter, gauge and histogram metric
types are supported.")
    (license license:gpl3+))))

(define-public guile2.2-pfds
  (package
    (inherit guile-pfds)
    (name "guile2.2-pfds")
    (native-inputs (list guile-2.2))
    (arguments
     (substitute-keyword-arguments (package-arguments guile-pfds)
       ((#:phases phases)
        `(modify-phases ,phases
           (delete 'work-around-guile-bug)
           (add-after 'move-files-around 'sls->scm
             (lambda _
               ;; In Guile <= 2.2.4, there's no way to tell 'guild
               ;; compile' to accept the ".sls" extension.  So...
               (for-each (lambda (file)
                           (rename-file file
                                        (string-append
                                         (string-drop-right file 4)
                                         ".scm")))
                         (find-files "." "\\.sls$"))
               #t))))))))

(define-public guile-aa-tree
  (package
    (name "guile-aa-tree")
    (version "3.1.1")
    (source (origin
              (method url-fetch)
              (uri (string-append "mirror://savannah/guile-aa-tree/guile-aa-tree-"
                                  version ".tar.gz"))
              (sha256
               (base32
                "0044c105r3q9vpl17pv3phl1b79kjm1llhkakqgiasixyav01blh"))))
    (build-system guile-build-system)
    (inputs (list guile-3.0))
    (arguments
     (list
      #:scheme-file-regexp "^aa-tree\\.scm"
      #:phases
      #~(modify-phases %standard-phases
          (add-before 'install-documentation 'check
            (lambda* (#:key inputs #:allow-other-keys)
              (let* ((guile      #$(this-package-input "guile"))
                     (effective  (target-guile-effective-version guile))
                     (go-dir     (string-append #$output "/lib/guile/"
                                                effective "/site-ccache/")))
                (invoke (search-input-file inputs "/bin/guile")
                        "--no-auto-compile"
                        "-C" go-dir
                        "-c" (string-append
                              "(load \"" (getcwd) "/test-aa-tree.scm\")"))))))))
    ;; https://savannah.nongnu.org/projects/guile-aa-tree
    (home-page "https://qlfiles.net/guile-aa-tree/")
    (synopsis "AA tree data structure for Guile")
    (description
     "This package provides an implementation of @dfn{AA trees}, a
self-balancing binary tree data structure, for Guile.  It ensure @math{O(log
n)} worst case performance for core operations.  The module provides
non-mutating insert, delete, and search operations, with support for
convenient nested tree operations.")
    (license license:gpl3+)))

(define-public guile-algorithms
  (package
    (name "guile-algorithms")
    (version "0.1")
      (source
        (origin
          (method git-fetch)
          (uri (git-reference
                 (url "https://git@git.sr.ht/~filiplajszczak/guile-algorithms")
                 (commit (string-append "v" version))))
          (file-name (git-file-name name version))
          (sha256
            (base32
             "1a4ffnnhw92gqphjji5ajy3xfaqzww7xv3h8p82gkawx0rqvj5ni"))))
    (build-system gnu-build-system)
    (native-inputs (list autoconf automake pkg-config texinfo))
    (inputs (list guile-3.0))
    (synopsis "Guile port of racket-algorithms")
    (description
     "Guile port of @url{https://docs.racket-lang.org/algorithms/index.html,
racket-algorithms}, a package containing useful algorithms borrowed from other
programming languages).")
    (home-page "https://guile-algorithms.lajszczak.dev/")
    (license license:gpl3+)))

(define-public guile-aws
  (let ((commit "f32bea12333e1054b97ab50e58a72636edabb5b7")
        (revision "1"))
    (package
      (name "guile-aws")
      (version (git-version "0.1.0" revision commit))
      (source (origin
                (method git-fetch)
                (uri (git-reference
                      (url "https://git.elephly.net/software/guile-aws.git")
                      (commit commit)))
                (file-name (git-file-name name version))
                (sha256
                 (base32
                  "0z2mrjw1dry14vjqsh9xi199bavlmy6cajshnv015n7p5my0cx9z"))))
      (build-system gnu-build-system)
      (native-inputs
       (list autoconf automake pkg-config))
      (inputs
       (list guile-3.0))
      (propagated-inputs
       (list guile-json-4 guile-gcrypt))
      (home-page "https://git.elephly.net/software/guile-aws.git")
      (synopsis "Scheme DSL for the AWS APIs")
      (description
       "This package provides a DSL for a number of @dfn{Amazon Web
Services} (AWS) APIs, including EFS, EC2, Route53, and more.  Guile AWS uses
the Guile compiler tower to generate the DSL from AWS JSON specifications.")
      (license license:gpl3+))))

(define-public guile-simple-zmq
  (let ((commit "d25d1865e3378d93c44e2b4f5246a70b078a489d")
        (revision "11"))
    (package
      (name "guile-simple-zmq")
      (version (git-version "0.0.0" revision commit))
      (source
       (origin
         (method git-fetch)
         (uri (git-reference
               (url "https://github.com/jerry40/guile-simple-zmq")
               (commit commit)))
         (sha256
          (base32
           "1aq1s0f0z5g6qsv9jqr0663qv4rwxd9j1pmg1g8v6rl09xb8g8lp"))
         (file-name (git-file-name name version))))
      (build-system gnu-build-system)
      (arguments
       '(#:make-flags
         '("GUILE_AUTO_COMPILE=0"))) ;to prevent guild warnings

      (native-inputs
       (list guile-3.0))
      (inputs
       (list autoconf automake pkg-config zeromq))
      (home-page "https://github.com/jerry40/guile-simple-zmq")
      (synopsis "Guile wrapper over ZeroMQ library")
      (description
       "This package provides a Guile programming interface to the ZeroMQ
messaging library.")
      (license license:gpl3+))))

(define-public guile2.2-simple-zmq
  (package
    (inherit guile-simple-zmq)
    (name "guile2.2-simple-zmq")
    (native-inputs (list guile-2.2))))

(define-public jupyter-guile-kernel
  (let ((commit "f25fb90b95529b17a006a807bd04e6aee12ea304")
        (revision "2"))
    (package
      (name "jupyter-guile-kernel")
      (version (git-version "0.0.0" revision commit))
      (source
       (origin
         (method git-fetch)
         (uri (git-reference
               (url "https://github.com/jerry40/guile-kernel")
               (commit commit)))
         (file-name (git-file-name name version))
         (sha256
          (base32
           "0zr1fasdb2yv9kn21yll993y9higqss4jnfs030ndhjb93raa9sr"))))
      (build-system guile-build-system)
      (arguments
       '(#:phases (modify-phases %standard-phases
                    (add-after 'unpack 'set-openssl-file-name
                      (lambda* (#:key inputs #:allow-other-keys)
                        ;; Record the absolute file name of the 'openssl'
                        ;; command.
                        (substitute* "src/hmac.scm"
                          (("openssl")
                           (search-input-file inputs "/bin/openssl")))))

                    ;; XXX: The code uses 'include' to include its own source
                    ;; files, and "-L src" isn't enough in this case.
                    (add-before 'build 'chdir
                      (lambda _ (chdir "src") #t))
                    (add-after 'build 'chdir-back
                      (lambda _ (chdir "..") #t))

                    (add-after 'install 'install-kernel
                      (lambda* (#:key inputs outputs #:allow-other-keys)
                        (let* ((out   (assoc-ref outputs "out"))
                               (json  (assoc-ref inputs "guile-json"))
                               (zmq   (assoc-ref inputs "guile-simple-zmq"))
                               (deps  (list json zmq))
                               (dir   (string-append
                                       out "/share/jupyter/kernels/guile"))
                               (effective (target-guile-effective-version)))
                          ;; Install kernel.
                          (install-file "src/kernel.json" dir)

                          ;; Fix hard-coded file name in the kernel.
                          (substitute* (string-append dir "/kernel.json")
                            (("/usr/local/.*/guile-jupyter-kernel.scm")
                             (string-append out "/share/guile/site/"
                                            (target-guile-effective-version)
                                            "/guile-jupyter-kernel.scm"))
                            (("\"guile\"")
                             (string-append "\"" (assoc-ref inputs "guile")
                                            "/bin/guile\""))
                            (("-s")
                             ;; Add '-L' and '-C' flags so that the kernel
                             ;; finds its dependencies.
                             (let ((-L (map (lambda (item)
                                              (string-append "\"" item
                                                             "/share/guile/site/"
                                                             effective "\""))
                                            deps))
                                   (-C (map (lambda (item)
                                              (string-append "\"" item
                                                             "/lib/guile/"
                                                             effective
                                                             "/site-ccache\""))
                                            deps)))
                               (string-append "--no-auto-compile\""
                                              (string-join -L ", \"-L\", "
                                                           'prefix)
                                              (string-join -C ", \"-C\", "
                                                           'prefix)
                                              ", \"-s"))))
                          #t))))))
      (inputs
       (list openssl guile-3.0 guile-json-3 guile-simple-zmq))
      (synopsis "Guile kernel for the Jupyter Notebook")
      (description
       "This package provides a Guile 2.x kernel for the Jupyter Notebook.  It
allows users to interact with the Guile REPL through Jupyter.")
      (home-page "https://github.com/jerry40/guile-kernel")
      (license license:gpl3+))))

(define-public guile-sparql
  (package
   (name "guile-sparql")
   (version "0.0.8")
   (source (origin
            (method url-fetch)
            (uri (string-append
                  "https://github.com/roelj/guile-sparql/releases/download/"
                  version "/guile-sparql-" version ".tar.gz"))
            (sha256
             (base32 "1jf4972f9fpm0rd865xpnc9mzl3xv6vhfnp0iygadydy905z9nln"))))
   (build-system gnu-build-system)
   (native-inputs
    (list pkg-config))
   (inputs
    (list guile-3.0))
   (home-page "https://github.com/roelj/guile-sparql")
   (synopsis "SPARQL module for Guile")
   (description "This package provides the functionality to query a SPARQL
endpoint.  Additionally, it provides an interface to write SPARQL queries
using S-expressions.")
   (license license:gpl3+)))

(define-public guile-debbugs
  (package
    (name "guile-debbugs")
    (version "0.0.3")
    (source (origin
              (method url-fetch)
              (uri (string-append "mirror://gnu/guile-debbugs/guile-debbugs-"
                                  version ".tar.gz"))
              (sha256
               (base32
                "1cc63nw3xdfjrfk8c58r6d5lidmfq5cpqcy32yd5xp81yccprvn9"))))
    (build-system gnu-build-system)
    (propagated-inputs
     (list guile-email))
    (native-inputs
     (list guile-3.0 pkg-config))
    (home-page "https://savannah.gnu.org/projects/guile-debbugs/")
    (synopsis "Guile interface to the Debbugs bug tracking service")
    (description
     "This package provides a Guile library to communicate with a Debbugs bug
tracker's SOAP service, such as @url{https://bugs.gnu.org}.")
    (license license:gpl3+)))

(define-public guile-email
  (package
    (name "guile-email")
    (version "0.3.1")
    (source
     (origin
       (method git-fetch)
       (uri (git-reference
             (url "https://git.systemreboot.net/guile-email")
             (commit (string-append "v" version))))
       (file-name (git-file-name name version))
       (sha256
        (base32
         "09r50zbkyxvg6f7qn37yibasw69ajxls3sgdnhy9j70mbvcmx9c4"))))
    (build-system gnu-build-system)
    (native-inputs
     (list texinfo))
    (inputs
     (list guile-3.0))
    (arguments
     (list #:make-flags #~(list (string-append "prefix=" #$output))
           #:phases #~(modify-phases %standard-phases
                        (delete 'configure))))
    (home-page "https://guile-email.systemreboot.net")
    (synopsis "Guile email parser")
    (description "guile-email is a collection of email utilities implemented
in pure guile.  It supports parsing MIME (Multipurpose Internet Mail
Extensions) compliant email messages and reading emails from the mbox
format.")
    (license license:agpl3+)))

(define-public guile2.2-email
  (package
    (inherit guile-email)
    (name "guile2.2-email")
    (inputs (modify-inputs (package-inputs guile-email)
              (replace "guile" guile-2.2)))
    (arguments
     (substitute-keyword-arguments (package-arguments guile-email)
       ((#:make-flags make-flags '())
        #~(cons "guile_effective_version=2.2"
                #$make-flags))))))

(define-public guile-newra
  ;; There has been no release let.
  (let ((commit "266e72ef433cab44f60f8595e2435247b225d457")
        (revision "0"))
    (package
      (name "guile-newra")
      (version (git-version "0" revision commit))
      (source (origin
                (method git-fetch)
                (uri (git-reference
                      (url "https://notabug.org/lloda/guile-newra")
                      (commit commit)))
                (file-name (git-file-name name version))
                (sha256
                 (base32
                  "0g1fk6fp7ym54183bc9f6g5wqfazlkwwvb67swfi94j4sns0l9dk"))))
      (build-system guile-build-system)
      (arguments
       (list
        #:source-directory "mod"
        #:compile-flags '(list "--r6rs")))
      ;; guile-3.0 fails to compile with --r6rs
      (inputs (list guile-3.0-latest))
      (home-page "https://notabug.org/lloda/guile-newra")
      (synopsis "Scheme replacement for Guile's array system")
      (description
       "guile-newra (newra) wants to replace the current (3.0) Guile array
system, which is almost entirely implemented in C.  The new implementation
should be at least as fast.")
      (license license:gpl3+))))

(define-public guile-newt
  (package
    (name "guile-newt")
    (version "0.0.3")
    (source (origin
              (method git-fetch)
              (uri (git-reference
                    (url "https://gitlab.com/mothacehe/guile-newt")
                    (commit version)))
              (file-name (git-file-name name version))
              (sha256
               (base32
                "0hbznqigdkyh0kdkpnkp7sz2qd0g5dvmibcdi1rki02zg78mzypv"))))
    (build-system gnu-build-system)
    (arguments
     '(#:make-flags
       '("GUILE_AUTO_COMPILE=0"))) ;to prevent guild warnings
    (inputs
     (list guile-3.0 newt))
    (native-inputs
     (list autoconf automake pkg-config guile-3.0))
    (synopsis "Guile bindings to Newt")
    (description
     "This package provides bindings for Newt, a programming library for
color text mode, widget based user interfaces.  The bindings are written in pure
Scheme by using Guile’s foreign function interface.")
    (home-page "https://gitlab.com/mothacehe/guile-newt")
    (license license:gpl3+)))

(define-public guile2.2-newt
  (package
    (inherit guile-newt)
    (name "guile2.2-newt")
    (inputs (modify-inputs (package-inputs guile-newt)
              (replace "guile" guile-2.2)))))

(define-public guile-mastodon
  (let ((commit "0a94ae6bbca63d440eb3f6d7e636630aca6d2b52")
        (revision "1"))
    (package
      (name "guile-mastodon")
      (version (git-version "0.0.1" revision commit))
      (source (origin
                (method git-fetch)
                (uri (git-reference
                      (url "https://framagit.org/prouby/guile-mastodon.git")
                      (commit commit)))
                (file-name (string-append name "-" version "-checkout"))
                (sha256
                 (base32
                  "17ic44jypv1yq296w8b4nm99189fdgmdw1pdx0172x97dicsf2j6"))))
      (build-system gnu-build-system)
      (native-inputs
       (list autoconf automake emacs-minimal pkg-config texinfo))
      (inputs
       (list guile-3.0 gnutls guile-json-4))
      (home-page "https://framagit.org/prouby/guile-mastodon")
      (synopsis "Guile Mastodon REST API module")
      (description "This package provides Guile modules to access the
@uref{https://docs.joinmastodon.org/api/, REST API of Mastodon}, a federated
microblogging service.")
      (license license:gpl3+))))

(define-public guile-parted
  (package
    (name "guile-parted")
    (version "0.0.7")
    (source (origin
              (method git-fetch)
              (uri (git-reference
                    (url "https://gitlab.com/mothacehe/guile-parted")
                    (commit version)))
              (file-name (git-file-name name version))
              (sha256
               (base32
                "1h9q5plmnc1zd5ikz2x538v4a8lmriai6yyfv53bk5vjls7mrf3r"))
              (modules '((guix build utils)))))
    (build-system gnu-build-system)
    (arguments
     '(#:make-flags
       '("GUILE_AUTO_COMPILE=0"))) ;to prevent guild warnings
    (native-inputs
     (list autoconf automake guile-3.0 guile-bytestructures pkg-config))
    (inputs
     (list guile-3.0 parted))
    (propagated-inputs
     (list guile-bytestructures))
    (synopsis "Guile bindings to GNU Parted")
    (description
     "This package provides bindings for GNU Parted library, a C library
allowing disk partition tables creation and manipulation.  The bindings are
written in pure Scheme by using Guile's foreign function interface.")
    (home-page "https://gitlab.com/mothacehe/guile-parted")
    (license license:gpl3+)))

(define-public guile2.2-parted
  (package
    (inherit guile-parted)
    (name "guile2.2-parted")
    (inputs (modify-inputs (package-inputs guile-parted)
              (replace "guile" guile-2.2)))
    (propagated-inputs
     `(("guile-bytestructures" ,guile2.2-bytestructures)))))

(define-public guile-xosd
  (package
    (name "guile-xosd")
    (version "0.2.2")
    (source (origin
              (method url-fetch)
              (uri (string-append "https://github.com/alezost/" name
                                  "/releases/download/v" version
                                  "/" name "-" version ".tar.gz"))
              (sha256
               (base32
                "10r29bpyrsvjalnzkam2falj9k34lvxmch05zs606zp1nk93whp3"))))
    (build-system gnu-build-system)
    (arguments
     `(#:phases
       (modify-phases %standard-phases
         (add-before 'build 'set-cpath
           (lambda* (#:key inputs #:allow-other-keys)
             (setenv "CPATH"
                     (string-append
                      (assoc-ref inputs "guile") "/include/guile/3.0:"
                      (or (getenv "CPATH") "")))
             #t)))))
    (native-inputs
     (list pkg-config))
    (inputs
     (list guile-3.0 libx11 libxext libxinerama xosd))
    (home-page "https://github.com/alezost/guile-xosd")
    (synopsis "XOSD bindings for Guile")
    (description
     "Guile-XOSD provides Guile bindings for @code{libxosd},
@uref{http://sourceforge.net/projects/libxosd/, the X On Screen Display
library}.")
    (license license:gpl3+)))

(define-public guile-yamlpp
  (package
    (name "guile-yamlpp")
    (version "0.2")
    (source
     (origin
       (method git-fetch)
       (uri (git-reference
             (url "https://gitlab.com/yorgath/guile-yamlpp")
             (commit version)))
       (file-name (git-file-name name version))
       (sha256
        (base32 "14mlqi7hw7pi9scwk1g432issnqcn185pd8na2plijxq55cy0iq7"))))
    (build-system gnu-build-system)
    (native-inputs (list autoconf automake libtool pkg-config))
    (inputs (list guile-3.0 yaml-cpp))
    (native-search-paths
     (list (search-path-specification
            (variable "GUILE_EXTENSIONS_PATH")
            (files (list "lib/guile/3.0")))))
    (home-page "https://gitlab.com/yorgath/guile-yamlpp")
    (synopsis "Guile YAML reader/writer based on @code{yaml-cpp}")
    (description
     "A module for GNU Guile to read and write YAML files.  It works using
bindings to the @code{yaml-cpp} C++ library.")
    (license license:gpl3+)))

(define-public guile-dbi
  (package
    (name "guile-dbi")
    (version "2.1.8")
    (source (origin
              (method git-fetch)
              (uri (git-reference
                    (url "https://github.com/opencog/guile-dbi")
                    (commit (string-append "guile-dbi-" version))))
              (file-name (git-file-name name version))
              (sha256
               (base32
                "123m4j82bi60s1v95pjh4djb7bh6zdwmljbpyg7zq8ni2gyal7lw"))))
    (build-system gnu-build-system)
    (arguments
     `(#:modules (((guix build guile-build-system)
                   #:select (target-guile-effective-version))
                  ,@%default-gnu-modules)
       #:imported-modules ((guix build guile-build-system)
                           ,@%default-gnu-imported-modules)
       #:configure-flags
       (list (string-append
              "--with-guile-site-dir=" %output "/share/guile/site/"
              (target-guile-effective-version (assoc-ref %build-inputs "guile"))))
       #:phases
       (modify-phases %standard-phases
         (add-after 'unpack 'chdir
           (lambda _
             ;; The upstream Git repository contains all the code, so change
             ;; to the directory specific to guile-dbi.
             (chdir "guile-dbi")))
         (add-after 'install 'patch-extension-path
           (lambda* (#:key inputs outputs #:allow-other-keys)
             (let* ((out (assoc-ref outputs "out"))
                    (dbi.scm (string-append out "/share/guile/site/"
                                            (target-guile-effective-version
                                             (assoc-ref inputs "guile"))
                                            "/dbi/dbi.scm"))
                    (ext (string-append out "/lib/libguile-dbi")))
               (substitute* dbi.scm (("libguile-dbi") ext))))))))
    (native-inputs
     (list autoconf automake libtool perl texinfo))
    (propagated-inputs
     (list guile-2.2))
    (synopsis "Guile database abstraction layer")
    (home-page "https://github.com/opencog/guile-dbi")
    (description
     "guile-dbi is a library for Guile that provides a convenient interface to
SQL databases.  Database programming with guile-dbi is generic in that the same
programming interface is presented regardless of which database system is used.
It currently supports MySQL, Postgres and SQLite3.")
    (license license:gpl2+)
    (native-search-paths
     (list (search-path-specification
            (variable "GUILE_DBD_PATH")
            (files '("lib")))))))

(define-public guile-dbd-sqlite3
  (package
    (inherit guile-dbi)
    (name "guile-dbd-sqlite3")
    (arguments
     (substitute-keyword-arguments (package-arguments guile-dbi)
       ((#:phases phases)
        `(modify-phases ,phases
           (replace 'chdir
             (lambda _
               ;; The upstream Git repository contains all the code, so change
               ;; to the directory specific to guile-dbd-sqlite3.
               (chdir "guile-dbd-sqlite3")))
           (delete 'patch-extension-path)))))
    (inputs
     (list sqlite zlib))
    (native-inputs
     (modify-inputs (package-native-inputs guile-dbi)
       (prepend guile-dbi ; only required for headers
                pkg-config)))
    (synopsis "Guile DBI driver for SQLite")
    (description
     "guile-dbi is a library for Guile that provides a convenient interface to
SQL databases.  This package implements the interface for SQLite.")))

(define-public guile-dbd-postgresql
  (package
    (inherit guile-dbi)
    (name "guile-dbd-postgresql")
    (arguments
     (substitute-keyword-arguments (package-arguments guile-dbi)
       ((#:phases phases)
        `(modify-phases ,phases
           (replace 'chdir
             (lambda _
               ;; The upstream Git repository contains all the code, so change
               ;; to the directory specific to guile-dbd-mysql.
               (chdir "guile-dbd-postgresql")))
           (add-after 'chdir 'patch-src
             (lambda _
               (substitute* "src/guile-dbd-postgresql.c"
                 (("postgresql/libpq-fe\\.h") "libpq-fe.h"))))
           (delete 'patch-extension-path)))))
    (inputs
     (list postgresql zlib))
    (native-inputs
     (modify-inputs (package-native-inputs guile-dbi)
       (prepend guile-dbi ; only required for headers
                )))
    (synopsis "Guile DBI driver for PostgreSQL")
    (description
     "@code{guile-dbi} is a library for Guile that provides a convenient
interface to SQL databases.  This package implements the interface for
PostgreSQL.")))

(define-public guile-dbd-mysql
  (package
    (inherit guile-dbi)
    (name "guile-dbd-mysql")
    (arguments
     (substitute-keyword-arguments (package-arguments guile-dbi)
       ((#:phases phases)
        `(modify-phases ,phases
           (replace 'chdir
             (lambda _
               ;; The upstream Git repository contains all the code, so change
               ;; to the directory specific to guile-dbd-mysql.
               (chdir "guile-dbd-mysql")))
           (add-after 'chdir 'patch-src
             (lambda _
               (substitute* "configure.ac"
                 (("mariadbclient") "mariadb"))
               (substitute* "src/guile-dbd-mysql.c"
                 (("<mariadb/") "<mysql/"))))
           (delete 'patch-extension-path)))))
    (inputs
     (list `(,mariadb "dev")
           `(,mariadb "lib") zlib))
    (native-inputs
     (modify-inputs (package-native-inputs guile-dbi)
       (prepend guile-dbi ; only required for headers
                )))
    (synopsis "Guile DBI driver for MySQL")
    (description "@code{guile-dbi} is a library for Guile that provides a
convenient interface to SQL databases.  This package implements the interface
for MySQL.")
    (license license:gpl2+)))

(define-public guile-lmdb
  (let ((commit "438143ca9ba157faec6f4c2740092c31c733fbfe")
        (revision "0"))
    (package
      (name "guile-lmdb")
      (version (git-version "0.0.1" revision commit))
      (source (origin
                (method git-fetch)
                (uri (git-reference
                      (url "https://github.com/aartaka/guile-lmdb")
                      (commit commit)))
                (file-name (git-file-name name version))
                (sha256
                 (base32
                  "0p43c8ppbhzpi944in0z2jqr7acl8pm7s1x0p5f0idqda6n6f828"))))
      (build-system guile-build-system)
      (arguments
       (list
        #:source-directory "modules"
        #:phases
        #~(modify-phases %standard-phases
            (add-before 'build 'substitute-lmdb-so
              (lambda _
                (let ((lmdb (string-append
                             #$(this-package-input "lmdb") "/lib/liblmdb.so")))
                  (substitute* "modules/lmdb/lmdb.scm"
                    (("liblmdb.so") lmdb))))))))
      (native-inputs (list guile-3.0))
      (inputs (list guile-3.0 lmdb))
      (home-page "https://github.com/aartaka/guile-lmdb")
      (synopsis "Bindings for Lightning Memory-Mapped Database in Guile")
      (description "This package provides a Scheme wrapper around liblmdb.so.
Most names are the same as LMDB ones, except for prefix absence.
Several conveniences are added on top:
@itemize
@item @code{call-with-env-and-txn} and @code{call-with-cursor} wrappers.
@item @code{for-cursor} procedure for cursor iteration.
@item @code{val} and @code{stat} types.
@item Error signaling instead of integer return values.
@end itemize")
      (license license:gpl3+))))

(define-public guile-config
  (package
    (name "guile-config")
    (version "0.5.1")
    (source
     (origin
       (method git-fetch)
       (uri (git-reference
             (url "https://gitlab.com/a-sassmannshausen/guile-config")
             (commit version)))
       (file-name (git-file-name name version))
       (sha256 (base32
                "0s708k6qnk9155bjrcy1f1v7lqhlpaj4mjip46sr3iw85hca92wz"))))
    (build-system gnu-build-system)
    (native-inputs
     (list autoconf automake pkg-config texinfo))
    (inputs (list guile-3.0))
    (synopsis
     "Guile application configuration parsing library")
    (description
     "Guile Config is a library providing a declarative approach to
application configuration specification.  The library provides clean
configuration declaration forms, and processors that take care of:
configuration file creation; configuration file parsing; command-line
parameter parsing using getopt-long; basic GNU command-line parameter
generation (--help, --usage, --version); automatic output generation for the
above command-line parameters.")
    (home-page
     "https://gitlab.com/a-sassmannshausen/guile-config")
    (license license:gpl3+)))

(define-public guile2.2-config
  (package
    (inherit guile-config)
    (name "guile2.2-config")
    (inputs (modify-inputs (package-inputs guile-config)
              (replace "guile" guile-2.2)))))

(define-public guile-hall
<<<<<<< HEAD
  (package
    (name "guile-hall")
    (version "0.4.1")
    (source
     (origin
       (method git-fetch)
       (uri (git-reference
             (url "https://gitlab.com/a-sassmannshausen/guile-hall")
             (commit version)))
       (file-name (git-file-name name version))
       (sha256
        (base32 "0yrrik1v1xbik5h5q7w2cxrx6gvkmcdm32dl36i7xqdq8pr8sh2d"))))
    (build-system gnu-build-system)
    (arguments
      `(#:modules
        ((ice-9 match)
         (ice-9 ftw)
         ,@%default-gnu-modules)
        #:phases
        (modify-phases
          %standard-phases
          (add-after 'install 'hall-wrap-binaries
            (lambda* (#:key inputs outputs #:allow-other-keys)
              (let* ((compiled-dir
                       (lambda (out version)
                         (string-append
                           out "/lib/guile/" version "/site-ccache")))
                     (uncompiled-dir
                       (lambda (out version)
                         (string-append
                          out "/share/guile/site"
                          (if (string-null? version) "" "/") version)))
                     (dep-path
                       (lambda (env modules path)
                         (list env ":" 'prefix
                               (cons modules
                                     (map (lambda (input)
                                            (string-append
                                              (assoc-ref inputs input)
                                              path))
                                          ,''("guile-config"))))))
                     (out (assoc-ref outputs "out"))
                     (bin (string-append out "/bin/"))
                     (site (uncompiled-dir out "")))
                (match (scandir site)
                       (("." ".." version)
                        (for-each
                          (lambda (file)
                            (wrap-program
                              (string-append bin file)
                              (dep-path
                                "GUILE_LOAD_PATH"
                                (uncompiled-dir out version)
                                (uncompiled-dir "" version))
                              (dep-path
                                "GUILE_LOAD_COMPILED_PATH"
                                (compiled-dir out version)
                                (compiled-dir "" version))))
                          ,''("hall"))))))))))
    (native-inputs (list autoconf automake pkg-config texinfo))
    (inputs (list bash-minimal guile-3.0))
    (propagated-inputs (list guile-config))
    (synopsis "Guile project tooling")
    (description
     "Hall is a command-line application and a set of Guile libraries that
=======
  ;; There are many unreleased bug fixes; use the latest commit for now.
  (let ((commit "7558ba906d4281a5b825e3c1c87f2810312414b6")
        (revision "1"))
    (package
      (name "guile-hall")
      (version (git-version "0.4.1" revision commit))
      (source
       (origin
         (method git-fetch)
         (uri (git-reference
               (url "https://gitlab.com/a-sassmannshausen/guile-hall")
               (commit commit)))
         (file-name (git-file-name name version))
         (sha256
          (base32 "0sqm6nyzc37p0xgjj21m9dar2iqik9gfwlcacp2v6y10lh2f1yps"))))
      (build-system gnu-build-system)
      (arguments
       (list
        #:modules `(((guix build guile-build-system)
                     #:select
                     (target-guile-effective-version))
                    ,@%gnu-build-system-modules)
        #:phases
        (with-imported-modules `((guix build guile-build-system)
                                 ,@%gnu-build-system-modules)
          #~(modify-phases %standard-phases
              (add-after 'install 'hall-wrap-binaries
                (lambda* (#:key inputs #:allow-other-keys)
                  (let* ((version (target-guile-effective-version))
                         (site-ccache (string-append "/lib/guile/"
                                                     version "/site-ccache"))
                         (site (string-append "/share/guile/site/" version))
                         (dep-path
                          (lambda (env path)
                            (list env ":" 'prefix
                                  (cons (string-append #$output path)
                                        (map (lambda (input)
                                               (string-append
                                                (assoc-ref inputs input)
                                                path))
                                             (list "guile-config"
                                                   "guile-lib"))))))
                         (bin (string-append (ungexp output) "/bin/")))
                    (wrap-program (string-append bin "hall")
                      (dep-path "GUILE_LOAD_PATH" site)
                      (dep-path "GUILE_LOAD_COMPILED_PATH" site-ccache)))))))))
      (native-inputs
       (list autoconf
             automake
             gettext-minimal
             guile-3.0
             pkg-config
             texinfo))
      (inputs
       (list bash-minimal
             guile-3.0
             guile-config
             guile-lib))
      (propagated-inputs
       (list guile-config))
      (synopsis "Guile project tooling")
      (description
       "Hall is a command-line application and a set of Guile libraries that
>>>>>>> 023c3e0a
allow you to quickly create and publish Guile projects.  It allows you to
transparently support the GNU build system, manage a project hierarchy &
provides tight coupling to Guix.")
      (home-page "https://gitlab.com/a-sassmannshausen/guile-hall")
      (license license:gpl3+))))

(define-public guile-ics
  (package
    (name "guile-ics")
    (version "0.5.0")
    (source
     (origin
       (method git-fetch)
       (uri (git-reference
             (url "https://github.com/artyom-poptsov/guile-ics")
             (commit (string-append "v" version))))
       (file-name (string-append name "-" version "-checkout"))
       (sha256
        (base32
         "1ipryn69ad4viqai9pnwhkqqpf9wgw0m2qxrwkfrpm1bfdyilw9w"))))
    (build-system gnu-build-system)
    (arguments
     (list #:phases #~(modify-phases %standard-phases
                        (delete 'strip))))
    (native-inputs
     (list autoconf
           automake
           texinfo
           gettext-minimal ;Gettext brings 'AC_LIB_LINKFLAGS_FROM_LIBS'.
           help2man
           pkg-config))
    (inputs (list guile-3.0 which))
    (propagated-inputs (list guile-lib guile-smc guile-dsv))
    (home-page "https://github.com/artyom-poptsov/guile-ics")
    (synopsis "Guile parser library for the iCalendar format")
    (description
     "Guile-ICS is an iCalendar (RFC5545) and vCard (RFC6350) format parser
library written in pure Scheme.  The library can be used to read and write
iCalendar/vCadr data and convert the data from/to various formats.

The library is shipped with documentation in Info format and usage examples.")
    (license license:gpl3+)))

(define-public guile2.2-ics
  (package
    (inherit guile-ics)
    (name "guile2.2-ics")
    (inputs (list guile-2.2 which))
    (propagated-inputs (list guile2.2-lib guile2.2-dsv guile2.2-smc))))

(define-public guile-imanifest
  (let ((commit "ccd5a2111b008d778106f5595a3a585954d95d0")
        (revision "0"))
    (package
      (name "guile-imanifest")
      (version (git-version "0.0.0" revision commit))
      (source (origin
                (method git-fetch)
                (uri (git-reference
                      (url "https://git.sr.ht/~brown121407/guile-imanifest")
                      (commit commit)))
                (file-name (git-file-name name version))
                (sha256
                 (base32
                  "0i5qllcrhdjhspyj7j9h4dc9y37d3cfbpackmybm3030qgfxqirf"))))
      (build-system guile-build-system)
      (native-inputs
       (list guile-3.0))
      (propagated-inputs
       (list guile-readline guile-colorized guix))
      (home-page "https://sr.ht/~brown121407/guile-imanifest")
      (synopsis "Interactive Guix manifests")
      (description "This package provides functions to generate Guix manifests
interactively.  It works by scanning an alist of package categories, to ask the
user which package sets would they like to install from it.")
      (license license:gpl3+))))

(define-public guile-wisp
  (package
    (name "guile-wisp")
    (version "1.0.7")
    (source (origin
              (method hg-fetch)
              (uri (hg-reference
                    (url "https://hg.sr.ht/~arnebab/wisp")
                    (changeset (string-append "v" version))))
              (file-name (git-file-name name version))
              (sha256
               (base32
                "0fxngiy8dmryh3gx4g1q7nnamc4dpszjh130g6d0pmi12ycxd2y9"))))
    (build-system gnu-build-system)
    (arguments
     `(#:modules ((guix build gnu-build-system)
                  ((guix build emacs-build-system) #:prefix emacs:)
                  (guix build utils)
                  (guix build emacs-utils)
                  (ice-9 rdelim)
                  (ice-9 popen))
       #:imported-modules (,@%default-gnu-imported-modules
                           (guix build emacs-build-system)
                           (guix build emacs-utils))
       #:phases
       (modify-phases %standard-phases
         (replace 'bootstrap
           (lambda _
             (invoke "autoreconf" "-vif")))
         (add-before 'configure 'patch-/usr/bin/env
           (lambda _
             (substitute* "Makefile.in"
               (("/usr/bin/env bash") (which "bash")))))
         ;; auto compilation breaks, but if we set HOME to /tmp,
         ;; that works ok
         (add-before 'check 'auto-compile-hacky-workaround
           (lambda _ (setenv "HOME" "/tmp") #t))
         (add-after 'install 'install-go-files
           (lambda* (#:key outputs inputs #:allow-other-keys)
             (let* ((out (assoc-ref outputs "out"))
                    (effective (read-line
                                (open-pipe* OPEN_READ
                                            "guile" "-c"
                                            "(display (effective-version))")))
                    (module-dir (string-append out "/share/guile/site/"
                                               effective))
                    (object-dir (string-append out "/lib/guile/" effective
                                               "/site-ccache"))
                    (prefix     (string-length module-dir)))
               ;; compile to the destination
               (for-each (lambda (file)
                           (let* ((base (string-drop (string-drop-right file 4)
                                                     prefix))
                                  (go   (string-append object-dir base ".go")))
                             (invoke "guild" "compile" "-L" module-dir
                                     file "-o" go)))
                         (find-files module-dir "\\.scm$")))))
         (add-after 'install 'install-emacs-files
           (assoc-ref emacs:%standard-phases 'install))
         (add-after 'install-emacs-files 'compile-emacs-files
           (assoc-ref emacs:%standard-phases 'build))
         (add-after 'compile-emacs-files 'make-autoloads
           (assoc-ref emacs:%standard-phases 'make-autoloads)))))
    (home-page "https://www.draketo.de/english/wisp")
    (inputs
     (list guile-3.0))
    (native-inputs
     `(("autoconf" ,autoconf)
       ("automake" ,automake)
       ("emacs" ,emacs-minimal)
       ("python" ,python)
       ("pkg-config" ,pkg-config)))
    (synopsis "Whitespace to lisp syntax for Guile")
    (description "Wisp is a syntax for Guile which provides a Python-like
whitespace-significant language.  It may be easier on the eyes for some
users and in some situations.")
    (license (list license:gpl3+        ; the project as a whole
                   license:expat))))    ; the language spec (see also SRFI 119)

(define-public guile2.2-wisp
  (package
    (inherit guile-wisp)
    (name "guile2.2-wisp")
    (inputs (list guile-2.2))))

(define-public guile-udev
  (package
    (name "guile-udev")
    (version "0.3.0")
    (source (origin
              (method git-fetch)
              (uri (git-reference
                    (url "https://github.com/artyom-poptsov/guile-udev")
                    (commit (string-append "v" version))))
              (file-name (git-file-name name version))
              (sha256
               (base32
                "0zvn7ph6sbz5q8jnbkrxxlbxlyf0j8q34hr4a2yxklvg29ya7sd3"))))
    (build-system gnu-build-system)
    (arguments
     (list
      #:phases
      #~(modify-phases %standard-phases
          (add-after 'unpack 'patch-extension-path
            (lambda _
              ;; Provide the absolute path of the guile-libudev extension to
              ;; ensure the dlopen call always succeeds.
              (substitute* (find-files "." "\\.scm")
                (("load-extension \"libguile-udev\"")
                 (format #f "load-extension \"~a/lib/libguile-udev.so\""
                         #$output)))))
          (delete 'check)               ;moved after install
          (add-after 'install 'check
            (assoc-ref %standard-phases 'check)))))
    (native-inputs (list autoconf
                         automake
                         gettext-minimal
                         libtool
                         texinfo
                         pkg-config
                         which))
    (inputs (list guile-3.0 eudev))
    (home-page "https://github.com/artyom-poptsov/guile-udev")
    (synopsis "Guile bindings to libudev")
    (description "Guile-Udev provides GNU Guile bindings to libudev.")
    (license license:gpl3+)))

(define-public guile-sly
  (package
    (name "guile-sly")
    (version "0.1")
    (source (origin
              (method url-fetch)
              (uri (string-append "https://files.dthompson.us/sly/sly-"
                                  version ".tar.gz"))
              (sha256
               (base32
                "1svzlbz2vripmyq2kjh0rig16bsrnbkwbsm558pjln9l65mcl4qq"))
              (modules '((guix build utils)))
              (snippet
               '(begin
                  (substitute* "configure"
                    (("_guile_required_version=\"2.0.11\"")
                     "_guile_required_version=\"2\"")
                    (("ac_subst_vars='")
                     "ac_subst_vars='GUILE_EFFECTIVE_VERSION\n"))
                  (substitute* (find-files "." "Makefile.in")
                    (("moddir = .*$")
                     (string-append
                      "moddir = "
                      "$(prefix)/share/guile/site/@GUILE_EFFECTIVE_VERSION@\n"))
                    (("godir = .*$")
                     (string-append
                      "godir = "
                      "$(prefix)/lib/guile/@GUILE_EFFECTIVE_VERSION@/site-ccache\n")))
                  #t))))
    (build-system gnu-build-system)
    (arguments
     '(#:configure-flags
       (list (string-append "--with-libfreeimage-prefix="
                            (assoc-ref %build-inputs "freeimage"))
             (string-append "--with-libgslcblas-prefix="
                            (assoc-ref %build-inputs "gsl")))))
    (native-inputs
     (list pkg-config))
    (propagated-inputs
     (list guile-sdl guile-opengl))
    (inputs
     (list guile-2.2 gsl freeimage mesa))
    (synopsis "2D/3D game engine for GNU Guile")
    (description "Sly is a 2D/3D game engine written in Guile Scheme.  Sly
features a functional reactive programming interface and live coding
capabilities.")
    (home-page "https://dthompson.us/projects/sly.html")
    (license license:gpl3+)))

(define-public guile-g-golf
  (package
    (name "guile-g-golf")
    (version "0.8.0-a.1")
    (source
     (origin
       (method git-fetch)
       (uri (git-reference
             (url "https://git.savannah.gnu.org/git/g-golf.git")
             (commit (string-append "v" version))))
       (file-name (git-file-name name version))
       (sha256
        (base32 "1lszlssa6k8dhhya5px271gfzas7fyy1iwjqmlxibz5vdirzi565"))))
    (build-system gnu-build-system)
    (arguments
     (list
      #:configure-flags
      #~(list "--with-guile-site=no")
      #:parallel-build? #f
      #:phases
      #~(modify-phases %standard-phases
          (add-after 'unpack 'fix-guile-site-directory
            (lambda _
              (substitute* "configure.ac"
                (("SITEDIR=.*$")
                 "SITEDIR=\"$datadir/guile/site/$GUILE_EFFECTIVE_VERSION\";\n")
                (("SITECCACHEDIR=\"\\$libdir/g-golf/")
                 "SITECCACHEDIR=\"$libdir/"))))
          (add-before 'configure 'tests-work-arounds
            (lambda* (#:key inputs #:allow-other-keys)
              ;; In build environment, There is no /dev/tty
              (substitute* "test-suite/tests/gobject.scm"
                (("/dev/tty") "/dev/null"))))
          (add-before 'configure 'substitute-libs
            (lambda* (#:key inputs outputs #:allow-other-keys)
              (define (get lib)
                (search-input-file inputs (string-append "lib/" lib ".so")))

              (let* ((libgi      (get "libgirepository-1.0"))
                     (libglib    (get "libglib-2.0"))
                     (libgobject (get "libgobject-2.0"))
                     (libg-golf (string-append #$output "/lib/libg-golf")))
                (substitute* "g-golf/init.scm"
                  (("libgirepository-1.0") libgi)
                  (("libglib-2.0") libglib)
                  (("libgobject-2.0") libgobject)
                  (("\\(dynamic-link \"libg-golf\"\\)")
                   (format #f "~s"
                           `(catch #t
                              (lambda ()
                                (dynamic-link "libg-golf"))
                              (lambda _
                                (dynamic-link ,libg-golf))))))
                (setenv "GUILE_AUTO_COMPILE" "0")
                #t)))
          (add-before 'check 'start-xorg-server
            (lambda* (#:key inputs #:allow-other-keys)
              ;; The test suite requires a running X server.
              (system "Xvfb :1 &")
              (setenv "DISPLAY" ":1")
              #t)))))
    (inputs
     (list guile-3.0 guile-lib glib-next))
    (native-inputs
     (list autoconf
           automake
           texinfo
           gettext-minimal
           libtool
           pkg-config
           ;; required for tests
           gtk+
           clutter
           xorg-server-for-tests))
    (propagated-inputs
     (list gobject-introspection-next))
    (home-page "https://www.gnu.org/software/g-golf/")
    (synopsis "Guile bindings for GObject Introspection")
    (description
     "G-Golf (Gnome: (Guile Object Library for)) is a library for developing
modern applications in Guile Scheme.  It comprises a direct binding to the
GObject Introspection API and higher-level functionality for importing Gnome
libraries and making GObject classes (and methods) available in Guile's
object-oriented programming system, GOOPS.")
    (license license:lgpl3+)))

(define-public g-golf
  (deprecated-package "g-golf" guile-g-golf))

(define-public guile2.2-g-golf
  (package
    (inherit guile-g-golf)
    (name "guile2.2-g-golf")
    (inputs
     (modify-inputs (package-inputs guile-g-golf)
       (replace "guile" guile-2.2)
       (replace "guile-lib" guile2.2-lib)))))

(define-public g-wrap
  (package
    (name "g-wrap")
    (version "1.9.15")
    (source (origin
              (method url-fetch)
              (uri (string-append "mirror://savannah/g-wrap/g-wrap-"
                                  version ".tar.gz"))
              (sha256
               (base32
                "0ak0bha37dfpj9kmyw1r8fj8nva639aw5xr66wr5gd3l1rqf5xhg"))))
    (build-system gnu-build-system)
    (native-inputs
     (list pkg-config))
    (propagated-inputs
     (list guile-2.2 guile-lib))
    (inputs
     (list libffi))
    (arguments
     `(#:configure-flags '("--disable-Werror")
       #:phases
       (modify-phases %standard-phases
         (add-before 'configure 'pre-configure
           (lambda* (#:key outputs #:allow-other-keys)
             (let ((out (assoc-ref outputs "out")))
               (substitute* (find-files "." "^Makefile.in$")
                 (("guilemoduledir =.*guile/site" all)
                  (string-append all "/@GUILE_EFFECTIVE_VERSION@")))
               #t))))))
    (synopsis "Generate C bindings for Guile")
    (description "G-Wrap is a tool and Guile library for generating function
wrappers for inter-language calls.  It currently only supports generating Guile
wrappers for C functions.  Given a definition of the types and prototypes for
a given C interface, G-Wrap will automatically generate the C code that
provides access to that interface and its types from the Scheme level.")
    (home-page "https://www.nongnu.org/g-wrap/index.html")
    (license license:lgpl2.1+)))

(define-public guile-miniadapton
  (let ((commit "1b5749422304567c96ac5367f2221dda9eff5880")
        (revision "1"))
    (package
      (name "guile-miniadapton")
      (version (string-append "0-" revision "." (string-take commit 9)))
      (source (origin
                (method git-fetch)
                (uri (git-reference
                      (url "https://github.com/fisherdj/miniAdapton")
                      (commit commit)))
                (file-name (string-append name "-" version "-checkout"))
                (sha256
                 (base32
                  "09q51zkw2fypad5xixskfzw2cjhjgs5cswdp3i7cpp651rb3zndh"))))
      (build-system guile-build-system)
      (native-inputs
       (list guile-2.2))
      (home-page "https://github.com/fisherdj/miniAdapton")
      (synopsis "Minimal implementation of incremental computation in Guile
Scheme")
      (description "This package provides a complete Scheme implementation of
miniAdapton, which implements the core functionality of the Adapton system for
incremental computation (also known as self-adjusting computation).  Like
Adapton, miniAdapton allows programmers to safely combine mutation and
memoization.  miniAdapton is built on top of an even simpler system,
microAdapton.  Both miniAdapton and microAdapton are designed to be easy to
understand, extend, and port to host languages other than Scheme.")
      (license license:expat))))

(define-public guile-raw-strings
  (let ((commit "aa1cf783f2542811b473f797e12490920b779baa")
        (revision "0"))
    (package
      (name "guile-raw-strings")
      (version (git-version "0.0.0" revision commit))
      (source (origin
                (method git-fetch)
                (uri (git-reference
                      (url "https://github.com/lloda/guile-raw-strings")
                      (commit commit)))
                (file-name (git-file-name name version))
                (sha256
                 (base32
                  "1r2gx86zw5hb6byllra3nap3fw9p7q7rvdmg6qn9myrdxyjpns3l"))))
      (build-system guile-build-system)
      (arguments
       `(#:phases
         (modify-phases %standard-phases
           (add-after 'build 'check
             (lambda* (#:key tests? #:allow-other-keys)
               (when tests?
                 (invoke "guile" "-L" "." "-s" "test.scm")))))))
      (native-inputs
       (list guile-3.0))
      (home-page "https://github.com/lloda/guile-raw-strings")
      (synopsis "Guile reader extension for `raw strings'")
      (description "This package provides A Guile reader extension for `raw
strings', it lets you write verbatim strings without having to escape double
quotes.")
      (license license:public-domain))))

(define-public guile-reader
  (package
    (name "guile-reader")
    (version "0.6.3")
    (source  (origin
               (method url-fetch)
               (uri (string-append "mirror://savannah/guile-reader/guile-reader-"
                                   version ".tar.gz"))
               (sha256
                (base32
                 "1fyjckmygkhq22lq8nqc86yl5zzbqd7a944dnz5c1f6vx92b9hiq"))))
    (build-system gnu-build-system)
    (native-inputs (list pkg-config gperf))
    (inputs (list guile-3.0))
    (synopsis "Framework for building readers for GNU Guile")
    (description
     "Guile-Reader is a simple framework for building readers for GNU Guile.

The idea is to make it easy to build procedures that extend Guile’s read
procedure.  Readers supporting various syntax variants can easily be written,
possibly by re-using existing “token readers” of a standard Scheme
readers.  For example, it is used to implement Skribilo’s R5RS-derived
document syntax.

Guile-Reader’s approach is similar to Common Lisp’s “read table”, but
hopefully more powerful and flexible (for instance, one may instantiate as
many readers as needed).")
    (home-page "https://www.nongnu.org/guile-reader/")
    (license license:gpl3+)))

(define-public guile2.2-reader
  (package
    (inherit guile-reader)
    (name "guile2.2-reader")
    (inputs (list guile-2.2))))

(define-public guile-ncurses
  (package
    (name "guile-ncurses")
    (version "3.1")
    (source (origin
             (method url-fetch)
             (uri (string-append "mirror://gnu/guile-ncurses/guile-ncurses-"
                                 version ".tar.gz"))
             (sha256
              (base32
               "0cypz1ikw66n8bc2klsnnaj1plpl22dwq6pwyc7dvffamz7fi2gf"))))
    (build-system gnu-build-system)
    (inputs (list ncurses guile-3.0))
    (native-inputs (list pkg-config))
    (arguments
     `(#:modules ((guix build gnu-build-system)
                  ((guix build guile-build-system)
                   #:select (target-guile-effective-version))
                  (guix build utils))
       #:imported-modules ((guix build guile-build-system)
                           ,@%default-gnu-imported-modules)
       #:configure-flags (list "--with-ncursesw" ; Unicode support
                               "--with-gnu-filesystem-hierarchy")
       #:phases
       (modify-phases %standard-phases
         (add-before 'build 'fix-libguile-ncurses-file-name
           (lambda* (#:key outputs #:allow-other-keys)
             (invoke "make" "install"
                     "-C" "src/ncurses"
                     "-j" (number->string
                           (parallel-job-count)))
             (let* ((out   (assoc-ref outputs "out"))
                    (dir   "src/ncurses")
                    (files (find-files dir ".scm")))
               (substitute* files
                 (("\"libguile-ncurses\"")
                  (format #f "\"~a/lib/guile/~a/libguile-ncurses\""
                          out (target-guile-effective-version))))))))))
    (home-page "https://www.gnu.org/software/guile-ncurses/")
    (synopsis "Guile bindings to ncurses")
    (description
     "guile-ncurses provides Guile language bindings for the ncurses
library.")
    (license license:lgpl3+)))

(define-public guile2.2-ncurses
  (package
    (inherit guile-ncurses)
    (name "guile2.2-ncurses")
    (inputs (list ncurses guile-2.2))))

(define-public guile-ncurses/gpm
  (package
    (inherit guile-ncurses)
    (name "guile-ncurses-with-gpm")
    (inputs `(("ncurses" ,ncurses/gpm)
              ("guile" ,guile-3.0)))))

(define-public guile-lib
  (package
    (name "guile-lib")
    (version "0.2.7")
    (source (origin
              (method url-fetch)
              (uri (string-append "mirror://savannah/guile-lib/guile-lib-"
                                  version ".tar.gz"))
              (sha256
               (base32
                "1ph4z4a64m75in36pdb4dw63dzdq3hdgh16gq33q460jby23pvz4"))))
    (build-system gnu-build-system)
    (arguments
     '(#:make-flags '("GUILE_AUTO_COMPILE=0") ;placate guild warnings
       #:phases
       (modify-phases %standard-phases
         (add-before 'configure 'patch-module-dir
           (lambda _
             (substitute* "src/Makefile.in"
               (("^moddir = ([[:graph:]]+)")
                "moddir = $(datadir)/guile/site/@GUILE_EFFECTIVE_VERSION@\n")
               (("^godir = ([[:graph:]]+)")
                "godir = \
$(libdir)/guile/@GUILE_EFFECTIVE_VERSION@/site-ccache\n")))))))
    (native-inputs
     `(("autoconf" ,autoconf)
       ("automake" ,automake)
       ("gettext" ,gettext-minimal)
       ("guile" ,guile-3.0)
       ("pkg-config" ,pkg-config)))
    (inputs
     (list guile-3.0))           ;for cross-compilation
    (home-page "https://www.nongnu.org/guile-lib/")
    (synopsis "Collection of useful Guile Scheme modules")
    (description
     "Guile-Lib is intended as an accumulation place for pure-scheme Guile
modules, allowing for people to cooperate integrating their generic Guile
modules into a coherent library.  Think \"a down-scaled, limited-scope CPAN
for Guile\".  It provides the following modules:
@itemize
@item (apicheck) Describe and verify library programming interfaces.
@item (config load) Loading configuration files.
@item (container async-queue) A thread-safe message queue.
@item (container nodal-tree) A tree consisting of nodes with attributes.
@item (container delay-tree) A nodal tree with lazily evaluated fields.
@item (debugging assert) Helpful assert macro.
@item (debugging time) A simple macro to time the execution of an expression.
@item (graph topological-sort) Routines to perform topological sorts.
@item (htmlprag) Neil Van Dyke's permissive (\"pragmatic\") HTML parser.
@item (io string) SLIB's IO routines dealing with strings.
@item (logging logger) A flexible logging system.
@item (logging port-log) A logger that outputs to a port.
@item (logging rotating-log) A logger that rotates its output files.
@item (match-bind) Nifty and concise regular expression routines.
@item (math minima) A golden-section minimum finder.
@item (math primes) Functions related to prime numbers and factorization.
@item (os process) Spawning processes and capturing their output.
@item (scheme documentation) Macros to define different kinds of variables
with documentation.
@item (scheme kwargs) Defining functions with flexible keyword arguments.
@item (search basic) Classic search functions.
@item (string completion) Building blocks for tab completion.
@item (string soundex) The SOUNDEX string categorization algorithm.
@item (string transform) Beyond SRFI-13.
@item (string wrap) A versatile string formatter.
@item (term ansi-color) Generate ANSI color escape sequences.
@item (unit-test) A JUnit-style unit testing framework.
@end itemize")
    ;; The whole is under GPLv3+, but some modules are under laxer
    ;; distribution terms such as LGPL and public domain.  See `COPYING' for
    ;; details.
    (license license:gpl3+)))

(define-public guile-simple-iterators
  (let ((commit "50f16a2b2aa57e657e52e19fb3c35bdc182cfa36")
        (revision "0"))
    (package
      (name "guile-simple-iterators")
      (version (git-version "0.0.0" revision commit))
      (source
       (origin
         (method git-fetch)
         (uri (git-reference
               (url "https://gitlab.com/dustyweb/guile-simple-iterators")
               (commit commit)))
         (file-name (git-file-name name version))
         (sha256
          (base32
           "1m1wirlnfwmp5a4rpszd5qsbwabz4ji033w6p2714p1r524ylah8"))))
      (build-system guile-build-system)
      (native-inputs (list guile-3.0))
      (home-page "https://gitlab.com/dustyweb/guile-simple-iterators")
      (synopsis "Simple iterators for Guile")
      (description
       "This is a collection of iteration macros for Guile. They are inspired by
@code{racket}'s family of iterators. Specifically, the following iterators are
available:
@itemize
@item @code{for}
@item @code{for/map}
@item @code{for/c}
@item @code{for/fold}
@item @code{for/fold-right}
@item @code{for/folder}
@item @code{folder}
@end itemize")
      (license license:asl2.0))))

(define-public guile2.0-lib
  (package
    (inherit guile-lib)
    (name "guile2.0-lib")
    (native-inputs
     (alist-replace "guile" (list guile-2.0)
                    (package-native-inputs guile-lib)))
    (inputs
     (alist-replace "guile" (list guile-2.0)
                    (package-inputs guile-lib)))))

(define-public guile2.2-lib
  (package
    (inherit guile-lib)
    (name "guile2.2-lib")
    (native-inputs
     (alist-replace "guile" (list guile-2.2)
                    (package-native-inputs guile-lib)))
    (inputs
     (alist-replace "guile" (list guile-2.2)
                    (package-inputs guile-lib)))))

(define-public guile-minikanren
  (package
    (name "guile-minikanren")
    (version "20150424.e844d85")
    (source (origin
              (method git-fetch)
              (uri (git-reference
                    (url "https://github.com/ijp/minikanren")
                    (commit "e844d85512f8c055d3f96143ee506007389a25e3")))
              (file-name (string-append name "-" version "-checkout"))
              (sha256
               (base32
                "0r50jlpzi940jlmxyy3ddqqwmj5r12gb4bcv0ssini9v8km13xz6"))))
    (build-system guile-build-system)
    (native-inputs
     (list guile-3.0))
    (home-page "https://github.com/ijp/minikanren")
    (synopsis "MiniKanren declarative logic system, packaged for Guile")
    (description
     "MiniKanren is a relational programming extension to the Scheme
programming Language, written as a smaller version of Kanren suitable for
pedagogical purposes.  It is featured in the book, The Reasoned Schemer,
written by Dan Friedman, William Byrd, and Oleg Kiselyov.

This is Ian Price's r6rs packaged version of miniKanren, which deviates
slightly from miniKanren mainline.

See http://minikanren.org/ for more on miniKanren generally.")
    (license license:expat)))

(define-public guile2.0-minikanren
  (package
    (inherit guile-minikanren)
    (name "guile2.0-minikanren")
    (native-inputs (list guile-2.0))))

(define-public guile2.2-minikanren
  (package
    (inherit guile-minikanren)
    (name "guile2.2-minikanren")
    (native-inputs (list guile-2.2))))

(define-public guile-irregex
  (package
    (name "guile-irregex")
    (version "0.9.6")
    (source (origin
              (method url-fetch)
              (uri (string-append
                    "http://synthcode.com/scheme/irregex/irregex-"
                    version ".tar.gz"))
              (sha256
               (base32
                "1ia3m7dp3lcxa048q0gqbiwwsyvn99baw6xkhb4bhhzn4k7bwyqq"))))
    (build-system guile-build-system)
    (arguments
     '(#:phases (modify-phases %standard-phases
                  (add-after 'unpack 'move-files-around
                    (lambda _
                      ;; Move the relevant source files to src/ and create the
                      ;; rx/ directory to match the expected module hierarchy.
                      (mkdir-p "src/rx/source")
                      (rename-file "irregex-guile.scm"
                                   "src/rx/irregex.scm")
                      (rename-file "irregex.scm"
                                   "src/rx/source/irregex.scm")
                      ;; Not really reachable via guile's packaging system,
                      ;; but nice to have around.
                      (rename-file "irregex-utils.scm"
                                   "src/rx/source/irregex-utils.scm")
                      #t)))
       #:source-directory "src"))
    (native-inputs
     (list guile-3.0))
    (home-page "https://synthcode.com/scheme/irregex")
    (synopsis "S-expression based regular expressions")
    (description
     "Irregex is an s-expression based alternative to your classic
string-based regular expressions.  It implements SRFI 115 and is deeply
inspired by the SCSH regular expression system.")
    (license license:bsd-3)))

(define-public guile2.0-irregex
  (package
    (inherit guile-irregex)
    (name "guile2.0-irregex")
    (native-inputs (list guile-2.0))))

(define-public guile2.2-irregex
  (package
    (inherit guile-irregex)
    (name "guile2.2-irregex")
    (native-inputs (list guile-2.2))))

(define-public haunt
  (package
    (name "haunt")
    (version "0.2.6")
    (source (origin
              (method url-fetch)
              (uri (string-append "https://files.dthompson.us/haunt/haunt-"
                                  version ".tar.gz"))
              (sha256
               (base32
                "1nwhwngx0gl2892vrvrzrxy5w6a5l08j1w0522kdh9a3v11qpwmw"))))
    (build-system gnu-build-system)
    (arguments
     `(#:modules ((ice-9 match) (ice-9 ftw)
                  ,@%default-gnu-modules)
       #:tests? #f ; test suite is non-deterministic :(
       #:phases (modify-phases %standard-phases
                  (add-after 'install 'wrap-haunt
                    (lambda* (#:key inputs outputs #:allow-other-keys)
                      ;; Wrap the 'haunt' command to refer to the right
                      ;; modules.
                      (let* ((out  (assoc-ref outputs "out"))
                             (bin  (string-append out "/bin"))
                             (site (string-append
                                    out "/share/guile/site"))
                             (guile-reader (assoc-ref inputs "guile-reader"))
                             (deps `(,@(if guile-reader
                                           (list guile-reader)
                                           '())
                                     ,(assoc-ref inputs "guile-commonmark"))))
                        (match (scandir site)
                          (("." ".." version)
                           (let ((modules (string-append site "/" version))
                                 (compiled-modules (string-append
                                                    out "/lib/guile/" version
                                                    "/site-ccache")))
                             (wrap-program (string-append bin "/haunt")
                               `("GUILE_LOAD_PATH" ":" prefix
                                 (,modules
                                  ,@(map (lambda (dep)
                                           (string-append dep
                                                          "/share/guile/site/"
                                                          version))
                                         deps)))
                               `("GUILE_LOAD_COMPILED_PATH" ":" prefix
                                 (,compiled-modules
                                  ,@(map (lambda (dep)
                                           (string-append dep "/lib/guile/"
                                                          version
                                                          "/site-ccache"))
                                         deps)))))))))))))
    (native-inputs
     (list pkg-config texinfo))
    (inputs
     ;; Depend on the latest Guile to avoid bytecode compatibility issues when
     ;; using modules built against the latest version.
     (list bash-minimal guile-3.0-latest))
    (propagated-inputs
     (list guile-reader guile-commonmark))
    (synopsis "Functional static site generator")
    (description "Haunt is a static site generator written in Guile
Scheme.  Haunt features a functional build system and an extensible
interface for reading articles in any format.")
    (home-page "https://dthompson.us/projects/haunt.html")
    (license license:gpl3+)))

(define-public guile2.2-haunt
  (package
    (inherit haunt)
    (name "guile2.2-haunt")
    (inputs (list guile-2.2))
    (propagated-inputs
     `(("guile-reader" ,guile2.2-reader)
       ("guile-commonmark" ,guile2.2-commonmark)))))

(define-public guile2.0-haunt
  (package
    (inherit haunt)
    (name "guile2.0-haunt")
    (inputs (list guile-2.0))))

(define-public guile-redis
  (package
    (name "guile-redis")
    (version "2.2.0")
    (home-page "https://github.com/aconchillo/guile-redis")
    (source (origin
              (method git-fetch)
              (uri (git-reference
                     (url home-page)
                     (commit version)))
              (file-name (git-file-name name version))
              (sha256
               (base32
                "0cb31vj88f3hj93v1lzxcqjyz7ym2gmpk31gv5i2dqv721frnlyj"))))
    (build-system gnu-build-system)
    (arguments
     '(#:make-flags '("GUILE_AUTO_COMPILE=0")))
    (native-inputs
     (list autoconf automake pkg-config guile-3.0))
    (synopsis "Redis client library for Guile")
    (description "Guile-redis provides a Scheme interface to the Redis
key-value cache and store.")
    (license license:lgpl3+)))

(define-public guile2.2-redis
  (package
    (inherit guile-redis)
    (name "guile2.2-redis")
    (native-inputs (modify-inputs (package-native-inputs guile-redis)
                     (replace "guile" guile-2.2)))))

(define-public guile2.0-redis
  (package
    (inherit guile-redis)
    (name "guile2.0-redis")
    (arguments
     `(#:phases
       (modify-phases %standard-phases
         (add-after 'unpack 'patch-source
           (lambda _
             ;; put-string is in (rnrs io ports) in guile2.0,
             ;; not in (ice-9 textual-ports)
             (substitute* "redis/utils.scm"
               (("\\(ice-9 textual-ports\\)")
                "(rnrs io ports)"))
             #t)))
       ,@(package-arguments guile-redis)))
    (native-inputs (modify-inputs (package-native-inputs guile-redis)
                     (replace "guile" guile-2.0)))))

(define-public guile-commonmark
  (package
    (name "guile-commonmark")
    (version "0.1.2")
    (source (origin
              (method url-fetch)
              (uri (string-append "https://github.com/OrangeShark/" name
                                  "/releases/download/v" version
                                  "/" name "-" version ".tar.gz"))
              (sha256
               (base32
                "17lrsdisa3kckh24q114vfmzdc4wkqa6ccwl4hdlrng5wpn1iman"))
              (modules '((guix build utils)))
              (snippet
               '(begin
                  ;; Allow builds with Guile 3.0.
                  (substitute* "configure"
                    (("2\\.2 2\\.0")
                     "3.0 2.2 2.0"))
                  #t))))
    (build-system gnu-build-system)
    ;; The tests throw exceptions with Guile 3.0.5, because they evaluate
    ;; (exit ...).
    ;;
    ;; This has been fixed upstream, but there has not been a new release
    ;; containing this change.
    (arguments
     '(#:phases
       (modify-phases %standard-phases
         (add-after 'unpack 'fix-tests-when-building-with-guile-3.0.5
           (lambda _
             (substitute* (find-files "tests" "\\.scm$")
               (("\\(exit.*") ""))
             #t)))))
    (inputs
     (list guile-3.0))
    (native-inputs
     (list pkg-config))
    (synopsis "CommonMark parser for Guile")
    (description
     "guile-commonmark is a library for parsing CommonMark, a fully specified
variant of Markdown.  The library is written in Guile Scheme and is designed
to transform a CommonMark document to SXML.  guile-commonmark tries to closely
follow the @uref{http://commonmark.org/, CommonMark spec}, the main difference
is no support for parsing block and inline level HTML.")
    (home-page "https://github.com/OrangeShark/guile-commonmark")
    (license license:lgpl3+)))

(define-public guile2.2-commonmark
  (package
    (inherit guile-commonmark)
    (name "guile2.2-commonmark")
    (inputs (list guile-2.2))))

(define-public guile2.0-commonmark
  (package
    (inherit guile-commonmark)
    (name "guile2.0-commonmark")
    (inputs (list guile-2.0))))

(define-public mcron
  (package
    (name "mcron")
    (version "1.2.3")
    (source (origin
              (method git-fetch)
              (uri (git-reference
                    (url "https://git.savannah.gnu.org/git/mcron.git")
                    (commit (string-append "v" version))))
              (file-name (git-file-name name version))
              (sha256
               (base32
                "07gqwbjfsgf16ff624hkav0qhl10dv579y10fxas2kbjavqm4yx5"))))
    (build-system gnu-build-system)
    (arguments
     (list
      #:phases #~(modify-phases %standard-phases
                   (add-before 'check 'adjust-tests
                     (lambda _
                       (substitute* "tests/job-specifier.scm"
                         ;; (getpw) fails with "entry not found" in the build
                         ;; environment, so pass an argument.
                         (("\\(getpw\\)")
                          "(getpwnam (getuid))")
                         ;; The build environment lacks an entry for root in
                         ;; /etc/passwd.
                         (("\\(getpw 0\\)")
                          "(getpwnam \"nobody\")")
                         ;; FIXME: Skip the 4 faulty tests (see above).
                         (("\\(test-equal \"next-year\"" all)
                          (string-append "(test-skip 4)\n" all))))))))
    (native-inputs (list autoconf
                         automake
                         guile-3.0    ;for 'guild compile'
                         help2man
                         pkg-config
                         tzdata-for-tests
                         texinfo))
    (inputs (list guile-3.0))
    (home-page "https://www.gnu.org/software/mcron/")
    (synopsis "Run jobs at scheduled times")
    (description
     "GNU Mcron is a complete replacement for Vixie cron.  It is used to run
tasks on a schedule, such as every hour or every Monday.  Mcron is written in
Guile, so its configuration can be written in Scheme; the original cron
format is also supported.")
    (license license:gpl3+)))

(define-public guile-picture-language
  (let ((commit "a1322bf11945465241ca5b742a70893f24156d12")
        (revision "5"))
    (package
      (name "guile-picture-language")
      (version (git-version "0.0.1" revision commit))
      (source (origin
                (method git-fetch)
                (uri (git-reference
                      (url "https://git.elephly.net/software/guile-picture-language.git")
                      (commit commit)))
                (file-name (git-file-name name version))
                (sha256
                 (base32
                  "03i528z92ainccgm28shg4haxiav5x4cyhyi5dggq1rm027vbm99"))))
      (build-system gnu-build-system)
      (inputs
       (list guile-3.0))
      (propagated-inputs
       (list guile-cairo guile-rsvg))
      (native-inputs
       (list autoconf automake (librsvg-for-system) pkg-config texinfo))
      (home-page "https://git.elephly.net/software/guile-picture-language.git")
      (synopsis "Picture language for Guile")
      (description
       "This package provides a simple SVG-based picture language for Guile.
The picture values can directly be displayed in Geiser.")
      ;; (pict base64) is under GPLv3+, the rest is under LGPLv3+
      (license (list license:lgpl3+
                     license:gpl3+)))))

(define-public guile2.2-picture-language
  (package
    (inherit guile-picture-language)
    (name "guile2.2-picture-language")
    (inputs (list guile-2.2))
    (propagated-inputs
     (list guile2.2-cairo guile2.2-rsvg))))

(define-public guile-studio
  (let ((commit "dd0ad42e51feafebda7cc29afe7c8bc7a182a842")
        (revision "1"))
    (package
      (name "guile-studio")
      (version (git-version "0.1.1" revision commit))
      (source (origin
                (method git-fetch)
                (uri (git-reference
                      (url "https://git.elephly.net/software/guile-studio.git")
                      (commit commit)))
                (file-name (git-file-name name version))
                (sha256
                 (base32
                  "1cpqilly8dqmai1qsgjxy99zs34sfz95zwxhzx979wryqb69vi0q"))))
      (build-system gnu-build-system)
      (arguments
       `(#:modules
         ((ice-9 match)
          (srfi srfi-1)
          ,@%default-gnu-modules)
         #:tests? #f                    ; there are none
         #:make-flags
         (list (string-append "PICT_DIR="
                              (assoc-ref %build-inputs "guile-picture-language"))
               (string-append "EMACS_DIR="
                              (assoc-ref %build-inputs "emacs"))
               (string-append "GUILE_DIR="
                              (assoc-ref %build-inputs "guile"))
               (string-join (cons "INPUTS="
                                  (filter-map
                                   (lambda (input)
                                     (match input
                                       ((label . pkg)
                                        (and (string-prefix? "emacs" label) pkg))))
                                   %build-inputs)))
               (string-append "PREFIX=" (assoc-ref %outputs "out")))
         #:phases
         (modify-phases %standard-phases
           (delete 'configure)
           (delete 'install))))
      (inputs
       (list guile-3.0
             guile-picture-language
             emacs
             emacs-f ; needed by doom-modeline
             emacs-memoize ; needed by all-the-icons
             emacs-all-the-icons ; needed by doom-modeline
             emacs-all-the-icons-dired
             emacs-dired-sidebar
             emacs-doom-modeline
             emacs-modus-themes
             emacs-geiser
             emacs-geiser-guile
             emacs-company
             emacs-ivy
             emacs-flycheck
             emacs-flycheck-guile
             emacs-paren-face))
      (native-inputs
       (list texinfo))
      (home-page "https://gnu.org/software/guile")
      (synopsis "IDE for Guile")
      (description
       "This is Emacs with a few settings that make working with Guile easier
for people new to Emacs.  Features include: CUA mode, Geiser, tool bar icons
to evaluate Guile buffers, support for Guile's very own picture language, code
completion, a simple mode line, etc.")
      (license license:gpl3+))))

(define-public guile-stis-parser
  (package
    (name "guile-stis-parser")
    (version "1.2.4.1")
    (source (origin
              (method git-fetch)
              (uri (git-reference
                    (url "https://gitlab.com/tampe/stis-parser")
                    (commit (string-append "v" version))))
              (file-name (git-file-name name version))
              (sha256
               (base32
                "1fvxdfvc80zqhwzq5x3kxyr6j8p4b51yx85fx1gr3d4gy2ddpx5w"))))
    (build-system gnu-build-system)
    (arguments
     `(#:parallel-build? #f             ; not supported
       #:phases
       (modify-phases %standard-phases
         (add-after 'unpack 'chdir
           (lambda _ (chdir "modules") #t))
         (add-after 'chdir 'delete-broken-symlink
           (lambda _
             (delete-file "parser/stis-parser/lang/.#calc.scm")
             #t)))))
    (inputs
     (list guile-3.0))
    (native-inputs
     (list autoconf automake pkg-config))
    (home-page "https://gitlab.com/tampe/stis-parser")
    (synopsis "Parser combinator framework")
    (description
     "This package provides a functional parser combinator library that
supports backtracking and a small logical framework. The idea is to build up
chunks that are memoized and there is no clear scanner/parser separation,
chunks can be expressions as well as simple tokens.")
    (license license:lgpl2.0+)))

(define-public guile-persist
  (package
    (name "guile-persist")
    (version "1.2.3")
    (source (origin
              (method git-fetch)
              (uri (git-reference
                    (url "https://gitlab.com/tampe/guile-persist")
                    (commit (string-append "v" version))))
              (file-name (git-file-name name version))
              (sha256
               (base32
                "19f8hqcax4v40858kx2j8fy1cvzc2djj99r0n17dy1xxmwa097qi"))))
    (build-system gnu-build-system)
    (arguments
     `(#:phases
       (modify-phases %standard-phases
         (add-after 'unpack 'patch-prefix
           (lambda* (#:key inputs outputs #:allow-other-keys)
             (substitute* "src/Makefile.am"
               (("/usr/local/lib/guile")
                (string-append (assoc-ref outputs "out") "/lib/guile"))
               (("/usr/local/include/guile")
                (search-input-directory inputs "/include/guile"))
               (("-L/usr/local/lib")
                (string-append "-L" (assoc-ref inputs "guile") "/lib")))
             #t))
         (add-after 'unpack 'patch-library-reference
           (lambda* (#:key outputs #:allow-other-keys)
             (let ((out (assoc-ref outputs "out")))
               (substitute* "persist/persistance.scm"
                 (("\"libguile-persist\"")
                  (format #f "\"~a/lib/guile/3.0/extensions/libguile-persist\"" out)))
               #t))))))
    (inputs
     (list guile-3.0))
    (native-inputs
     (list autoconf automake libtool pkg-config))
    (home-page "https://gitlab.com/tampe/guile-persist")
    (synopsis "Persistence programming framework for Guile")
    (description
     "This is a serialization library for serializing objects like classes
and objects, closures and structs.  This currently does not support
serializing continuations or delimited continuations.")
    (license license:lgpl2.0+)))

(define-public python-on-guile
  (package
    (name "python-on-guile")
    (version "1.2.3.5")
    (home-page "https://gitlab.com/python-on-guile/python-on-guile")
    (source (origin
              (method git-fetch)
              (uri (git-reference (url home-page)
                                  (commit (string-append "v" version))))
              (file-name (git-file-name name version))
              (sha256
               (base32
                "05xrvcj6a4gzq1ybyin270qz8wamgc7w2skyi9iy6hkpgdhxy8vf"))))
    (build-system gnu-build-system)
    (arguments
     `(#:parallel-build? #f                   ;not supported
       #:make-flags '("GUILE_AUTO_COMPILE=0") ;to prevent guild warnings
       #:phases
       (modify-phases %standard-phases
         (add-after 'unpack 'chdir
           (lambda _ (chdir "modules") #t))
         (add-after 'chdir 'augment-GUILE_LOAD_PATH
           (lambda _
             ;; TODO: It would be better to patch the Makefile.
             (setenv "GUILE_LOAD_PATH"
                     (string-append ".:"
                                    (getenv "GUILE_LOAD_PATH")))))
         (add-after 'install 'wrap
           (lambda* (#:key outputs #:allow-other-keys)
             ;; Wrap the 'python' executable so it can find its
             ;; dependencies and own modules.
             (let* ((out (assoc-ref outputs "out"))
                    (guile-version ,(version-major+minor
                                     (package-version guile-3.0)))
                    (scm (string-append out "/share/guile/site/"
                                        guile-version))
                    (ccache (string-append out "/lib/guile/" guile-version
                                           "/site-ccache"))
                    (load-path (string-join
                                (cons scm
                                      ;; XXX: cdr because we augment it above.
                                      (cdr (string-split
                                            (getenv "GUILE_LOAD_PATH") #\:)))
                                ":"))
                    (compiled-path (string-append
                                    ccache ":"
                                    (getenv "GUILE_LOAD_COMPILED_PATH"))))
               (wrap-program (string-append out "/bin/python")
                 `("GUILE_LOAD_PATH" ":" prefix
                   (,load-path))
                 `("GUILE_LOAD_COMPILED_PATH" ":" prefix
                   (,compiled-path)))))))))
    (inputs
     (list bash-minimal guile-3.0 guile-persist guile-readline guile-stis-parser))
    (native-inputs
     (list autoconf automake libtool pkg-config))
    (synopsis "Python implementation in Guile")
    (description
     "This package allows you to compile a Guile Python file to any target
from @code{tree-il}.")
    (license license:lgpl2.0+)))

(define-public guile-hoot
  (package
    (name "guile-hoot")
    (version "0.3.0")
    (source (origin
              (method url-fetch)
              (uri (string-append "https://spritely.institute/files/releases"
                                  "/guile-hoot/guile-hoot-"
                                  version ".tar.gz"))
              (sha256
               (base32
                "1zgcp7xnx84gwdpxj0wga7xrcxcifp9fyp06b6d54gbxq4as8an1"))))
    (build-system gnu-build-system)
    (arguments
     '(#:make-flags '("GUILE_AUTO_COMPILE=0"
                      "WASM_HOST=hoot")))
    (native-inputs
     (list autoconf automake pkg-config texinfo))
    (inputs
     (list guile-next))
    (synopsis "WebAssembly compiler backend for Guile")
    (description "Guile Hoot is a WebAssembly compiler backend for GNU Guile
and standalone WASM toolchain.")
    (home-page "https://spritely.institute/hoot")
    (license (list license:asl2.0 license:lgpl3+))))

(define-public guile-file-names
  (package
    (name "guile-file-names")
    (version "0.3")
    (source (origin
              (method url-fetch)
              (uri (string-append "http://brandon.invergo.net/software/download/"
                                  "guile-file-names/guile-file-names-"
                                  version ".tar.gz"))
              (sha256
               (base32
                "01chizdxkhw6aqv629vxka9f5x3534ij7r0jqndawsg2vxm1r9sz"))))
    (build-system gnu-build-system)
    (arguments
     `(#:phases
       (modify-phases %standard-phases
         (add-after 'unpack 'fix-target-directory
           (lambda _
             (substitute* "src/Makefile.in"
               (("guilemoddir = \\$\\(GUILE_SITE\\)")
                "guilemoddir = $(datadir)/guile/site/$(GUILE_EFFECTIVE_VERSION)\n"))
             #t)))))
    (inputs
     (list guile-2.2))
    (native-inputs
     (list pkg-config))
    (home-page "https://gitlab.com/brandoninvergo/guile-file-names")
    (synopsis "Manipulate file names")
    (description
     "The @code{(file-names)} module provides tools for manipulating file
names.  The module was built on the idea that doing anything more than a
non-trivial modification of a file name string is a pain (making sure all
slashes are present and accounted for, resolving @code{.} and @code{..}, etc).
Inevitably, you have to break the string up into chunks and operate on that
list of components.  This module takes care of that for you.")
    (license license:lgpl3+)))

(define-public guile-gi
  (package
    (name "guile-gi")
    (version "0.3.2")
    (source (origin
              (method url-fetch)
              (uri (string-append "http://lonelycactus.com/tarball/guile_gi-"
                                  version ".tar.gz"))
              (sha256
               (base32
                "019mbhgyga57k2074kg97mh3qsa8ny9l0kjgqids8cg3c6vbjdby"))))
    (build-system glib-or-gtk-build-system)
    (arguments
     `(#:configure-flags '("--with-gnu-filesystem-hierarchy")
       #:modules ((guix build glib-or-gtk-build-system)
                  (guix build utils)
                  (ice-9 popen)
                  (ice-9 rdelim))
       #:disallowed-references ,(list gtk+ webkitgtk-for-gtk3)
       #:phases
       (modify-phases %standard-phases
         (add-after 'unpack 'remove-dotted-circle-from-combining-character
           ;; The test/string.scm files contain ◌̀, which is a dotted circle
           ;; (U+25cc) followed by an upper combining character (U+0300). The
           ;; old guile 3.0.2 reader incorrectly ignores the dotted circle,
           ;; and parses it as the combining character alone, but the new
           ;; guile reader does not.
           ;; See https://github.com/spk121/guile-gi/issues/112
           (lambda* _
             (substitute* "test/string.scm"
               (("#\\\\◌̀") "#\\x0300"))))
         (add-after 'unpack 'patch-references-to-extension
           (lambda* (#:key outputs #:allow-other-keys)
             (let ((effective (read-line
                               (open-pipe* OPEN_READ
                                           "guile" "-c"
                                           "(display (effective-version))"))))
               (substitute* (find-files "module" ".*\\.scm")
                 (("\\(load-extension \"libguile-gi\" \"(.*)\"\\)" m arg)
                  (format #f "~s"
                          `(load-extension
                            (format #f "~alibguile-gi"
                                    (if (getenv "GUILE_GI_UNINSTALLED")
                                        ""
                                        ,(format #f "~a/lib/guile/~a/extensions/"
                                                 (assoc-ref outputs "out")
                                                 effective)))
                            ,arg)))))
             (setenv "GUILE_GI_UNINSTALLED" "1")
             #t))
         (add-before 'check 'start-xorg-server
           (lambda* (#:key inputs #:allow-other-keys)
             ;; The init_check test requires a running X server.
             (system (format #f "~a/bin/Xvfb :1 &"
                             (assoc-ref inputs "xorg-server")))
             (setenv "DISPLAY" ":1")
             #t)))))
    (native-inputs
     (list gettext-minimal
           `(,glib "bin") ; for glib-compile-resources
           libtool pkg-config xorg-server))
    (propagated-inputs (list gobject-introspection))
    (inputs (list guile-3.0 glib
                  ;; For tests, only relevant when compiling natively
                  gtk+ webkitgtk-for-gtk3))
    (home-page "https://github.com/spk121/guile-gi")
    (synopsis "GObject bindings for Guile")
    (description
     "Guile-GI is a library for Guile that allows using GObject-based
libraries, such as GTK+3.  Its README comes with the disclaimer: This is
pre-alpha code.")
    (license license:gpl3+)))

(define-public guile2.2-gi
  (package
    (inherit guile-gi)
    (name "guile2.2-gi")
    (inputs
     (modify-inputs (package-inputs guile-gi)
       (replace "guile" guile-2.2)))))

(define-public guile-srfi-89
  (package
    (name "guile-srfi-89")
    (version "0.0.1")
    (source
     (origin
       (method git-fetch)
       (uri (git-reference
             (url "https://gitlab.com/mjbecze/guile-srfi-89.git")
             (commit version)))
       (sha256
         (base32
           "1981c0rrzxqx3md9jx8ir7j3m2mzg9m72b33p5jvw36zirbzpl20"))
       (file-name (git-file-name name version))))
    (build-system guile-build-system)
    (native-inputs
     (list guile-3.0))
    (home-page "https://gitlab.com/mjbecze/guile-srfi-89")
    (synopsis "Hygienic implementation of SRFI-89 for Guile")
    (description
     "This package provides SRFI-89 optional positional and named
parameters, which  define* and lambda* special forms")
    (license license:gpl3+)))

(define-public guile-srfi-128
  (package
    (name "guile-srfi-128")
    (version "0.1.0")
    (source
     (origin
       (method git-fetch)
       (uri (git-reference
             (url "https://inqlab.net/git/guile-srfi-128.git")
             (commit (string-append "v" version))))
       (sha256
        (base32
         "03d85q5l2gc2c8cmri6zd4pfndvnadlhwh77hsx6ixvvm8vwq4sy"))
       (file-name (git-file-name name version))))
    (build-system guile-build-system)
    (native-inputs
     (list guile-3.0))
    (home-page "https://inqlab.net/git/guile-srfi-128.git")
    (synopsis "SRFI 128 Comparators (reduced) port for Guile")
    (description
     "This package provides an implementation of SRFI 128 for Guile.
SRFI 128 defines comparators, which bundles a test type predicate, an
equality predicate, an ordering predicate and a hash function into a
single Scheme object.  This can be used in the implementation of data
structures.  This package re-uses the SRFI sample implementation.")
    (license
     (list license:lgpl3+
           ;; contains ISC code from the SRFI sample implementation
           license:isc))))

(define-public guile-srfi-133
  (package
    (name "guile-srfi-133")
    (version "0.0.1")
    (source
     (origin
       (method git-fetch)
       (uri (git-reference
             (url "https://github.com/scheme-requests-for-implementation/srfi-133")
             (commit "db81a114cd3e23375f024baec15482614ec90453")))
       (file-name (git-file-name name version))
       (sha256
        (base32
         "0a7srl72291yah0aj6rwddhj041v2spximhknjj7hczlparsrm7f"))))
    (build-system guile-build-system)
    (arguments
     (list
      #:phases
      #~(modify-phases %standard-phases
          (add-after 'unpack 'move-create-and-delete-files
            (lambda _
              (rename-file "vectors" "srfi")
              (rename-file "srfi/vectors-test.scm" "srfi/srfi-test.scm")
              (rename-file "srfi/vectors-impl.scm" "srfi/srfi-impl.scm")
              (with-output-to-file "srfi/srfi-133.scm"
                (lambda ()
                  (display "(define-module (srfi srfi-133)
  #:replace (;; Constructors
             vector-copy

             ;; Mutators
             vector-fill! vector-copy!

             ;; Conversion
             vector->list list->vector)
  #:export (;; Constructors
            vector-unfold vector-unfold-right vector-reverse-copy
            vector-append vector-concatenate vector-append-subvectors

            ;; Predicates
            vector-empty? vector=

            ;; Iteration
            vector-fold vector-fold-right vector-map vector-map!
            vector-for-each vector-count vector-cumulate

            ;; Searching
            vector-index vector-index-right vector-skip vector-skip-right
            vector-binary-search vector-any vector-every vector-partition

            ;; Mutators
            vector-swap! vector-reverse!
            vector-reverse-copy! vector-unfold! vector-unfold-right!

            ;; Conversion
            reverse-vector->list reverse-list->vector
            vector->string string->vector))

(include \"srfi-impl.scm\")")))
              (for-each (lambda (filename)
                          (delete-file filename))
                        '("tests/run.scm"
                          "srfi/vectors.sld"
                          "srfi/vectors.scm")))))))
    (native-inputs
     (list guile-3.0))
    (home-page "https://github.com/scheme-requests-for-implementation/srfi-133")
    (synopsis "R7RS-compatible vector library for Guile")
    (description
     "This package provides a Guile implementation of
@uref{https://srfi.schemers.org/srfi-133/srfi-133.html, SRFI-133}, a
comprehensive library of vector operations.")
    (license license:expat)))

(define-public guile-srfi-145
  (package
    (name "guile-srfi-145")
    (version "0.0.1")
    (source
     (origin
       (method git-fetch)
       (uri (git-reference
             (url "https://gitlab.com/mjbecze/guile-srfi-145.git")
             (commit version)))
       (sha256
         (base32
           "1gssa8cmcp8640fil9z8dpil8v5l279wlalqjcx3fls5jwv13q1b"))
       (file-name (git-file-name name version))))
    (build-system guile-build-system)
    (native-inputs
     (list guile-3.0))
    (home-page "https://gitlab.com/mjbecze/guile-srfi-145")
    (synopsis "SRFI-145 port for Guile")
    (description
     "This package provides SRFI-145.  This provides the means to
denote the invalidity of certain code paths in a Scheme program.")
    (license license:gpl3+)))

(define-public guile-srfi-146
  (package
    (name "guile-srfi-146")
    (version "0.1.0")
    (source
     (origin
       (method git-fetch)
       (uri (git-reference
             (url "https://inqlab.net/git/guile-srfi-146.git")
             (commit (string-append "v" version))))
       (sha256
        (base32
         "13dbzlav4fql8lcfr021z5368lwri6i15x0ykv8llzyghlbbx2w6"))
       (file-name (git-file-name name version))))
    (build-system gnu-build-system)
    (native-inputs
     (list guile-3.0
           guile-srfi-128 guile-srfi-145 guile-srfi-158
           autoconf automake pkg-config))
    (inputs (list guile-3.0))
    (propagated-inputs
     (list guile-srfi-128 guile-srfi-145 guile-srfi-158))
    (synopsis "SRFI 146 (Mappings) for Guile")
    (description
     "This package provides an implementation of SRFI 146 for Guile.
SRFI 146 defines datastructures that implement mappings (finite sets
of associations consiting of a key and a value).  Two types of
mappings are defined: One using a comparator to define an order on the
keys and another using a hash function on the keys.  The
datastructures and procedures are by default purely-functional.  This
package re-uses the SRFI sample implementation that is based on
red-black trees and Hash Array Mapped Trie (HAMT).")
    (home-page "https://inqlab.net/git/guile-srfi-146.git")
    (license
     (list license:lgpl3+
           ;; contains ISC code from the SRFI sample implementation
           license:isc))))

(define-public guile-srfi-158
  (let ((commit "13126d1ed37892c864337a600a43d6876625fb99")
        (revision "0"))
    (package
      (name "guile-srfi-158")
      (version (git-version "0.0.1" revision commit))
      (source
       (origin
         (method git-fetch)
         (uri (git-reference
               (url "https://gitlab.com/mjbecze/guile-srfi-158.git")
               (commit commit)))
         (sha256
          (base32
           "0hg57l3w5qamip1clkab0q01np5nqln9y054q39smm4ki0svdl8w"))
         (file-name (git-file-name name version))))
      (build-system gnu-build-system)
      (native-inputs
       (list guile-3.0 autoconf automake pkg-config))
      (inputs (list guile-3.0))
      (home-page "https://gitlab.com/samplet/guile-srfi-158")
      (synopsis "SRFI 158 (Generators and Accumulators) for Guile")
      (description "This package provides an implementation of SRFI 158
for Guile.  SRFI 158 defines utility procedures that create,
transform, and consume generators.  It also defines procedures that
return accumulators.  It is implemented by wrapping the sample
implementation in a thin Guile compatibility layer.")
      (license license:gpl3+))))

(define-public guile-srfi-159
  (let ((commit "1bd98abda2ae4ef8f36761a167903e55c6bda7bb")
        (revision "0"))
    (package
      (name "guile-srfi-159")
      (version (git-version "0" revision commit))
      (home-page "https://bitbucket.org/bjoli/guile-srfi-159")
      (source (origin
                (method hg-fetch)
                (uri (hg-reference (changeset commit)
                                   (url home-page)))
                (sha256
                 (base32
                  "1zw6cmcy7xdbfiz3nz9arqnn7l2daidaps6ixkcrc9b6k51fdv3p"))
                (file-name (git-file-name name version))))
      (build-system guile-build-system)
      (arguments
       ;; The *-impl.scm files are actually included from module files; they
       ;; should not be compiled separately, but they must be installed.
       '(#:not-compiled-file-regexp "-impl\\.scm$"))
      (inputs
       (list guile-2.2))
      (synopsis "Formatting combinators for Guile")
      (description
       "The @code{(srfi-159)} module and its sub-modules implement the
formatting combinators specified by
@uref{https://srfi.schemers.org/srfi-159/srfi-159.html, SRFI-159}.  These are
more expressive and flexible than the traditional @code{format} procedure.")
      (license license:bsd-3))))

(define-public guile-srfi-180
  (let ((commit "9188bf9724c6d320ef804579d222e855b007b193")
        (revision "0"))
    (package
      (name "guile-srfi-180")
      (version (git-version "0" revision commit))
      (source
       (origin
         (method git-fetch)
         (uri (git-reference
               (url "https://github.com/scheme-requests-for-implementation/srfi-180")
               (commit commit)))
         (sha256
          (base32
           "08lf70rsak8mwfij55xc37pg9zg7c87fizmhz7ln46skzj68sl3y"))
         (modules '((guix build utils)))
         (snippet
          '(begin
             (delete-file-recursively "srfi/files")
             (delete-file "srfi/run-r7rs-checks.guile.scm")
             (delete-file "srfi/run-r7rs-checks.scm")
             (delete-file "srfi/check.scm")
             #t))
         (file-name (git-file-name name version))))
      (build-system guile-build-system)
      (arguments
       '(#:not-compiled-file-regexp "body\\.scm$"))
      (native-inputs
       (list guile-3.0))
      (propagated-inputs
       (list guile-srfi-145))
      (home-page "https://srfi.schemers.org/srfi-180/")
      (synopsis "JSON parser and printer for Guile")
      (description
       "This library implements a JavaScript Object Notation (JSON) parser and printer.
It also supports parsing JSON objects that may be bigger than memory with a streaming
API.")
      (license license:expat))))

(define-public guile-srfi-189
  (let ((commit "659e3cd0fc2bfca9085424eda8cad804ead2a9ea")
        (revision "1"))
    (package
      (name "guile-srfi-189")
      ;; 'final' is the name of the latest git tag.
      (version (git-version "final" revision commit))
      (source
       (origin
         (method git-fetch)
         (uri (git-reference
               (url "https://github.com/scheme-requests-for-implementation/srfi-189")
               (commit commit)))
         (sha256
          (base32
           "0iqv4sjwbp4k87r9l9abzbs5yjcljm69m91kb1ypb03b0rx7napy"))
         (modules '((guix build utils)))
         (snippet
          '(begin
             (delete-file "test-syntax.scm")
             (delete-file "test.scm")))
         (file-name (git-file-name name version))))
      (build-system guile-build-system)
      (arguments
       '(#:not-compiled-file-regexp "srfi/189\\.scm$")) ; it's INCLUDE'd
      (native-inputs
       (list guile-3.0))
      (propagated-inputs
       (list guile-srfi-145))
      (home-page "https://srfi.schemers.org/srfi-189/")
      (synopsis "Scheme SRFI implementation of Maybe and Either")
      (description
       "This SRFI defines two disjoint immutable container types known as
Maybe and Either, both of which can contain objects collectively known
as their payload.  A Maybe object is either a Just object or the unique
object Nothing (which has no payload); an Either object is either a Right
object or a Left object.  Maybe represents the concept of optional values;
Either represents the concept of values which are either correct (Right)
or errors (Left).")
      (license license:expat))))

(define-public guile-srfi-197
  ;; There is minor fix to the documention after the final tag, so use
  ;; the newest commit instead.
  (let ((commit "d31b8be86460bf837cccf2737a1b9b9c01788573")
        (revision "0"))
    (package
      (name "guile-srfi-197")
      (version (git-version "0" revision commit))
      (source
       (origin
         (method git-fetch)
         (uri (git-reference
               (url "https://github.com/scheme-requests-for-implementation/srfi-197")
               (commit commit)))
         (sha256
          (base32
           "1c1jjzqgavjwfzs352wssdbjga5ymv4g3lkl0zxhjw7pfrr5xx1m"))
         (file-name (git-file-name name version))))
      (build-system guile-build-system)
      (arguments
       (list
        #:source-directory "src"
        #:phases
        #~(modify-phases %standard-phases
            (add-after 'unpack 'create-module
              (lambda _
                (use-modules (ice-9 textual-ports))
                (mkdir-p "src/srfi")
                (call-with-output-file "src/srfi/srfi-197.scm"
                  (lambda (port)
                    (write '(define-module (srfi srfi-197)
                              #:use-module (scheme base)
                              #:export (chain
                                        chain-and
                                        chain-when
                                        chain-lambda
                                        nest
                                        nest-reverse))
                           port)
                    (call-with-input-file "srfi-197-syntax-case.scm"
                      (lambda (in-port)
                        (display (get-string-all in-port) port)))))))
            (add-after 'install 'check-installed
              (lambda _
                (define-values (scm go) (target-guile-scm+go #$output))
                (invoke "guile" "-L" scm "-C" go
                        "--use-srfi=197" "./test.scm"))))))
      (native-inputs
       (list guile-3.0))
      (home-page "https://srfi.schemers.org/srfi-197/")
      (synopsis "Pipeline operators for Guile")
      (description
       "This library provides a reference implementation for SRFI-197.  This
SRFI defines a family of chain and nest pipeline operators, which can rewrite
nested expressions like @code{(a b (c d (e f g)))} as a sequence of
operations: @code{(chain g (e f _) (c d _) (a b _))}.")
      (license license:expat))))

(define-public guile-srfi-232
  (package
    (name "guile-srfi-232")
    (version "0.0.1")
    (source
     (origin
       (method git-fetch)
       (uri (git-reference
             (url "https://github.com/scheme-requests-for-implementation/srfi-232")
             (commit "c3f580d220778cd71492aba4fdd0c7040968e705")))
       (file-name (git-file-name name version))
       (sha256
        (base32
         "0lp4zcqjjj6hwfh3ix71wak1nffgg4npzsg7cdxfn9hf6iwf9xby"))))
    (build-system guile-build-system)
    (arguments
     (list
      #:phases
      #~(modify-phases %standard-phases
          (add-after 'unpack 'move-and-delete-things
            (lambda _
              (let* ((srfi-directory (string-append #$output "/srfi")))
                (mkdir-p "srfi")
                (with-output-to-file "srfi/srfi-232.scm"
                  (lambda ()
                    (display "(define-library (srfi srfi-232)
 (export curried define-curried)
 (import (only (guile) import)
         (scheme base))
 (include \"../srfi-232.scm\"))")))
                (for-each (lambda (filename)
                            (delete-file filename))
                          '("test-body.scm"
                            "test-chibi.scm"
                            "test-srfi-64.scm"))))))))
    (native-inputs
     (list guile-3.0))
    (home-page "https://github.com/scheme-requests-for-implementation/srfi-232")
    (synopsis "Flexible curried procedures")
    (description
     " This package provides an implementation of
@uref{https://srfi.schemers.org/srfi-232/srfi-232.html, SRFI-232}, which
describes @code{curried}, a variant of @code{lambda} that creates true curried
procedures which also behave just like ordinary Scheme procedures.  They can
be applied to their arguments one by one, all at once, or anywhere in between,
without any novel syntax.  @code{curried} also supports nullary and variadic
procedures, and procedures created with it have predictable behavior when
applied to surplus arguments.")
    (license license:expat)))

(define-public emacsy
  (package
    (name "emacsy")
    (version "0.4.1")
    (source (origin
              (method url-fetch)
              (uri (string-append "mirror://savannah/emacsy/emacsy-"
                                  version ".tar.gz"))
              (sha256
               (base32
                "1cpb85dl1nibd34c2x2h7vfmjpkgh353p5b1w20v6cs6gmvgg4np"))
              (modules '((guix build utils)))
              (snippet
               '(begin
                  (substitute* "configure"
                    ;; Allow builds with Guile 3.0.
                    (("2\\.2 2\\.0")
                     "3.0 2.2 2.0")

                    ;; Freeglut 3.2 provides 'glut.pc', not 'freeglut.pc'.
                    (("freeglut >= ")
                     "glut >= "))

                  (substitute* '("emacsy/emacsy.c"
                                 "example/hello-emacsy.c")
                    (("#include <libguile\\.h>")
                     (string-append "#include <stdlib.h>\n"
                                    "#include <stdio.h>\n"
                                    "#include <string.h>\n"
                                    "#include <unistd.h>\n"
                                    "#include <libguile.h>\n")))))))
    (build-system gnu-build-system)
    (native-inputs
     `(("bzip2" ,bzip2)
       ("guile" ,guile-3.0)
       ("gettext" ,gettext-minimal)
       ("libtool" ,libtool)
       ("perl" ,perl)
       ("pkg-config" ,pkg-config)
       ("texinfo" ,texinfo)
       ("texlive" ,(texlive-updmap.cfg (list texlive-epsf)))))
    (inputs
     (list bash-minimal
           dbus-glib
           guile-3.0
           guile-lib
           guile-readline
           freeglut
           webkitgtk-with-libsoup2))
    (propagated-inputs
     `(("glib-networking" ,glib-networking)
       ("gssettings-desktop-schemas" ,gsettings-desktop-schemas)))
    (arguments
     `(#:modules ((guix build gnu-build-system)
                  (guix build utils)
                  (ice-9 popen)
                  (ice-9 rdelim)
                  (ice-9 regex)
                  (ice-9 ftw)
                  (srfi srfi-26))
       #:phases
       (modify-phases %standard-phases
         (add-before 'configure 'setenv
           (lambda _
             (setenv "GUILE_AUTO_COMPILE" "0")))
         (add-after 'install 'wrap-binaries
           (lambda* (#:key inputs outputs #:allow-other-keys)
             (let* ((out (assoc-ref outputs "out"))
                    (effective (read-line
                                (open-pipe* OPEN_READ
                                            "guile" "-c"
                                            "(display (effective-version))")))
                    (deps (map (cut assoc-ref inputs <>)
                               '("guile-lib" "guile-readline")))
                    (scm-path (map (cut string-append <> "/share/guile/site/"
                                        effective) `(,out ,@deps)))
                    (go-path (map (cut string-append <> "/lib/guile/" effective
                                       "/site-ccache/") `(,out ,@deps)))
                    (examples (filter (cut string-match "emacsy" <>)
                                      (scandir (string-append out "/bin/"))))
                    (progs (map (cut string-append out "/bin/" <>)
                                examples)))
               (map (cut wrap-program <>
                         `("GUILE_LOAD_PATH" ":" prefix ,scm-path)
                         `("GUILE_LOAD_COMPILED_PATH" ":" prefix ,go-path))
                    progs)))))))
    (home-page "https://savannah.nongnu.org/projects/emacsy")
    (synopsis "Embeddable GNU Emacs-like library using Guile")
    (description
     "Emacsy is an embeddable Emacs-like library that uses GNU Guile
as extension language.  Emacsy can give a C program an Emacsy feel with
keymaps, minibuffer, recordable macros, history, tab completion, major
and minor modes, etc., and can also be used as a pure Guile library.  It
comes with a simple counter example using FreeGLUT and browser examples
in C using Gtk+-3 and WebKitGtk.")
    (license license:gpl3+)))

(define-public emacsy-minimal
  (let ((commit "v0.4.1-37-g5f91ee6"))
    (package
      (inherit emacsy)
      (name "emacsy-minimal")
      (version (string-drop commit 1))
      (source
       (origin
         (method git-fetch)
         (uri (git-reference
               (url "https://git.savannah.gnu.org/git/emacsy.git")
               (commit commit)))
         (file-name (git-file-name name version))
         (sha256
          (base32 "03ym14g9qhjqmryr5z065kynqm8yhmvnbs2djl6vp3i9cmqln8cl"))))
      (build-system gnu-build-system)
      (native-inputs
       `(("autoconf" ,autoconf)
         ("automake" ,automake)
         ("gettext" ,gettext-minimal)
         ("libtool" ,libtool)
         ("makeinfo" ,texinfo)
         ("pkg-config" ,pkg-config)))
      (inputs
       `(("guile" ,guile-2.2)
         ("guile-lib" ,guile2.2-lib)
         ("guile-readline" ,guile2.2-readline)))
      (propagated-inputs '())
      (arguments
       `(#:configure-flags '("--without-examples")
         #:phases
         (modify-phases %standard-phases
           (add-before 'configure 'setenv
             (lambda _
               (setenv "GUILE_AUTO_COMPILE" "0")
               #t))))))))

(define-public guile-jpeg
  (let ((commit "6a1673578b297c2c1b28e44a76bd5c49e76a5046")
        (revision "0"))
    (package
      (name "guile-jpeg")
      (version (git-version "0.0" revision commit))
      (home-page "https://gitlab.com/wingo/guile-jpeg")
      (source (origin
                (method git-fetch)
                (uri (git-reference (url home-page)
                                    (commit commit)))
                (sha256
                 (base32
                  "05z9m408w3h6aqb5k3r3qa7khir0k10rxwvsrzhkcq1hr5vbmr4m"))
                (file-name (git-file-name name version))
                (modules '((guix build utils)))
                (snippet
                 '(begin
                    ;; Install .go files in the right place.
                    (substitute* "Makefile.am"
                      (("/ccache") "/site-ccache"))
                    #t))))
      (build-system gnu-build-system)
      (native-inputs
       (list autoconf automake pkg-config guile-2.2))
      (synopsis "JPEG file parsing library for Guile")
      (description
       "Guile-JPEG is a Scheme library to parse JPEG image files and to
perform geometrical transforms on JPEG images.")
      (license license:gpl3+))))

(define-public guile-jtd
  (package
    (name "guile-jtd")
    (version "220323a")
    (source (origin
              (method git-fetch)
              (uri (git-reference
                    (url "https://github.com/mwette/guile-jtd")
                    (commit (string-append "v" version))))
              (file-name (git-file-name name version))
              (sha256
               (base32
                "1l8fyqhvksarvpbr903i3ss3432jzvyvhgcqa15j922ngqh4ds6f"))))
    (build-system guile-build-system)
    (native-inputs (list guile-3.0))
    (home-page "https://github.com/mwette/guile-jtd")
    (synopsis "Python's @code{pdb.set_trace()} but for Guile")
    (description
     "The @code{(jtd)} module for Guile provides a procedure
@code{jump-to-debugger} for escaping to the Guile REPL for the purpose of
debugging code.")
    (license license:lgpl2.1+)))

(define-public guile-png
  (package
    (name "guile-png")
    (version "0.7.1")
    (source (origin
              (method git-fetch)
              (uri (git-reference
                    (url "https://github.com/artyom-poptsov/guile-png")
                    (commit (string-append "v" version))))
              (file-name (string-append name "-" version "-checkout"))
              (sha256
               (base32
                "0y65795s9bs69msqvdbq8h34n00bkfs5v1d44wz21nwdffvq6557"))))
    (build-system gnu-build-system)
    (arguments
     (list
      #:make-flags #~(list "GUILE_AUTO_COMPILE=0") ;to prevent guild warnings
      #:phases #~(modify-phases %standard-phases
                   (delete 'strip))))
    (native-inputs (list autoconf
                         automake
                         pkg-config
                         texinfo
                         ;; needed when cross-compiling.
                         guile-3.0
                         guile-lib
                         guile-zlib
                         guile-smc))
    (inputs (list bash-minimal guile-3.0 guile-lib guile-zlib))
    (propagated-inputs (list guile-smc))
    (home-page "https://github.com/artyom-poptsov/guile-png")
    (synopsis "PNG file parsing library for Guile")
    (description
     "@code{guile-png} is a GNU Guile library for working with the
@url{https://en.wikipedia.org/wiki/PNG, PNG format}.  This library provides API for
reading and writing PNG data, as well as some graphic primitives and basic image
processing filters.")
    (license license:gpl3+)))

(define-public nomad
  (package
    (name "nomad")
    (version "0.2.0-alpha-199-g3e7a475")
    (source (origin
              (method git-fetch)
              (uri (git-reference
                    (url "https://git.savannah.gnu.org/git/nomad.git/")
                    (commit version)))
              (file-name (git-file-name name version))
              (sha256
               (base32
                "0p0ha6prp7pyadp61clbhc6b55023vxzfwy14j2qygb2mkq7fhic"))))
    (build-system gnu-build-system)
    (native-inputs
     `(("autoconf" ,autoconf)
       ("automake" ,automake)
       ("bash" ,bash)
       ("pkg-config" ,pkg-config)
       ("libtool" ,libtool)
       ("guile" ,guile-2.2)
       ("glib:bin" ,glib "bin")
       ("texinfo" ,texinfo)
       ("gettext" ,gettext-minimal)
       ("perl" ,perl)))
    (inputs
     `(("bash" ,bash-minimal) ; for wrap-program
       ;; Guile
       ("guile" ,guile-2.2)
       ("guile-lib" ,guile2.2-lib)
       ("guile-readline" ,guile2.2-readline)
       ("guile-gcrypt" ,guile2.2-gcrypt)
       ("gnutls" ,gnutls)
       ("g-golf" ,guile2.2-g-golf)
       ("shroud" ,shroud)
       ("emacsy" ,emacsy-minimal)
       ;; Gtk
       ("glib" ,glib)
       ("dbus-glib" ,dbus-glib)
       ("glib-networking" ,glib-networking)
       ("gtk+" ,gtk+)
       ("gtk+:bin" ,gtk+ "bin")
       ("webkitgtk" ,webkitgtk-for-gtk3)
       ("gtksourceview" ,gtksourceview-4)
       ("gsettings-desktop-schemas" ,gsettings-desktop-schemas)
       ("vte" ,vte)
       ;; Gstreamer
       ("gstreamer" ,gstreamer)
       ("gst-plugins-base" ,gst-plugins-base)
       ("gst-plugins-good" ,gst-plugins-good)
       ("gst-plugins-bad" ,gst-plugins-bad)
       ("gst-plugins-ugly" ,gst-plugins-ugly)
       ;; Util
       ("xorg-server" ,xorg-server)))
    (arguments
     `(#:modules ((guix build gnu-build-system)
                  (guix build utils)
                  (ice-9 popen)
                  (ice-9 rdelim)
                  (srfi srfi-26))
       #:phases
       (modify-phases %standard-phases
         (add-after 'unpack 'fix-webkitgtk
           (lambda _
             ;; Adapt to the version we have in Guix.
             (substitute* "configure.ac"
               (("webkit2gtk-4\\.0") "webkit2gtk-4.1")
               (("webkit2gtk-web-extension-4\\.0")
                "webkit2gtk-web-extension-4.1"))

             (substitute* "typelib/Makefile.am"
               (("WebKit2-4\\.0") "WebKit2-4.1"))))
         (add-before 'check 'start-xorg-server
           (lambda* (#:key inputs #:allow-other-keys)
             ;; The test suite requires a running X server.
             (system (format #f "~a/bin/Xvfb :1 &"
                             (assoc-ref inputs "xorg-server")))
             (setenv "DISPLAY" ":1")
             #t))
         (add-after 'install 'wrap-binaries
           (lambda* (#:key inputs outputs #:allow-other-keys)
             (let* ((out        (assoc-ref outputs "out"))
                    (effective  (read-line (open-pipe*
                                            OPEN_READ
                                            "guile" "-c"
                                            "(display (effective-version))")))
                    (gst-plugins (map (lambda (i)
                                        (string-append (assoc-ref inputs i)
                                                       "/lib/gstreamer-1.0"))
                                      `("gstreamer"
                                        "gst-plugins-base"
                                        "gst-plugins-good"
                                        "gst-plugins-bad"
                                        "gst-plugins-ugly")))
                    (out-append (lambda (. args)
                                  (apply string-append out args)))
                    (gi-path    (out-append "/lib/girepository-1.0"))
                    (load-path  (out-append "/share/guile/site/" effective))
                    (comp-path  (out-append "/lib/guile/"
                                            effective "/site-ccache"))
                    (ext-path   (out-append "/libexec/nomad")))
               (wrap-program (string-append out "/bin/nomad")
                 `("GUILE_LOAD_PATH" ":" prefix
                   (,load-path
                    ,(getenv "GUILE_LOAD_PATH")))
                 `("GUILE_LOAD_COMPILED_PATH" ":" prefix
                   (,comp-path
                    ,(getenv "GUILE_LOAD_COMPILED_PATH")))
                 `("GI_TYPELIB_PATH" ":" prefix
                   (,gi-path ,(getenv "GI_TYPELIB_PATH")))
                 `("GIO_EXTRA_MODULES" ":" prefix
                   (,(getenv "GIO_EXTRA_MODULES")))
                 `("GST_PLUGIN_SYSTEM_PATH" ":" prefix ,gst-plugins)
                 `("NOMAD_WEB_EXTENSION_DIR" ":" prefix (,ext-path)))
               #t))))))
    (home-page "https://savannah.nongnu.org/projects/nomad/")
    (synopsis "Extensible Web Browser in Guile Scheme")
    (description "Nomad is a Emacs-like web browser that consists of a modular
feature-set, fully programmable in Guile Scheme.")
    (license license:gpl3+)))

(define-public guile-cv
  (package
    (name "guile-cv")
    (version "0.2.1")
    (source (origin
              (method url-fetch)
              (uri (string-append "mirror://gnu/guile-cv/guile-cv-"
                                  version ".tar.gz"))
              (sha256
               (base32
                "0qdf0s2h1xj5lbhnc1pfw69i3zg08pqy2y6869b92ydfis8r82j9"))))
    (build-system gnu-build-system)
    (arguments
     `(#:phases
       (modify-phases %standard-phases
         (add-after 'unpack 'prepare-build
           (lambda* (#:key inputs outputs #:allow-other-keys)
             (substitute* "configure"
               (("SITEDIR=\"\\$datadir/guile-cv\"")
                "SITEDIR=\"$datadir/guile/site/$GUILE_EFFECTIVE_VERSION\"")
               (("SITECCACHEDIR=\"\\$libdir/guile-cv/")
                "SITECCACHEDIR=\"$libdir/"))
             (substitute* "cv/init.scm"
               (("\\(dynamic-link \"libvigra_c\"\\)")
                (string-append "(dynamic-link \""
                               (assoc-ref inputs "vigra-c")
                               "/lib/libvigra_c\")"))
               (("\\(dynamic-link \"libguile-cv\"\\)")
                (format #f "~s"
                        `(dynamic-link
                          (format #f "~alibguile-cv"
                                  (if (getenv "GUILE_CV_UNINSTALLED")
                                      ""
                                      ,(format #f "~a/lib/"
                                               (assoc-ref outputs "out"))))))))
             (setenv "GUILE_CV_UNINSTALLED" "1")
             ;; Only needed to satisfy the configure script.
             (setenv "LD_LIBRARY_PATH"
                     (string-append (assoc-ref inputs "vigra-c") "/lib"))
             #t)))))
    (inputs
     (list vigra vigra-c guile-2.2))
    (native-inputs
     `(("texlive" ,(texlive-updmap.cfg
                    (list texlive-booktabs
                          texlive-iwona
                          texlive-lm
                          texlive-siunitx
                          texlive-standalone
                          texlive-xcolor)))
       ("pkg-config" ,pkg-config)))
    (propagated-inputs
     `(("guile-lib" ,guile2.2-lib)))
    (home-page "https://www.gnu.org/software/guile-cv/")
    (synopsis "Computer vision library for Guile")
    (description "Guile-CV is a Computer Vision functional programming library
for the Guile Scheme language.  It is based on Vigra (Vision with Generic
Algorithms), a C++ image processing and analysis library.  Guile-CV contains
bindings to Vigra C (a C wrapper to most of the Vigra functionality) and is
enriched with pure Guile Scheme algorithms, all accessible through a nice,
clean and easy to use high level API.")
    (license license:gpl3+)))

(define-public guile-ffi-cblas
  (let ((commit "4458d50f84786d7ace0181c6588345eed7474996")
        (revision "0"))
    (package
      (name "guile-ffi-cblas")
      (version (git-version "0.0.0" revision commit))
      (home-page "https://github.com/lloda/guile-ffi-cblas")
      (source (origin
                (method git-fetch)
                (uri (git-reference (url home-page)
                                    (commit commit)))
                (file-name (git-file-name name version))
                (sha256
                 (base32
                  "050s0lq64v286hkxqczkfkx3fp1vr3jm5w236hxx67br9najb1cp"))))
      (build-system guile-build-system)
      (arguments
       (list #:source-directory "mod"
             #:phases
             #~(modify-phases %standard-phases
                 (add-after 'unpack 'set-blas-file-name
                   (lambda* (#:key inputs #:allow-other-keys)
                     (substitute* "mod/ffi/cblas.scm"
                       (("\"libcblas\"")
                        (string-append "\""
                                       (search-input-file
                                        inputs "/lib/libopenblas.so")
                                       "\"")))))
                 (add-after 'build 'check
                   (lambda _
                     (invoke "guile" "-C" "mod" "-L" "mod"
                             "test/test-ffi-cblas.scm"))))))
      (native-inputs (list guile-3.0))
      (inputs (list openblas))
      (synopsis "Guile bindings for CBLAS, the linear algebra library")
      (description
       "This package provides Guile FFI bindings for CBLAS, the library of
linear algebra subprograms.

To use the bindings, import @code{(ffi cblas)}.  CBLAS will be loaded from the
default dynamic library path.  There are up to three bindings for each
function: raw, typed, and functional.")
      (license license:lgpl3+))))

(define-public guile-ffi-fftw
  (let ((commit "294ad9e7491dcb40026d2fec9be2af05263be1c0")
        (revision "2"))
    (package
      (name "guile-ffi-fftw")
      (version (git-version "0" revision commit))
      (source (origin
                (method git-fetch)
                (uri (git-reference
                      (url "https://github.com/lloda/guile-ffi-fftw")
                      (commit commit)))
                (file-name (git-file-name "guile-ffi-fftw" version))
                (sha256
                 (base32
                  "08j40a5p6a8pgvhffmzb5rfdnrav2mksy3gfjkdqy93jfj1z5afg"))))
      (build-system guile-build-system)
      (arguments
       `(#:source-directory "mod"
         #:phases
         (modify-phases %standard-phases
           (add-after 'unpack 'prepare-build
             (lambda* (#:key inputs #:allow-other-keys)
               (substitute* "mod/ffi/fftw.scm"
                 (("\\(getenv \"GUILE_FFI_FFTW_LIBFFTW3_PATH\"\\)")
                  (format #f "\"~a/lib\"" (assoc-ref inputs "fftw"))))
               #t))
           (add-after 'build 'check
             (lambda _
               (invoke "guile" "-L" "mod"
                       "-s" "test/test-ffi-fftw.scm"))))))
      (inputs
       (list fftw guile-2.2))
      (home-page "https://github.com/lloda/guile-ffi-fftw/")
      (synopsis "Access FFTW through Guile's FFI")
      (description "This is a minimal set of Guile FFI bindings for the FFTW
library's ‘guru interface’.  It provides two functions: @code{fftw-dft! rank
sign in out} and @code{fftw-dft rank sign in}.  These bindings being minimal,
there is no support for computing & reusing plans, or split r/i transforms, or
anything other than straight complex DFTs.")
      (license license:lgpl3+))))

(define-public srfi-64-driver
  (package
    (name "srfi-64-driver")
    (version "0.1")
    (source (origin
              (method url-fetch)
              (uri (string-append "https://files.ngyro.com/srfi-64-driver/"
                                  "srfi-64-driver-" version ".tar.gz"))
              (sha256
               (base32
                "188b6mb7sjjg0a8zldikinglf40ky8mg8rwh5768gjmch6gkk3ph"))))
    (build-system gnu-build-system)
    (arguments
     `(#:tests? #f
       #:phases
       (modify-phases %standard-phases
         (delete 'build))))
    (native-inputs
     (list pkg-config))
    (inputs
     (list guile-2.2))
    (home-page "https://ngyro.com/software/srfi-64-driver.html")
    (synopsis "Automake test driver for SRFI 64 test suites")
    (description "This package provides an Automake test driver that can
run SRFI 64 test suites.  It gives Automake insight into the individual
tests being run, resulting clearer and more specific output.")
    (license license:gpl3+)))

(define-public guile-semver
  (package
    (name "guile-semver")
    (version "0.1.1")
    (source (origin
              (method url-fetch)
              (uri (string-append "https://files.ngyro.com/guile-semver/"
                                  "guile-semver-" version ".tar.gz"))
              (sha256
               (base32
                "109p4n39ln44cxvwdccf9kgb96qx54makvd2ir521ssz6wchjyag"))))
    (build-system gnu-build-system)
    (native-inputs
     (list guile-3.0 pkg-config))
    (inputs
     (list guile-3.0))
    (home-page "https://ngyro.com/software/guile-semver.html")
    (synopsis "Semantic Versioning (SemVer) for Guile")
    (description "This Guile library provides tools for reading,
comparing, and writing Semantic Versions.  It also includes ranges in
the style of the Node Package Manager (NPM).")
    (license license:gpl3+)))

(define-public guile2.2-semver
  (package
    (inherit guile-semver)
    (name "guile2.2-semver")
    (native-inputs
     (list guile-2.2 pkg-config))
    (inputs
     (list guile-2.2))))

(define-public guile-hashing
  (package
    (name "guile-hashing")
    (version "1.2.0")
    (home-page "https://gitlab.com/weinholt/hashing")
    (source (origin
              (method git-fetch)
              (uri (git-reference
                    (url home-page)
                    (commit "f138deaec38d54ddb621c082764ece276deebe7f")))
              (file-name (git-file-name name version))
              (sha256
               (base32
                "1362d3lmpv7slmv1zmr9wy8panq9sjr9787gc2hagd646mpsfpkl"))))
    (build-system guile-build-system)
    (arguments
     `(#:modules ((guix build guile-build-system)
                  (guix build utils)
                  (srfi srfi-26)
                  (ice-9 ftw))
       #:implicit-inputs? #f                      ;needs nothing but Guile
       #:phases (modify-phases %standard-phases
                  (add-before 'build 'move-sls-files
                    (lambda _
                      ;; Move the source under hashing/ in order to match
                      ;; module names, and rename .sls files to .scm.
                      (define (target file)
                        (string-append "hashing/" file))

                      (define (sls->scm sls)
                        (string-append (string-drop-right sls 4)
                                       ".scm"))

                      (mkdir "hashing")
                      (for-each (lambda (file)
                                  (rename-file file (sls->scm file)))
                                (find-files "." "\\.sls$"))
                      (for-each (lambda (file)
                                  (rename-file file (target file)))
                                (scandir "." (cut string-suffix? ".scm" <>)))
                      (rename-file "private" "hashing/private")
                      #t)))))
    (native-inputs
     (list guile-3.0))
    (synopsis "Cryptographic hash functions implemented in Scheme")
    (description
     "The @code{(hashing @dots{})} modules implement cryptographic hash
functions in pure R6RS Scheme: CRC, HMAC, MD5, SHA-1, and SHA-2 (SHA-256,
SHA-512).")
    (license license:expat)))

(define-public guile2.2-hashing
  (package
    (inherit guile-hashing)
    (name "guile2.2-hashing")
    (native-inputs
     (list guile-2.2))))

(define-public guile-packrat
  (package
    (name "guile-packrat")
    (version "0.1.1")
    (home-page "https://gitlab.com/weinholt/packrat")
    (source (origin
              (method git-fetch)
              (uri (git-reference
                    (url home-page)
                    (commit "4201ebe741b605db58a21d70195cfb7db3c38eae")))
              (file-name (git-file-name name version))
              (sha256
               (base32
                "1aga17164fkhbgllqc7ni6fk5zl8mkmgkl5zcsy67x7ngpyalbby"))))
    (build-system guile-build-system)
    (arguments
     `(#:implicit-inputs? #f                      ;needs nothing but Guile
       #:compile-flags '("--r6rs" "-Wunbound-variable" "-Warity-mismatch")
       #:not-compiled-file-regexp "/extensible\\.scm$"
       #:phases (modify-phases %standard-phases
                  (add-before 'build 'no-srfi-23
                    (lambda _
                      (substitute* "packrat.sls"
                        (("\\(srfi :23 error\\)")
                         (object->string '(only (guile) error))))
                      #t)))))
    (native-inputs
     (list guile-3.0))
    (synopsis "Packrat parser library in R6RS Scheme")
    (description
     "This is an R6RS Scheme adaptation of the
@uref{https://bford.info/packrat/, packrat parsing}.  Packrat parsing is a
memoizing, backtracking, recursive-descent parsing technique that runs in time
and space linear in the size of the input text.")
    (license license:expat)))

(define-public guile-ac-d-bus
  (package
    (name "guile-ac-d-bus")
    (version "1.0.0-beta.0")
    (home-page "https://gitlab.com/weinholt/ac-d-bus/")
    (source (origin
              (method git-fetch)
              (uri (git-reference
                    (url home-page)
                    (commit (string-append "v" version))))
              (file-name (git-file-name name version))
              (sha256
               (base32
                "0rl809qimhgz6b0rixakb42r2l4g53jr09a2g0s1hxgab0blz0kb"))
              (patches (search-patches "guile-ac-d-bus-fix-tests.patch"))))
    (build-system guile-build-system)
    (arguments
     (list
      #:implicit-inputs? #f             ;needs nothing but Guile
      #:compile-flags #~(list "--r6rs" "-Wunbound-variable" "-Warity-mismatch")
      #:phases
      #~(modify-phases %standard-phases
          (add-before 'build 'adjust-for-guile
            (lambda _
              ;; Adjust source file names for Guile.
              (define (guile-sls->sls file)
                (string-append (string-drop-right
                                file (string-length ".guile.sls"))
                               ".sls"))

              ;; Remove files targeting other implementations: *.mosh.sls,
              ;; etc.
              (for-each delete-file
                        (find-files
                         "compat"
                         (lambda (file stat)
                           (not (string-contains file ".guile.")))))

              ;; Rename *.guile.sls to *.sls so the ".guile" bit does not
              ;; appear in .go file names.
              (for-each (lambda (file)
                          (rename-file file (guile-sls->sls file)))
                        (find-files "compat" "\\.guile\\.sls"))

              ;; Move directories under d-bus/ to match module names.
              (mkdir "d-bus")
              (for-each (lambda (directory)
                          (rename-file directory
                                       (string-append "d-bus/"
                                                      directory)))
                        '("compat" "protocol"))))
          (add-after 'build 'build-doc
            (lambda _
              (with-directory-excursion "docs"
                (invoke "makeinfo" "ac-d-bus"))))
          (add-after 'build-doc 'check
            (lambda* (#:key (tests? #t) #:allow-other-keys)
              (when tests?
                ;; There is no locale for the ö character, which crashes
                ;; substitute*; reset the conversion strategy to workaround it.
                (with-fluids ((%default-port-conversion-strategy 'substitute))
                  (substitute* (find-files "tests")
                    (("#!/usr/bin/env scheme-script")
                     (string-append "#!" (which "guile")))))
                (invoke "./run-tests.sh"))))
          (add-after 'install 'install-doc
            (lambda _
              (install-file "docs/ac-d-bus.info"
                            (string-append #$output "/share/info")))))))
    (native-inputs
     (list bash-minimal guile-3.0 texinfo))
    (propagated-inputs
     (list guile-packrat))
    (synopsis "D-Bus protocol implementation in R6RS Scheme")
    (description
     "AC/D-Bus is an implementation of the D-Bus wire protocol.  D-Bus is an
interprocess communication protocol popular on GNU/Linux systems to
communicate with a variety of services.  Originally designed for desktop
environments, it is now used by programs like VLC media player, BlueZ,
NetworkManager, Pulseaudio, systemd (including logind and resolved), Polkit,
gnome-keyring, and many more.")
    (license license:expat)))

(define-public guile-webutils
  (let ((commit "d309d65a85247e4f3cea63a17defd1e6d35d821f")
        (revision "1"))
    (package
      (name "guile-webutils")
      (version (git-version "0.1" revision commit))
      (source (origin
                (method git-fetch)
                (uri (git-reference
                      (url "https://notabug.org/cwebber/guile-webutils.git")
                      (commit commit)))
                (file-name (git-file-name name version))
                (sha256
                 (base32
                  "1a3bblk5zaldkkxn0a94s544drqm0w2i5fsjpghagd64m149blf0"))))
      (build-system gnu-build-system)
      (native-inputs
       (list autoconf automake pkg-config texinfo))
      (inputs
       (list guile-3.0))
      (propagated-inputs
       (list guile-irregex guile-gcrypt))
      (home-page "https://notabug.org/cwebber/guile-webutils")
      (synopsis "Web application authoring utilities for Guile")
      (description
       "This package provides tooling to write web applications in Guile, such
as signed sessions, multipart message support, etc.")
      (license license:gpl3+))))

(define-public guile2.2-webutils
  (package
    (inherit guile-webutils)
    (name "guile2.2-webutils")
    (inputs
     (list guile-2.2))
    (propagated-inputs
     (list guile2.2-irregex guile2.2-gcrypt))))

(define-public guile-lens
  (let ((commit "14b15d07255f9d3f55d40a3b750d13c9ee3a154f")
        (revision "0"))
    (package
      (name "guile-lens")
      (version (git-version "0.1" revision commit))
      (source (origin
                (method git-fetch)
                (uri (git-reference
                      (url "https://gitlab.com/a-sassmannshausen/guile-lens.git")
                      (commit commit)))
                (file-name (git-file-name name version))
                (sha256
                 (base32
                  "0w8jzqyla56yrgj7acsgd4nspyir6zgp3vgxid4xmwhg9wmf1ida"))))
      (build-system gnu-build-system)
      (arguments
       '(#:phases
         (modify-phases %standard-phases
           (add-after 'unpack 'run-hall
             (lambda _
               (setenv "HOME" "/tmp")   ; for ~/.hall
               (invoke "hall" "build-system" "-x"))))))
      (native-inputs
       (list autoconf
             automake
             guile-3.0
             guile-hall
             pkg-config
             texinfo))
      (home-page "https://gitlab.com/a-sassmannshausen/guile-lens.git")
      (synopsis "Composable lenses for data structures in Guile")
      (description
       "Guile-Lens is a library implementing lenses in Guile.  The library is
currently a re-implementation of the lentes library for Clojure.  Lenses
provide composable procedures, which can be used to focus, apply functions
over, or update a value in arbitrary data structures.")
      (license license:gpl3+))))

(define-public guile2.2-lens
  (package
    (inherit guile-lens)
    (name "guile2.2-lens")
    (native-inputs
     (modify-inputs (package-native-inputs guile-lens)
       (replace "guile" guile-2.2)))))

(define-public guile-xapian
  (package
    (name "guile-xapian")
    (version "0.3.1")
    (home-page "https://git.systemreboot.net/guile-xapian")
    (source
     (origin
       (method git-fetch)
       (uri (git-reference (url home-page)
                           (commit (string-append "v" version))))
       (file-name (git-file-name name version))
       (sha256
        (base32
         "0axbahbi52ji0fxhykn642265v58rdp2yqliqv456nqs038wb5ja"))))
    (build-system gnu-build-system)
    (arguments
     '(#:make-flags '("GUILE_AUTO_COMPILE=0"))) ; to prevent guild warnings
    (inputs
     (list guile-3.0 xapian zlib))
    (native-inputs
     (list autoconf
           autoconf-archive
           automake
           libtool
           pkg-config
           swig))
    (propagated-inputs
     (list guile-lib))
    (synopsis "Guile bindings for Xapian")
    (description "@code{guile-xapian} provides Guile bindings for Xapian, a
search engine library.  Xapian is a highly adaptable toolkit which allows
developers to easily add advanced indexing and search facilities to their own
applications.  It has built-in support for several families of weighting
models and also supports a rich set of boolean query operators.")
    (license license:gpl2+)))

(define-public guile2.2-xapian
  (package
    (inherit guile-xapian)
    (name "guile2.2-xapian")
    (inputs
     (modify-inputs (package-inputs guile-xapian)
       (replace "guile" guile-2.2)))
    (propagated-inputs
     (modify-inputs (package-propagated-inputs guile-xapian)
       (replace "guile-lib" guile2.2-lib)))))

(define-public guile-torrent
  (package
    (name "guile-torrent")
    (version "0.1.3")
    (source (origin (method git-fetch)
                    (uri (git-reference
                          (url
                           "https://github.com/o-nly/torrent")
                          (commit version)))
                    (file-name (git-file-name name version))
                    (sha256
                     (base32
                      "1yiagi55ncq1x7s9n7salzywjm4l96y3n7y3s47a9anvz87mrmim"))))
    (build-system gnu-build-system)
    (native-inputs
     (list autoconf
           automake
           guile-2.2
           texinfo
           perl
           pkg-config))
    (propagated-inputs
     (list guile2.2-gcrypt))
    (home-page "https://github.com/o-nly/torrent")
    (synopsis "Torrent library for GNU Guile")
    (description "This package provides facilities for working with
@code{.torrent} or metainfo files.  Implements a bencode reader and writer
according to Bitorrent BEP003.")
    (license license:gpl3+)))

(define-public guile-ts
  (package
    (name "guile-ts")
    (version "0.2.0")
    (source (origin (method git-fetch)
                    (uri (git-reference
                          (url
                           "https://github.com/Z572/guile-ts")
                          (commit (string-append "v" version))))
                    (file-name (git-file-name name version))
                    (sha256
                     (base32
                      "1iqbr9rcpmq2f1zxxvl36ajwm81rkp38rrp42ixr4q59154r5513"))))
    (build-system gnu-build-system)
    (arguments
     (list #:make-flags #~(list "GUILE_AUTO_COMPILE=0")
           #:phases
           #~(modify-phases %standard-phases
               (add-after 'unpack 'set-extension-path
                 (lambda* (#:key outputs #:allow-other-keys)
                   (substitute*
                       (find-files "." ".*\\.scm")
                     (("\\(load-extension \"libguile_ts\" *\"(.*)\"\\)" _ o)
                      (string-append
                       (object->string
                        `(or (false-if-exception
                              (load-extension "libguile_ts" ,o))
                             (load-extension
                              ,(string-append
                                #$output
                                "/lib/libguile_ts.so")
                              ,o)))))))))))
    (native-inputs
     (list autoconf automake libtool texinfo pkg-config guile-3.0))
    (inputs
     (list guile-3.0 tree-sitter))
    (native-search-paths
     (list (search-path-specification
            (variable "TREE_SITTER_GRAMMAR_PATH")
            (files '("lib/tree-sitter")))))
    (synopsis "Guile bindings to the Tree-sitter parsing library")
    (description "This package provides Guile bindings to the Tree-sitter
parsing library.")
    (home-page "https://github.com/Z572/guile-ts")
    (license license:gpl3+)))

(define-public guile-irc
  (let ((commit "7d08ce6fdcb87ac668c5d3bfd5584247805507bb")
        (revision "1"))
    (package
      (name "guile-irc")
      (version (git-version "0.3.0" revision commit))
      (source (origin
                (method git-fetch)
                (uri (git-reference
                      (url "https://github.com/rekado/guile-irc")
                      (commit commit)))
                (file-name (git-file-name name version))
                (sha256
                 (base32
                  "1jx8704200l29ndg9bfyamgxrzknya0f0vwb2sxhd0k3b8r94avw"))))
      (build-system gnu-build-system)
      (arguments
       `(#:configure-flags '("--enable-gnutls=yes")
         #:phases
         (modify-phases %standard-phases
           (add-before 'bootstrap 'fix-autogen.sh
             (lambda _
               (substitute* "autogen.sh"
                 ((" #!") "#!")))))))
      (native-inputs
       (list autoconf automake texinfo pkg-config))
      (inputs
       (list gnutls guile-gnutls guile-3.0))
      (home-page "https://github.com/rekado/guile-irc")
      (synopsis "IRC library for Guile")
      (description "This package provides a Guile library for @dfn{Internet
Relay Chat} (IRC).")
      ;; Some file headers incorrectly say LGPLv2+.
      (license license:lgpl2.1+))))

(define-public guile-websocket
  (package
    (name "guile-websocket")
    (version "0.1")
    (source (origin
              (method url-fetch)
              (uri (string-append "https://files.dthompson.us/guile-websocket/"
                                  "guile-websocket-" version ".tar.gz"))
              (sha256
               (base32
                "0x2hw188kcg6zd6480dqfynfvzjgfp50kji4y4ql69mnf1jd6h94"))))
    (build-system gnu-build-system)
    (arguments
     '(#:make-flags
       '("GUILE_AUTO_COMPILE=0")))
    (native-inputs
     (list autoconf automake pkg-config))
    (inputs
     (list guile-3.0))
    (synopsis "Websocket server/client for Guile")
    (description "Guile-websocket provides an implementation of the
WebSocket protocol as defined by RFC 6455.")
    (home-page "https://dthompson.us/projects/guile-websocket.html")
    (license license:lgpl3+)))

(define-public guile-gemini
  (package
    (name "guile-gemini")
    (version "0.1")
    (source (origin
              (method git-fetch)
              (uri (git-reference
                    (url "https://github.com/flatwhatson/guile-gemini")
                    (commit "6d70c5dc6b35c26103f560f7e63c770a424dbca2")))
              (file-name (git-file-name name version))
              (sha256
               (base32
                "0rvqqirwsqn3nspr6z1smfp3rj7gc7hfq7cmadx7zxbr3yg5y04x"))))
    (build-system guile-build-system)
    (arguments
     '(#:source-directory "src"))
    (inputs (list guile-3.0-latest))
    (propagated-inputs (list guile-fibers-1.1 guile-gnutls))
    (home-page "https://github.com/flatwhatson/guile-gemini")
    (synopsis "Guile implementation of the Gemini protocol")
    (description
     "Guile Gemini is an implementation of the Gemini protocol in Guile Scheme,
providing both client and server functionality.  It uses GnuTLS to meet
Gemini's TLS requirements, and Guile Fibers for concurrency.")
    (license license:lgpl3+)))

(define-public guile-rdf
  (package
    (name "guile-rdf")
    (version "1.0")
    (source
      (origin
        (method git-fetch)
        (uri (git-reference
               (url "https://framagit.org/tyreunom/guile-rdf")
               (commit version)))
        (file-name (git-file-name name version))
        (sha256
         (base32
          "0dwn3app1fscbpmpgvjs5jy1y0gwy3j5gdx8br79af6a88zjlnqf"))))
    (build-system gnu-build-system)
    (arguments
     `(#:tests? #f)); tests require network
    (inputs
     (list guile-3.0))
    (native-inputs
     (list automake autoconf pkg-config texinfo))
    (home-page "https://framagit.org/tyreunom/guile-rdf")
    (synopsis "Guile implementation of the RDF abstract and concrete syntaxes")
    (description "Guile RDF is an implementation of the RDF (Resource Description
Framework) format defined by the W3C for GNU Guile.  RDF structures include
triples (facts with a subject, a predicate and an object), graphs which are
sets of triples, and datasets, which are collections of graphs.

RDF specifications include the specification of concrete syntaxes and of
operations on graphs.  This library implements some basic functionalities,
such as parsing and producing turtle and nquads syntax, as well as
manipulating graphs and datasets.")
    (license license:gpl3+)))

(define-public guile-jsonld
  (package
    (name "guile-jsonld")
    (version "1.0.2")
    (source (origin
              (method git-fetch)
              (uri (git-reference
                    (url "https://framagit.org/tyreunom/guile-jsonld")
                    (commit version)))
              (file-name (git-file-name name version))
              (sha256
               (base32
                "1ryyvh71899z2inivqglb8d78zzp1sd0wv9a56kvcmrxf1966z6r"))))
    (build-system gnu-build-system)
    (arguments
     (list #:tests? #f))                ; require network
    (propagated-inputs
     (list guile-gnutls guile-json-4 guile-rdf))
    (inputs
     (list guile-3.0))
    (native-inputs
     (list automake autoconf pkg-config texinfo))
    (home-page "https://framagit.org/tyreunom/guile-jsonld")
    (synopsis "Guile implementation of the JsonLD API specification")
    (description
     "Guile JsonLD is an implementation of the JsonLD (Json for Linked Data)
API defined by the W3C for GNU Guile.  It allows you to express links between
data, in a way that is very similar to WikiData or RDF for instance.  An
object can have relations (in the form of an IRI) that relates it to one or
more objects or strings, represented by a Json object or an IRI.")
    (license license:gpl3+)))

(define-public guile-struct-pack
  (package
    (name "guile-struct-pack")
    (version "1.1.1")
    (source
     (origin
       (method git-fetch)
       (uri (git-reference
             (url "https://gitlab.com/weinholt/struct-pack")
             (commit "11b71963793ed4a3bf761efdd83cf2fe123239ee")))
       (file-name (git-file-name name version))
       (sha256
        (base32 "0hd72m821pahjphzyjn26i55542v8makr55xzjll2cycja4wsbc1"))))
    (build-system guile-build-system)
    (arguments
     `(#:compile-flags '("--r6rs" "-Wunbound-variable" "-Warity-mismatch")
       #:modules ((guix build guile-build-system)
                  (guix build utils)
                  (srfi srfi-26)
                  (ice-9 ftw))
       #:phases (modify-phases %standard-phases
                  (add-before 'build 'move-sls-files
                    (lambda _
                      ;; Move files under a struct/ directory to reflect the
                      ;; module hierarchy.
                      (define dst-folder "struct")
                      (define (target file)
                        (string-append dst-folder "/" file))
                      (define files
                        (scandir "." (negate (cut member <> '("." "..")))))
                      (mkdir dst-folder)
                      (for-each (lambda (file)
                                  (rename-file file (target file)))
                                files)
                      #t)))))
    (native-inputs
     (list guile-3.0))
    (home-page "https://gitlab.com/weinholt/struct-pack")
    (synopsis "R6RS library for working with packed byte structures")
    (description
     "This is an R6RS library for working with packed byte structures.  It is
similar to struct in Python or pack and unpack in Perl.")
    (license license:expat)))

(define-public guile-machine-code
  (package
    (name "guile-machine-code")
    (version "2.2.0")
    (source
     (origin
       (method git-fetch)
       (uri (git-reference
             (url "https://gitlab.com/weinholt/machine-code")
             (commit (string-append "v" version))))
       (file-name (git-file-name name version))
       (sha256
        (base32 "1yjzpg5p082kg4vaqlwbwddrrhxyxar6gsx9ql72hpwah4ka82h5"))))
    (build-system guile-build-system)
    (arguments
     `(#:compile-flags '("--r6rs" "-Wunbound-variable" "-Warity-mismatch")
       #:modules ((guix build guile-build-system)
                  (guix build utils)
                  (srfi srfi-26)
                  (ice-9 ftw))
       #:phases (modify-phases %standard-phases
                  (add-before 'build 'move-sls-files
                    (lambda _
                      ;; Move files under a struct/ directory to reflect the
                      ;; module hierarchy.
                      (define dst-folder "machine-code")
                      (define (target file)
                        (string-append dst-folder "/" file))
                      (define files
                        (scandir "." (negate (cut member <> '("." "..")))))
                      (mkdir dst-folder)
                      (for-each (lambda (file)
                                  (rename-file file (target file)))
                                files)
                      #t)))))
    (native-inputs
     (list guile-3.0))
    (propagated-inputs
     (list guile-struct-pack))
    (home-page "https://gitlab.com/weinholt/machine-code")
    (synopsis "Tools that relate to machine code and object formats")
    (description
     "This project is about the development of tools that relate to machine
code and object formats; for all architectures.  Here you'll find libraries
for working with binary code: assembly, disassembly, instruction tables,
object formats and related areas.")
    (license license:expat)))

(define-public guile-laesare
  (package
    (name "guile-laesare")
    (version "1.0.0")
    (source
     (origin
       (method git-fetch)
       (uri (git-reference
             (url "https://gitlab.com/weinholt/laesare")
             (commit (string-append "v" version))))
       (file-name (git-file-name name version))
       (sha256
        (base32 "15q619gzw717r8r1ql23zfdaibpnp9qqs96032vdc3rj74msxc92"))))
    (build-system guile-build-system)
    (arguments
     `(#:compile-flags '("--r6rs" "-Wunbound-variable" "-Warity-mismatch")
       #:modules ((guix build guile-build-system)
                  (guix build utils)
                  (srfi srfi-26)
                  (ice-9 ftw))
       #:phases (modify-phases %standard-phases
                  (add-before 'build 'move-sls-files
                    (lambda _
                      ;; Move files under a laesare directory to reflect
                      ;; the module hierarchy.
                      (define dst-folder "laesare")
                      (define (target file)
                        (string-append dst-folder "/" file))
                      (define files
                        (scandir "." (negate (cut member <> '("." "..")))))
                      (mkdir dst-folder)
                      (for-each (lambda (file)
                                  (rename-file file (target file)))
                                files)
                      #t)))))
    (native-inputs
     (list guile-3.0))
    (home-page "https://gitlab.com/weinholt/laesare")
    (synopsis "R6RS Scheme library that provides a reader")
    (description
     "This is an R6RS Scheme library that provides a reader with some extra
features not found in the standard read procedure such as a compatible mode
with support for other RnRS standards and a tolerant mode that continues on
errors.")
    (license license:expat)))

(define-public guile-avahi
  (package
    (name "guile-avahi")
    (version "0.4.1")
    (source (origin
              (method git-fetch)
              (uri (git-reference
                    (url "https://git.sv.gnu.org/git/guile-avahi.git/")
                    (commit (string-append "v" version))))
              (file-name (git-file-name name version))
              (sha256
               (base32
                "0pxdi13kr4ylpms0xyf3xwwbhg025k7a2liwnbha1gw6ls58xgv2"))))
    (build-system gnu-build-system)
    (inputs
     (list guile-3.0 avahi))
    (native-inputs
     (list autoconf automake libtool pkg-config texinfo guile-3.0))
    (synopsis "Guile bindings to Avahi")
    (description
     "This package provides bindings for Avahi.  It allows programmers to
use functionalities of the Avahi client library from Guile Scheme programs.
Avahi itself is an implementation of multicast DNS (mDNS) and DNS Service
Discovery (DNS-SD).")
    (home-page "https://www.nongnu.org/guile-avahi/")
    (license license:lgpl3+)))

(define-public guile-dns
  (package
    (name "guile-dns")
    (version "0.1")
    (source (origin
              (method git-fetch)
              (uri (git-reference
                    (url "https://git.lysator.liu.se/hugo/guile-dns")
                    (commit version)))
              (file-name (git-file-name name version))
              (sha256
               (base32
                "18skivracv6jh1zab9dknkcpbizc416n0pb2mcwb20dpzc2md9yf"))))
    (build-system gnu-build-system)
    (arguments
     (list #:make-flags #~(list (string-append "PREFIX=" #$output)
                                ;; Prevent guild warnings.
                                "GUILE_AUTO_COMPILE=0"
                                ;; Make tests verbose and disable coverage
                                ;; report. The coverage report fails on
                                ;; i686-linux.
                                "TEST_FLAGS=--verbose")
           #:phases
           #~(modify-phases %standard-phases
               (add-after 'unpack 'fix-makefile
                 (lambda _
                   (substitute* "Makefile"
                     ;; CURDIR is a standard GNU Make variable. Prefer it to
                     ;; PWD. PWD is set by the shell and is absent in the
                     ;; build process.
                     (("PWD") "CURDIR")
                     ;; Install info file at share/info, not at share.
                     (("share doc") "share/info doc"))))
               (delete 'configure))))
    (inputs
     (list guile-3.0))
    (native-inputs
     (list texinfo))
    (home-page "https://git.lysator.liu.se/hugo/guile-dns")
    (synopsis "Guile DNS library")
    (description "@code{guile-dns} is a DNS library written in pure Guile
Scheme.")
    (license license:gpl3+)))

(define-public guile-jwt
  (package
    (name "guile-jwt")
    (version "0.2.0")
    (source
     (origin
       (method git-fetch)
       (uri (git-reference
             (url "https://github.com/aconchillo/guile-jwt")
             (commit version)))
       (file-name (git-file-name name version))
       (sha256
        (base32
         "1p8sapiv5im18rjnzc8xnw6y7dr661rycf9g10z5ww0dl4rfz3z1"))))
    (build-system gnu-build-system)
    (native-inputs
     (list autoconf automake pkg-config))
    (propagated-inputs
     (list guile-json-4))
    (inputs
     (list guile-3.0))
    (home-page "https://github.com/aconchillo/guile-jwt")
    (synopsis "JSON Web Token library for Guile")
    (description
     "guile-jwt is a JSON Web Token module for Guile.  JSON Web Tokens are an
open, industry standard (RFC 7519) method for representing claims securely
between two parties.  guile-jwt allows you to decode, verify and generate
JWT.  Supported algorithms: HS256, HS384, HS512.")
    (license license:gpl3+)))

(define-public guile-sodium
  (package
    (name "guile-sodium")
    (version "0.1.0")
    (source
      (origin
        (method git-fetch)
        (uri (git-reference
               (url "https://inqlab.net/git/guile-sodium.git")
               (commit (string-append "v" version))))
        (file-name (git-file-name name version))
        (sha256 (base32 "189jsj87hycs57a54x0b9lifwvhr63nypb9vfxdrq7rwrpcvi5f8"))))
    (build-system gnu-build-system)
    (arguments `())
    (native-inputs
      (list autoconf automake pkg-config texinfo))
    (inputs (list guile-3.0))
    (propagated-inputs (list libsodium))
    (synopsis "Guile bindings to the libsodium cryptographic library")
    (description
     "This package provides Guile bindings to the libsodium cryptographic library
which provides core cryptographic primitives needed to build higher-level
tools.")
    (home-page "https://inqlab.net/git/guile-sodium.git")
    (license license:gpl3+)))

(define-public guile-eris
  (package
    (name "guile-eris")
    (version "1.0.0")
    (source
     (origin
       (method git-fetch)
       (uri (git-reference
             (url "https://codeberg.org/eris/guile-eris.git")
             (commit (string-append "v" version))))
       (file-name (git-file-name name version))
       (sha256 (base32 "0d4wbjwwaxk0zn5gjhl86qhvk1aisgzp1vnvy4xbvrv5ydqpgyqm"))))
    (build-system gnu-build-system)
    (arguments '())
    (native-inputs
     (list autoconf
           automake
           pkg-config
           texinfo
           ;; test dependency
           guile-srfi-180
           guile-quickcheck))
    (inputs (list guile-3.0))
    (propagated-inputs
     (list guile-sodium))
    (synopsis "Guile implementation of the Encoding for Robust Immutable Storage (ERIS)")
    (description
     "Guile-ERIS is a Guile implementation of the @url{http://purl.org/eris,
Encoding for Robust Immutable Storage (ERIS)}.  ERIS allows arbitrary content
to be encoded into uniformly sized, encrypted blocks that can be reassembled
using a short read-capability.")
    (home-page "https://codeberg.org/eris/guile-eris")
    (license license:gpl3+)))

(define-public guile-r6rs-protobuf
  (package
    (name "guile-r6rs-protobuf")
    (version "0.9")
    (source
     (origin
       (method git-fetch)
       (uri (git-reference
             (url "https://gitlab.com/joolean/r6rs-protobuf")
             (commit (string-append "v" version))))
       (file-name (git-file-name name version))
       (sha256
        (base32
         "1xmn7jlr1xiqgd35klq910p1bnil1iwdvqxkjr3zzml3spy8p2aa"))))
    (build-system guile-build-system)
    (arguments
     `(#:compile-flags '("--r6rs")))
    (inputs
     (list guile-3.0))
    (home-page "https://gitlab.com/joolean/r6rs-protobuf/")
    (synopsis "Scheme implementation of Protocol Buffers")
    (description
     "This project provides a pure Scheme implementation of Protocol Buffers,
including parsing and code generation.")
    (license license:gpl3+)))

(define-public guile-shapefile
  (package
    (name "guile-shapefile")
    (version "0.1.2")
    (source
     (origin
       (method git-fetch)
       (uri (git-reference
             (url "https://github.com/HugoNikanor/guile-shapefile")
             (commit (string-append "v" version))))
       (file-name (git-file-name name version))
       (sha256
        (base32
         "1zvrpc8bshw9w0vhdpmhv00j07mzsdyg2f9hfabr83v08zhfi8ml"))))
    (build-system guile-build-system)
    (arguments
     `(#:phases
       (modify-phases %standard-phases
         (add-after 'unpack 'delete-pre-generated-docs
           (lambda _
             (delete-file-recursively "docs")
             #t))
         (add-after 'install 'install-info-documentation
           (lambda* (#:key inputs outputs #:allow-other-keys)
             (let* ((share (string-append (assoc-ref outputs "out") "/share"))
                    (doc (string-append share "/doc/" ,name "-" ,version))
                    (info (string-append share "/info/"))
                    (makeinfo (search-input-file inputs
                                                 "/bin/makeinfo")))
               (invoke makeinfo "guile-shapefile.texi" "-o" info)
               #t))))))
    (inputs
     (list guile-3.0))
    (native-inputs
     (list texinfo))
    (home-page "https://github.com/HugoNikanor/guile-shapefile")
    (synopsis "Parse shapefiles in Guile")
    (description
     "Guile Shapefile is a Guile library for reading shapefiles.")
    (license license:expat)))

(define-public guile-drmaa
  (package
    (name "guile-drmaa")
    (version "0.1.1")
    (source
     (origin
       (method git-fetch)
       (uri (git-reference
             (url "https://git.elephly.net/software/guile-drmaa.git")
             (commit version)))
       (file-name (git-file-name name version))
       (sha256
        (base32
         "1pail39f3iwllcdma4pk4sxsaypplgb5zjyvjwqf5hdv8s3y211x"))))
    (build-system gnu-build-system)
    (native-inputs
     (list autoconf automake pkg-config texinfo sed))
    (inputs
     (list guile-3.0))
    (propagated-inputs
     (list guile-bytestructures nyacc))
    (home-page "https://git.elephly.net/software/guile-drmaa.git")
    (synopsis "Guile bindings to DRMAA")
    (description "This project provides Guile bindings to the DRMAA library
version 1.  DRMAA is a resource management library implemented by HPC cluster
schedulers.")
    (license license:gpl3+)))

(define-public guile-libyaml
  (let ((commit "2bdacb72a65ab63264b2edc9dac9692df7ec9b3e")
        (revision "2"))
    (package
      (name "guile-libyaml")
      (version (git-version "0" revision commit))
      (source
       (origin
         (method git-fetch)
         (uri (git-reference
               (url "https://github.com/mwette/guile-libyaml")
               (commit commit)))
         (file-name (git-file-name name version))
         (sha256
          (base32
           "1bssby1ri1vjll2rvi8b33xr2ghwjyxsd4yc15najj3h8n2ss87i"))))
      (build-system gnu-build-system)
      (arguments
       `(#:modules (((guix build guile-build-system)
                     #:prefix guile:)
                    ,@%default-gnu-modules)
         #:imported-modules ((guix build guile-build-system)
                             ,@%default-gnu-imported-modules)
         #:tests? #false ; there are none
         #:phases
         (modify-phases %standard-phases
           (delete 'configure)
           (add-after 'unpack 'remove-unused-files
             (lambda* (#:key inputs #:allow-other-keys)
               (for-each delete-file '("guix.scm" "demo1.yml" "demo1.scm"))))
           (add-before 'build 'build-ffi
             (lambda* (#:key inputs #:allow-other-keys)
               (invoke "guild" "compile-ffi"
                       "--no-exec" ; allow us to patch the generated file
                       "yaml/libyaml.ffi")
               (substitute* "yaml/libyaml.scm"
                 (("dynamic-link \"libyaml\"")
                  (format #false "dynamic-link \"~a/lib/libyaml\""
                          (assoc-ref inputs "libyaml"))))))
           (replace 'build
             (assoc-ref guile:%standard-phases 'build))
           (delete 'install))))
      (inputs
       (list guile-3.0 libyaml))
      (propagated-inputs
       (list guile-bytestructures nyacc))
      (home-page "https://github.com/mwette/guile-libyaml")
      (synopsis "Guile wrapper for libyaml")
      (description
       "This package provides a simple yaml module for Guile using the
ffi-helper from nyacc.")
      (license license:lgpl3+))))

(define-public schmutz
  (let ((commit "add24588c59552537b8f1316df99a0cdd62c221e")
        (revision "1"))
    (package
      (name "schmutz")
      (version (git-version "0" revision commit))
      (source (origin
                (method git-fetch)
                (uri (git-reference
                      (url "https://github.com/arximboldi/schmutz")
                      (commit commit)))
                (file-name (git-file-name name version))
                (sha256
                 (base32
                  "1z3n61sj62lnn15mandvyrpjzli07rp9r62ypvgg3a8bvh37yc89"))))
      (build-system cmake-build-system)
      (arguments `(#:tests? #f))
      (native-inputs
       (list pkg-config))
      (inputs
       (list guile-2.2))
      (home-page "https://github.com/arximboldi/schmutz")
      (synopsis "Bind C++ code to Scheme")
      (description "Schmutz is a header-only library to declare Scheme bindings
for C++ code using a simple embedded DSL.  Think of it as @code{Boost.Python}
or @code{LuaBind} but for Scheme.")
      (license license:boost1.0))))

(define-public guile-cbor
  (package
    (name "guile-cbor")
    (version "0.1.0")
    (source
      (origin
        (method git-fetch)
        (uri (git-reference
               (url "https://inqlab.net/git/guile-cbor.git")
               (commit (string-append "v" version))))
        (file-name (git-file-name name version))
        (sha256 (base32 "0bdqg3ifayf7m2j09lqrgdfprbdaa67azf09bcq9b4k71inxfnxl"))))
    (build-system gnu-build-system)
    (arguments `())
    (native-inputs
     (list autoconf automake pkg-config texinfo))
    (inputs (list guile-3.0))
    (synopsis "Guile implementation of CBOR")
    (description
     "The Concise Binary Object Representation (CBOR), as specified by RFC 8949, is
a binary data serialization format.  CBOR is similar to JSON but serializes to
binary which is smaller and faster to generate and parse.  This package provides
a Guile implementation of CBOR.")
    (home-page "https://inqlab.net/git/guile-cbor.git")
    (license license:gpl3+)))

(define-public guile-quickcheck
  (package
    (name "guile-quickcheck")
    (version "0.1.0")
    (source (origin
              (method url-fetch)
              (uri (string-append "https://files.ngyro.com/"
                                  "guile-quickcheck/guile-quickcheck-"
                                  version ".tar.gz"))
              (sha256
               (base32
                "03mwi1l3354x52nar0zwhcm0x29yai9xjln4p4gbchwvx5dsr6fb"))))
    (build-system gnu-build-system)
    (native-inputs
     (list pkg-config))
    (inputs
     (list guile-3.0))
    (home-page "https://ngyro.com/software/guile-quickcheck.html")
    (synopsis "Randomized property-based testing for Guile")
    (description "Guile-Quickcheck is a library for random testing of program
properties inspired by ghc-quickcheck.  You can use it to express properties,
which functions should satisfy, as Scheme code and then check whether they hold
in a large number of randomly generated test cases.")
    (license license:gpl3+)))

(define-public guile-fslib
  (package
    (name "guile-fslib")
    (version "0.2.0")
    (source
     (origin
       (method git-fetch)
       (uri (git-reference
             (url "https://notabug.org/ZelphirKaltstahl/guile-fslib/")
             (commit version)))
       (file-name (git-file-name name version))
       (sha256
        (base32
         "118d84p443w7hrslv8hjyhgws631ia08mggiyklkmk0b9plfdsvz"))))
    (build-system guile-build-system)
    (inputs
     (list guile-3.0))
    (home-page "https://notabug.org/ZelphirKaltstahl/guile-fslib")
    (synopsis "Helper functions for working with locations in file systems")
    (description
     "This package contains helper functions for working with file system
locations.")
    (license license:agpl3+)))

(define-public guile-netlink
  (package
    (name "guile-netlink")
    (version "1.2.1")
    (source
     (origin
       (method git-fetch)
       (uri (git-reference
              (url "https://git.lepiller.eu/git/guile-netlink")
              (commit version)))
       (file-name (git-file-name name version))
       (sha256
        (base32
         "181drjshcz7pi5zwydwd702h7v8p1nh50q6slsw9q372k2bzyl4a"))))
    (build-system gnu-build-system)
    (inputs
     (list guile-3.0))
    (native-inputs
     (list automake
           autoconf
           pkg-config
           guile-3.0 ;for 'guild compile' + guile.m4
           texinfo))
    (home-page "https://git.lepiller.eu/guile-netlink")
    (synopsis "Netlink protocol implementation for Guile")
    (description "Guile Netlink is a GNU Guile library providing an implementation
of the netlink protocol.

It provides a generic library for writing implementations of a netlink
protocol, a low-level rtnetlink implementation that uses that library and a
high-level API for network management that uses rtnetlink.")
    (license license:gpl3+)))

(define-public guile-gitlab
  (package
    (name "guile-gitlab")
    (version "0.2.1")
    (source
     (origin
       (method git-fetch)
       (uri (git-reference
             (url "https://github.com/artyom-poptsov/guile-gitlab")
             (commit (string-append "v" version))))
       (file-name (string-append name "-" version))
       (sha256
        (base32 "0srkmchd4kmfa7q65r6fdzwklhgdlck1ll0s7smzs8ddjdgz2lwm"))))
    (build-system gnu-build-system)
    (arguments
     `(#:make-flags '("GUILE_AUTO_COMPILE=0") ;to prevent guild warnings
       #:modules (((guix build guile-build-system)
                   #:select (target-guile-effective-version))
                  ,@%default-gnu-modules)
       #:imported-modules ((guix build guile-build-system)
                           ,@%default-gnu-imported-modules)
       #:phases (modify-phases %standard-phases
                  (add-after 'install 'wrap-program
                    (lambda* (#:key inputs outputs #:allow-other-keys)
                      (let* ((out (assoc-ref outputs "out"))
                             (bin (string-append out "/bin"))
                             (guile-lib (assoc-ref inputs "guile2.2-lib"))
                             (json (assoc-ref inputs "guile2.2-json"))
                             (tls (assoc-ref inputs "guile2.2-gnutls"))
                             (version (target-guile-effective-version))
                             (scm (string-append "/share/guile/site/" version))
                             (go (string-append "/lib/guile/" version
                                                "/site-ccache")))
                        (wrap-program (string-append bin "/gitlab-cli")
                          `("GUILE_LOAD_PATH" prefix
                            (,(string-append out scm) ,(string-append
                                                        guile-lib scm)
                             ,(string-append json scm)
                             ,(string-append tls scm)))
                          `("GUILE_LOAD_COMPILED_PATH" prefix
                            (,(string-append out go) ,(string-append guile-lib
                                                       go)
                             ,(string-append json go)
                             ,(string-append tls go))))))))))
    (native-inputs (list autoconf automake pkg-config texinfo))
    (inputs (list bash-minimal guile-2.2 guile2.2-json guile2.2-lib
                  guile2.2-gnutls))
    (home-page "https://github.com/artyom-poptsov/guile-gitlab")
    (synopsis "Guile interface to GitLab")
    (description
     "This package provides bindings to the GitLab Community Edition REST API
as well as the @samp{gitlab-cli} command line tool for interacting with a
GitLab instance.")
    (license license:gpl3)))

(define-public guile-smc
  (package
    (name "guile-smc")
    (version "0.6.3")
    (source
     (origin
       (method git-fetch)
       (uri (git-reference
             (url "https://github.com/artyom-poptsov/guile-smc")
             (commit (string-append "v" version))))
       (file-name (string-append name "-" version))
       (sha256
        (base32
         "1gjwz1l2ls4xkkgg4d2vw3a1klc4var03ab4k6lq1jifdvc8n51f"))))
    (build-system gnu-build-system)
    (arguments
     `(#:make-flags '("GUILE_AUTO_COMPILE=0")     ;to prevent guild warnings
       #:modules (((guix build guile-build-system)
                   #:select (target-guile-effective-version))
                  ,@%default-gnu-modules)
       #:imported-modules ((guix build guile-build-system)
                           ,@%default-gnu-imported-modules)
       #:phases
       (modify-phases %standard-phases
         (delete 'strip)
         (add-after 'install 'wrap-program
           (lambda* (#:key inputs outputs #:allow-other-keys)
             (let* ((out       (assoc-ref outputs "out"))
                    (bin       (string-append out "/bin"))
                    (guile-lib (assoc-ref inputs "guile-lib"))
                    (version   (target-guile-effective-version))
                    (scm       (string-append "/share/guile/site/"
                                              version))
                    (go        (string-append  "/lib/guile/"
                                               version "/site-ccache")))
               (wrap-program (string-append bin "/smc")
                 `("GUILE_LOAD_PATH" prefix
                   (,(string-append out scm)
                    ,(string-append guile-lib scm)))
                 `("GUILE_LOAD_COMPILED_PATH" prefix
                   (,(string-append out go)
                    ,(string-append guile-lib go))))))))))
    (native-inputs
     (list autoconf
           automake
           pkg-config
           texinfo
           help2man
           which
           ;; needed when cross-compiling.
           guile-3.0
           guile-lib))
    (inputs
     (list bash-minimal guile-3.0 guile-lib inetutils))
    (home-page "https://github.com/artyom-poptsov/guile-smc")
    (synopsis "GNU Guile state machine compiler")
    (description
     "Guile-SMC is a state machine compiler that allows users to describe
finite state machines (FSMs) in Scheme in terms of transition tables.  It is
capable to generate such transition tables from a @url{https://plantuml.com/,
PlantUML} state diagrams.

A transition table can be verified and checked for dead-ends and infinite
loops.  Also Guile-SMC FSMs gather statistics when they run.

Guile-SMC comes with a Scheme program called @command{smc} -- a state machine
compiler itself.  It produces a Scheme code for an FSM from the PlantUML
format.  This tool is meant to be called on a PlantUML file when a program
with a FSM is being built (for example, from a Makefile.)")
    (license license:gpl3)))

(define-public guile2.2-smc
  (package
    (inherit guile-smc)
    (name "guile2.2-smc")
    (native-inputs (modify-inputs (package-native-inputs guile-smc)
                     (replace "guile" guile-2.2)
                     (replace "guile-lib" guile2.2-lib)))
    (inputs (modify-inputs (package-inputs guile-smc)
              (replace "guile" guile-2.2)
              (replace "guile-lib" guile2.2-lib)))))

(define-public guile-ini
  (package
    (name "guile-ini")
    (version "0.5.4")
    (source (origin
              (method git-fetch)
              (uri (git-reference
                    (url "https://github.com/artyom-poptsov/guile-ini")
                    (commit (string-append "v" version))))
              (file-name (string-append name "-" version))
              (sha256
               (base32
                "10glfdhyv8h58cmf0xl1g7jk05pd5hzdncc2c709b8pyncrdiakh"))))
    (build-system gnu-build-system)
    (arguments
     `(#:make-flags '("GUILE_AUTO_COMPILE=0") ;to prevent guild warnings
       #:phases (modify-phases %standard-phases
                  (delete 'strip))))
    (native-inputs (list autoconf
                         automake
                         pkg-config
                         texinfo
                         ;; needed when cross-compiling.
                         guile-3.0
                         guile-lib
                         guile-smc))
    (inputs (list bash-minimal guile-3.0 guile-lib))
    (propagated-inputs (list guile-lib guile-smc))
    (home-page "https://github.com/artyom-poptsov/guile-ini")
    (synopsis "Guile library for INI format support")
    (description
     "@code{guile-ini} is a GNU Guile library for working with the
@url{https://en.wikipedia.org/wiki/INI_file, INI format}.  This library
provides API for reading and writing INI data.")
    (license license:gpl3)))

(define-public guile-schemetran
  (let ((commit "3f5e15273ee88ba60ad8caf2de6302ad2bab582b")
        (revision "1"))
    (package
      (name "guile-schemetran")
      (version (git-version "0" revision commit))
      (source
       (origin
         (method git-fetch)
         (uri (git-reference
               (url "https://gitlab.com/codetk/schemetran")
               (commit commit)))
         (file-name (git-file-name name version))
         (sha256
          (base32
           "1r4nq7wmy854hvbkcc23sidn4kq3p7r4p15y5czwvd52p9djff3m"))))
      (build-system guile-build-system)
      (arguments
       (list #:not-compiled-file-regexp "/doc/.*\\.scm$"
             #:source-directory "src"))
      (inputs
       (list guile-3.0))
      (home-page "https://gitlab.com/codetk/schemetran")
      (synopsis "Write Fortran in Scheme")
      (description
       "Fortran is great in expressing operations on multi-dimensional arrays
of numbers.  Scheme is great at expressing your coding thoughts.  This project
is an attempt to combine both into something useful.")
      (license license:asl2.0))))

(define-public guile-kolam
  (package
    (name "guile-kolam")
    (version "0.1.0")
    (source
     (origin
       (method url-fetch)
       (uri (string-append "https://kolam.systemreboot.net/releases/kolam-"
                           version ".tar.lz"))
       (sha256
        (base32
         "083r3n3wvzysa9jhlwjj1xppdm6ja56rkizr6hvj4q1806v8n6mn"))))
    (build-system gnu-build-system)
    (arguments
     '(#:make-flags '("GUILE_AUTO_COMPILE=0"))) ; to prevent guild warnings
    (native-inputs
     (list guile-3.0 lzip))
    (propagated-inputs
     (list guile-json-4))
    (home-page "https://kolam.systemreboot.net")
    (synopsis "GraphQL implementation for Scheme")
    (description "@code{guile-kolam} is a GraphQL implementation for Scheme.  kolam
features a parser to parse and serialize GraphQL documents, a type system to
create GraphQL schemas, an execution engine to execute GraphQL queries, and a
HTTP handler to implement a HTTP GraphQL endpoint.")
    (license license:agpl3+)))

(define-public lokke
  (let ((commit "92d36370dc6d218ff3bf315e56ebef93808c1b79")
        (revision "1"))
    (package
      (name "lokke")
      (version (git-version "0.0.0" revision commit))
      (home-page "https://github.com/lokke-org/lokke")
      (source (origin
                (method git-fetch)
                (uri (git-reference (url home-page) (commit commit)))
                (file-name (git-file-name name version))
                (sha256
                 (base32
                  "1c913md4dcfb0x4n26wbx9wdw453wxg3c5rn49k3f6j8zjqv63yv"))))
      (build-system gnu-build-system)
      (arguments
       '(#:phases
         (modify-phases %standard-phases
           (add-before 'bootstrap 'pre-bootstrap
             (lambda _
               (for-each patch-shebang
                         '("setup" "gen-makefile"
                           "dev/gen-module-paths"
                           "dev/refresh"))
               (invoke "./setup")))
           (add-before 'build 'set-home
             (lambda _
               (setenv "HOME" (getcwd)))))))
      (native-inputs
       (list autoconf
             automake
             libtool
             gnu-gettext
             pkg-config

             ;; Use Guile >= 3.0.8 to work around
             ;; <https://bugs.gnu.org/49305>.
             guile-3.0-latest))
      (inputs
       (list pcre2))
      (synopsis "Clojure implementation in Guile")
      (description
       "Lokke intends to provide a full dialect of Clojure for Guile.  It also
consists of a set of Guile modules providing some of Clojure's functionality
in two different guises.")
      ;; Dual license: LGPLv2.1+ or EPLv1.0+ at the user's option.
      (license (list license:lgpl2.1+ license:epl1.0)))))

(define-public guile-tap
  (package
    (name "guile-tap")
    (version "0.4.6")
    (source (origin
              (method git-fetch)
              (uri (git-reference
                    (url "https://github.com/ft/guile-tap")
                    (commit (string-append "v" version))))
              (file-name (git-file-name name version))
              (sha256
               (base32
                "04ip5cbvsjjcicsri813f4711yh7db6fvc2px4788rl8p1iqvi6x"))))
    (build-system gnu-build-system)
    (arguments
     (list #:phases
           #~(modify-phases %standard-phases
               (replace 'configure
                 (lambda _
                   (substitute* "Makefile"
                     (("PREFIX = /usr/local") (string-append "PREFIX="
                                                             #$output)))))
               (replace 'build
                 (lambda _
                   (invoke "make")
                   (invoke "make" "-C" "doc" "man")
                   (invoke "make" "install")))
               (replace 'check
                 (lambda* (#:key tests? #:allow-other-keys)
                   (when tests?
                     (invoke "make" "test")))))))
    (native-inputs (list guile-3.0 pandoc))
    (home-page "https://github.com/ft/guile-tap")
    (synopsis "Guile test framework that emits TAP output")
    (description
     "guile-tap is a library for GNU Guile that implements a framework for
specifying test cases that emit output that adheres to the Test Anything
Protocol (TAP).  It comes with an experimental harness (tap-harness).")
    (license license:bsd-2)))

(define-public guile-termios
  (package
    (name "guile-termios")
    (version "0.6.4")
    (source (origin
              (method git-fetch)
              (uri (git-reference
                    (url "https://github.com/ft/guile-termios")
                    (commit (string-append "v" version))))
              (file-name (git-file-name name version))
              (sha256
               (base32
                "020p3c84z09wyyb6gfzj2x6q2rfmvas7c92fcm2hhg8z1q60sqkg"))))
    (build-system gnu-build-system)
    (arguments
     (list #:phases
           #~(modify-phases %standard-phases
               (replace 'configure
                 (lambda _
                   (substitute* "Makefile"
                     (("CC = cc") (string-append "CC="
                                                 #$(cc-for-target)))
                     (("PREFIX = /usr/local") (string-append "PREFIX="
                                                             #$output)))))
               (replace 'build
                 (lambda _
                   (invoke "make")
                   (invoke "make" "-C" "doc" "man")
                   (invoke "make" "install")))
               (replace 'check
                 (lambda* (#:key tests? #:allow-other-keys)
                   (when tests?
                     (invoke "make" "test")))))))
    (native-inputs (list guile-3.0 guile-tap pandoc perl perl-io-tty))
    (home-page "https://github.com/ft/guile-termios")
    (synopsis "POSIX termios interface for GNU Guile")
    (description
     "To query and change settings of serial devices on POSIX systems, the
termios API is used.  GNU Guile doesn't have an interface for that built in.
This module implements this interface by use of Guile's dynamic FFI.")
    (license license:bsd-2)))

(define-public guile-goblins
  (package
    (name "guile-goblins")
    (version "0.12.0")
    (source
     (origin
       (method url-fetch)
       (uri (string-append "https://spritely.institute/files/releases"
                           "/guile-goblins/guile-goblins-"
                           version ".tar.gz"))
       (sha256
        (base32
         "1w1xf60i6an4fs2kr0cv7w01h2fhz1i23zp9w7nbmr32zqm8m59z"))))
    (build-system gnu-build-system)
    (arguments
     (list #:make-flags
           #~(list "GUILE_AUTO_COMPILE=0")))
    (native-inputs
     (list pkg-config texinfo))
    (inputs (list guile-3.0))
    (propagated-inputs
     (list guile-fibers guile-gcrypt guile-gnutls))
    (home-page "https://spritely.institute/goblins")
    (synopsis "Distributed programming environment for Guile")
    (description
     "@code{guile-goblins} is the Guile version of
@url{https://spritely.institute/goblins, Spritely Goblins}, a transactional,
distributed programming environment following object capability security
designs.  Goblins is a general toolkit, and also the core layer of Spritely's
work to support healthy distributed networked communities.  Goblins allows for
cooperation between networked programs in a mutually suspicious network
through OCapN, the Object Capability Network.  This includes collaboration
across runtimes; for instance, programs written in the Guile and Racket
versions of Goblins are able to speak to each other.")
    (license license:asl2.0)))

;;;
;;; Avoid adding new packages to the end of this file. To reduce the chances
;;; of a merge conflict, place them above by existing packages with similar
;;; functionality or similar names.
;;;<|MERGE_RESOLUTION|>--- conflicted
+++ resolved
@@ -2103,73 +2103,6 @@
               (replace "guile" guile-2.2)))))
 
 (define-public guile-hall
-<<<<<<< HEAD
-  (package
-    (name "guile-hall")
-    (version "0.4.1")
-    (source
-     (origin
-       (method git-fetch)
-       (uri (git-reference
-             (url "https://gitlab.com/a-sassmannshausen/guile-hall")
-             (commit version)))
-       (file-name (git-file-name name version))
-       (sha256
-        (base32 "0yrrik1v1xbik5h5q7w2cxrx6gvkmcdm32dl36i7xqdq8pr8sh2d"))))
-    (build-system gnu-build-system)
-    (arguments
-      `(#:modules
-        ((ice-9 match)
-         (ice-9 ftw)
-         ,@%default-gnu-modules)
-        #:phases
-        (modify-phases
-          %standard-phases
-          (add-after 'install 'hall-wrap-binaries
-            (lambda* (#:key inputs outputs #:allow-other-keys)
-              (let* ((compiled-dir
-                       (lambda (out version)
-                         (string-append
-                           out "/lib/guile/" version "/site-ccache")))
-                     (uncompiled-dir
-                       (lambda (out version)
-                         (string-append
-                          out "/share/guile/site"
-                          (if (string-null? version) "" "/") version)))
-                     (dep-path
-                       (lambda (env modules path)
-                         (list env ":" 'prefix
-                               (cons modules
-                                     (map (lambda (input)
-                                            (string-append
-                                              (assoc-ref inputs input)
-                                              path))
-                                          ,''("guile-config"))))))
-                     (out (assoc-ref outputs "out"))
-                     (bin (string-append out "/bin/"))
-                     (site (uncompiled-dir out "")))
-                (match (scandir site)
-                       (("." ".." version)
-                        (for-each
-                          (lambda (file)
-                            (wrap-program
-                              (string-append bin file)
-                              (dep-path
-                                "GUILE_LOAD_PATH"
-                                (uncompiled-dir out version)
-                                (uncompiled-dir "" version))
-                              (dep-path
-                                "GUILE_LOAD_COMPILED_PATH"
-                                (compiled-dir out version)
-                                (compiled-dir "" version))))
-                          ,''("hall"))))))))))
-    (native-inputs (list autoconf automake pkg-config texinfo))
-    (inputs (list bash-minimal guile-3.0))
-    (propagated-inputs (list guile-config))
-    (synopsis "Guile project tooling")
-    (description
-     "Hall is a command-line application and a set of Guile libraries that
-=======
   ;; There are many unreleased bug fixes; use the latest commit for now.
   (let ((commit "7558ba906d4281a5b825e3c1c87f2810312414b6")
         (revision "1"))
@@ -2191,10 +2124,10 @@
         #:modules `(((guix build guile-build-system)
                      #:select
                      (target-guile-effective-version))
-                    ,@%gnu-build-system-modules)
+                    ,@%default-gnu-modules)
         #:phases
         (with-imported-modules `((guix build guile-build-system)
-                                 ,@%gnu-build-system-modules)
+                                 ,@%default-gnu-imported-modules)
           #~(modify-phases %standard-phases
               (add-after 'install 'hall-wrap-binaries
                 (lambda* (#:key inputs #:allow-other-keys)
@@ -2233,7 +2166,6 @@
       (synopsis "Guile project tooling")
       (description
        "Hall is a command-line application and a set of Guile libraries that
->>>>>>> 023c3e0a
 allow you to quickly create and publish Guile projects.  It allows you to
 transparently support the GNU build system, manage a project hierarchy &
 provides tight coupling to Guix.")
