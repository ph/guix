;;; GNU Guix --- Functional package management for GNU
;;; Copyright © 2015, 2016, 2017, 2018, 2019, 2020, 2021 Efraim Flashner <efraim@flashner.co.il>
;;; Copyright © 2016 Mckinley Olsen <mck.olsen@gmail.com>
;;; Copyright © 2016, 2017, 2019 Alex Griffin <a@ajgrf.com>
;;; Copyright © 2016 David Craven <david@craven.ch>
;;; Copyright © 2016, 2017, 2019, 2020 Ludovic Courtès <ludo@gnu.org>
;;; Copyright © 2016, 2017 José Miguel Sánchez García <jmi2k@openmailbox.org>
;;; Copyright © 2017–2021 Tobias Geerinckx-Rice <me@tobias.gr>
;;; Copyright © 2017 Kei Kebreau <kkebreau@posteo.net>
;;; Copyright © 2017, 2018, 2019 Ricardo Wurmus <rekado@elephly.net>
;;; Copyright © 2017 Petter <petter@mykolab.ch>
;;; Copyright © 2018 Hartmut Goebel <h.goebel@crazy-compilers.com>
;;; Copyright © 2018 Arun Isaac <arunisaac@systemreboot.net>
;;; Copyright © 2018 Gabriel Hondet <gabrielhondet@gmail.com>
;;; Copyright © 2019 Rutger Helling <rhelling@mykolab.com>
;;; Copyright © 2018, 2019 Eric Bavier <bavier@member.fsf.org>
;;; Copyright © 2019 Julien Lepiller <julien@lepiller.eu>
;;; Copyright © 2019, 2021 Pierre Langlois <pierre.langlois@gmx.com>
;;; Copyright © 2019, 2020 Brett Gilio <brettg@gnu.org>
;;; Copyright © 2020 Jakub Kądziołka <kuba@kadziolka.net>
;;; Copyright © 2020 Valentin Ignatev <valentignatev@gmail.com>
;;; Copyright © 2020 Michael Rohleder <mike@rohleder.de>
;;; Copyright © 2020, 2021 Marius Bakke <marius@gnu.org>
;;; Copyright © 2020, 2021 Nicolas Goaziou <mail@nicolasgoaziou.fr>
;;; Copyright © 2020 Leo Famulari <leo@famulari.name>
;;; Copyright @ 2020 luhux <luhux@outlook.com>
;;; Copyright © 2021 Ekaitz Zarraga <ekaitz@elenq.tech>
;;; Copyright © 2021 Raphaël Mélotte <raphael.melotte@mind.be>
;;; Copyright © 2021 ikasero <ahmed@ikasero.com>
;;; Copyright © 2021 Brice Waegeneire <brice@waegenei.re>
;;; Copyright © 2021 Solene Rapenne <solene@perso.pw>
;;; Copyright © 2021 Petr Hodina <phodina@protonmail.com>
;;;
;;; This file is part of GNU Guix.
;;;
;;; GNU Guix is free software; you can redistribute it and/or modify it
;;; under the terms of the GNU General Public License as published by
;;; the Free Software Foundation; either version 3 of the License, or (at
;;; your option) any later version.
;;;
;;; GNU Guix is distributed in the hope that it will be useful, but
;;; WITHOUT ANY WARRANTY; without even the implied warranty of
;;; MERCHANTABILITY or FITNESS FOR A PARTICULAR PURPOSE.  See the
;;; GNU General Public License for more details.
;;;
;;; You should have received a copy of the GNU General Public License
;;; along with GNU Guix.  If not, see <http://www.gnu.org/licenses/>.

(define-module (gnu packages terminals)
  #:use-module ((guix licenses) #:prefix license:)
  #:use-module (guix build-system cargo)
  #:use-module (guix build-system cmake)
  #:use-module (guix build-system gnu)
  #:use-module (guix build-system glib-or-gtk)
  #:use-module (guix build-system go)
  #:use-module (guix build-system meson)
  #:use-module (guix build-system python)
  #:use-module (guix download)
  #:use-module (guix git-download)
  #:use-module (guix packages)
  #:use-module (guix utils)
  #:use-module (gnu packages)
  #:use-module (gnu packages autotools)
<<<<<<< HEAD
=======
  #:use-module (gnu packages base)
  #:use-module (gnu packages build-tools)   ;for meson-0.55
>>>>>>> e1e32303
  #:use-module (gnu packages check)
  #:use-module (gnu packages cmake)
  #:use-module (gnu packages compression)
  #:use-module (gnu packages crates-io)
  #:use-module (gnu packages crates-graphics)
  #:use-module (gnu packages crypto)
  #:use-module (gnu packages docbook)
  #:use-module (gnu packages fontutils)
  #:use-module (gnu packages freedesktop)
  #:use-module (gnu packages fribidi)
  #:use-module (gnu packages gettext)
  #:use-module (gnu packages ghostscript)
  #:use-module (gnu packages gl)
  #:use-module (gnu packages glib)
  #:use-module (gnu packages gnome)
  #:use-module (gnu packages golang)
  #:use-module (gnu packages gtk)
  #:use-module (gnu packages image)
  #:use-module (gnu packages libcanberra)
  #:use-module (gnu packages libevent)
  #:use-module (gnu packages linux)
  #:use-module (gnu packages man)
  #:use-module (gnu packages ncurses)
  #:use-module (gnu packages perl)
  #:use-module (gnu packages perl-check)
  #:use-module (gnu packages pkg-config)
  #:use-module (gnu packages popt)
  #:use-module (gnu packages protobuf)
  #:use-module (gnu packages python)
  #:use-module (gnu packages python-web)
  #:use-module (gnu packages python-xyz)
  #:use-module (gnu packages qt)
  #:use-module (gnu packages serialization)
  #:use-module (gnu packages sphinx)
  #:use-module (gnu packages ssh)
  #:use-module (gnu packages textutils)
  #:use-module (gnu packages xdisorg)
  #:use-module (gnu packages xml)
  #:use-module (gnu packages xorg)
  #:use-module (srfi srfi-26))

(define-public libptytty
  (package
    (name "libptytty")
    (version "2.0")
    (source
     (origin
       (method git-fetch)
       (uri (git-reference
             (url "https://github.com/yusiwen/libptytty")
             (commit "b9694ea18e0dbd78213f55233a430325c13ad63e")))
       (file-name (git-file-name name version))
       (sha256
        (base32 "1g8by1m6ya4r47p137mw4ddml40js0zh6mdb9n6ib49ayngv8ak3"))))
    (build-system cmake-build-system)
    (arguments
     `(#:tests? #f))                    ; no test suite
    (home-page "https://github.com/yusiwen/libptytty")
    (synopsis
     "Portable, secure PTY/TTY and @file{utmp}/@file{wtmp}/@file{lastlog} handling")
    (description
     "Libptytty is a small C/C++ library to manage pseudo-ttys in a uniform way,
created out of frustration over the many differences of PTY/TTY handling in
different operating systems.

In addition to mere PTY/TTY management, it supports updating the session
database at @file{utmp}, and @file{wtmp}/@file{lastlog} for login shells.

It also supports @code{fork}ing after start-up and dropping privileges in the
calling process.  This reduces the potential attack surface: if the calling
process were to be compromised by the user starting the program, there would be
less to gain, as only the helper process is running with privileges (e.g.,
@code{setuid}/@code{setgid}).")
    (license license:gpl2+)))

(define-public tilda
  (package
    (name "tilda")
    (version "1.5.4")
    (source (origin
              (method git-fetch)
              (uri (git-reference
                    (url "https://github.com/lanoxx/tilda")
                    (commit (string-append "tilda-" version))))
              (file-name (git-file-name name version))
              (sha256
               (base32
                "0q2i9ny8sh7zjzgvkx8vcvk593wcvchjc4xq4nrlqdd377r7cg5q"))))
    (build-system glib-or-gtk-build-system)
    (arguments
     `(#:phases
       (modify-phases %standard-phases
         (add-after 'unpack 'make-po-writable
           (lambda _
             (for-each make-file-writable (find-files "po" "."))
             #t)))))
    (native-inputs
     `(("autoconf" ,autoconf)
       ("automake" ,automake)
       ("gettext" ,gettext-minimal)
       ("pkg-config" ,pkg-config)))
    (inputs
     `(("libconfuse" ,libconfuse)
       ("vte" ,vte)))
    (synopsis "GTK+-based drop-down terminal")
    (description "Tilda is a terminal emulator similar to normal terminals like
gnome-terminal (GNOME) or Konsole (KDE), with the difference that it drops down
from the edge of a screen when a certain configurable hotkey is pressed.  This
is similar to the built-in consoles in some applications.  Tilda is highly
configurable through a graphical wizard.")
    (home-page "https://github.com/lanoxx/tilda")
    (license license:gpl2+)))

(define-public termite
  (package
    (name "termite")
    (version "15")
    (source
      (origin
        (method git-fetch)
        (uri (git-reference
              (url (string-append "https://github.com/thestinger/"
                                  name ".git"))
              (commit (string-append "v" version))
              (recursive? #t)))
        (file-name (string-append name "-" version "-checkout"))
        (sha256
         (base32
          "0hp1x6lj098m3jgna274wv5dv60lnzg22297di68g4hw9djjyd2k"))))
    (build-system gnu-build-system)
    (arguments
      `(#:phases
        (modify-phases %standard-phases
          (add-after 'unpack 'patch-xdg-open
            (lambda _
              (substitute* "termite.cc"
                (("xdg-open") (which "xdg-open")))
              #t))
          (delete 'configure))
        #:tests? #f
        ;; This sets the destination when installing the necessary terminal
        ;; capability data, which are not provided by 'ncurses'.  See
        ;; <https://lists.gnu.org/archive/html/bug-ncurses/2009-10/msg00031.html>.
        #:make-flags (list "PREFIX="
                           (string-append "VERSION=v" (version))
                           (string-append "DESTDIR="
                                          (assoc-ref %outputs "out")))))
    (inputs
     `(("vte" ,vte-ng)
       ("gtk+" ,gtk+)
       ("xdg-utils" ,xdg-utils)
       ("ncurses" ,ncurses)))
    (native-inputs
     `(("pkg-config" ,pkg-config)))

    ;; FIXME: This should only be located in 'ncurses'.  Nonetheless it is
    ;; provided for usability reasons.  See <https://bugs.gnu.org/22138>.
    (native-search-paths
      (list (search-path-specification
              (variable "TERMINFO_DIRS")
              (files '("share/terminfo")))))
    (home-page "https://github.com/thestinger/termite/")
    (synopsis "Keyboard-centric, VTE-based terminal")
    (description "Termite is a minimal terminal emulator designed for use with
tiling window managers.  It is a modal application, similar to Vim, with an
insert mode and command mode where keybindings have different functions.")

    ;; Files under util/ are under the Expat license; the rest is LGPLv2+.
    (license license:lgpl2.0+)))

(define-public asciinema
  (package
    (name "asciinema")
    (version "2.1.0")
    (source
     (origin
       (method git-fetch)
       (uri (git-reference
             (url "https://github.com/asciinema/asciinema")
             (commit (string-append "v" version))))
       (file-name (git-file-name name version))
       (sha256
        (base32 "1alcz018jrrpasrmgs8nw775a6pf62xq2xgs54c4mb396prdqy4x"))))
    (build-system python-build-system)
    (arguments
     `(#:phases
       (modify-phases %standard-phases
         (replace 'check
           (lambda _ (invoke "nosetests" "-v"))))))
    (native-inputs
     ;; For tests.
     `(("python-nose" ,python-nose)))
    (home-page "https://asciinema.org")
    (synopsis "Terminal session recorder")
    (description
     "Use asciinema to record and share your terminal sessions, the right way.
Forget screen recording apps and blurry video.  Enjoy a lightweight, purely
text-based approach to terminal recording.")
    (license license:gpl3)))

(define-public libtsm
  (let ((commit "f70e37982f382b03c6939dac3d5f814450bda253")
        (revision "1"))
    (package
      (name "libtsm")
      (version (git-version "0.0.0" revision commit))
      (source
       (origin
         (method git-fetch)
         ;; The freedesktop repository is no longer maintained.
         (uri (git-reference
               (url (string-append "https://github.com/Aetf/" name))
               (commit commit)))
         (file-name (git-file-name name version))
         (sha256
          (base32 "0mwn91i5h5d518i1s05y7hzv6bc13vzcvxszpfh77473iwg4wprx"))
         (modules '((guix build utils)))
         (snippet
          '(begin
             ;; Remove a bundled copy of libxkbcommon's xkbcommon-keysyms.h.
             (delete-file-recursively "external/xkbcommon")
             #t))))
      (build-system cmake-build-system)
      (arguments
       `(#:configure-flags '("-DBUILD_TESTING=ON")))
      (native-inputs
       `(("check" ,check)
         ("libxkbcommon" ,libxkbcommon) ; for xkbcommon-keysyms.h
         ("pkg-config" ,pkg-config)))
      (synopsis "Xterm state machine library")
      (description "TSM is a state machine for DEC VT100-VT520 compatible
terminal emulators.  It tries to support all common standards while keeping
compatibility to existing emulators like xterm, gnome-terminal, konsole, etc.")
      (home-page "https://www.freedesktop.org/wiki/Software/libtsm")
      ;; Hash table implementation is lgpl2.1+ licensed.
      ;; The wcwidth implementation in external/wcwidth.{h,c} uses a license
      ;; derived from ISC.
      ;; UCS-4 to UTF-8 encoding is copied from "terminology" which is released
      ;; under the bsd 2 license.
      (license (list license:expat license:lgpl2.1+ license:isc license:bsd-2)))))

(define-public kmscon
  (let ((commit "01dd0a231e2125a40ceba5f59fd945ff29bf2cdc")
        (revision "1"))
    (package
      (name "kmscon")
      (version (git-version "0.0.0" revision commit))
      (source (origin
                (method git-fetch)
                ;; The freedesktop repository is no longer maintained.
                (uri (git-reference
                      (url (string-append "https://github.com/Aetf/" name))
                      (commit commit)))
                (sha256
                 (base32
                  "0q62kjsvy2iwy8adfiygx2bfwlh83rphgxbis95ycspqidg9py87"))
                (patches
                 (search-patches "kmscon-runtime-keymap-switch.patch"))
                (modules '((guix build utils)))
                (file-name (git-file-name name version))))
      (build-system gnu-build-system)
      (arguments
       `(;; The closure of MESA is huge so we'd rather avoid it.
         #:disallowed-references (,mesa)

         #:phases (modify-phases %standard-phases
                    ;; Use elogind instead of systemd.
                    (add-before 'configure 'remove-systemd
                      (lambda _
                        (substitute* "configure"
                          (("libsystemd-daemon libsystemd-login")
                           "libelogind"))
                        (substitute* "src/uterm_systemd.c"
                          (("#include <systemd/sd-login.h>")
                           "#include <elogind/sd-login.h>")
                          ;; We don't have this header.
                          (("#include <systemd/sd-daemon\\.h>")
                           "")
                          ;; Replace the call to 'sd_booted' by the truth value.
                          (("sd_booted\\(\\)")
                           "1")))))))
      (native-inputs
       `(("pkg-config" ,pkg-config)
         ("autoconf" ,autoconf)
         ("automake" ,automake)
         ("libtool" ,libtool)
         ("libxslt" ,libxslt)                       ;to build the man page
         ("libxml2" ,libxml2)                       ;for XML_CATALOG_FILES
         ("docbook-xsl" ,docbook-xsl)))
      (inputs
       `(("libdrm" ,libdrm)
         ("libtsm" ,libtsm)
         ("libxkbcommon" ,libxkbcommon)
         ("logind" ,elogind)
         ;; MESA can be used for accelerated video output via OpenGLESv2, but
         ;; it's a big dependency that we'd rather avoid in the installation
         ;; image.
         ;; ("mesa" ,mesa)
         ("pango" ,pango)
         ("udev" ,eudev)))
      (synopsis "Linux KMS-based terminal emulator")
      (description "Kmscon is a terminal emulator based on Linux's @dfn{kernel
mode setting} (KMS).  It can replace the in-kernel virtual terminal (VT)
implementation with a user-space console.  Compared to the Linux console,
kmscon provides enhanced features including XKB-compatible internationalized
keyboard support, UTF-8 input/font support, hardware-accelerated rendering,
multi-seat support, a replacement for @command{mingetty}, and more.")
      (home-page "https://www.freedesktop.org/wiki/Software/kmscon")
      ;; Hash table implementation is lgpl2.1+ licensed.
      ;; The wcwidth implementation in external/wcwidth.{h,c} uses a license
      ;; derived from ISC.
      ;; UCS-4 to UTF-8 encoding is copied from "terminology" which is released
      ;; under the bsd 2 license.
      ;; Unifont-Font is from http://unifoundry.com/unifont.html and licensed
      ;; under the terms of the GNU GPL.
      (license (list license:expat license:lgpl2.1+ license:bsd-2
                     license:gpl2+))
      (supported-systems (filter (cut string-suffix? "-linux" <>)
                                 %supported-systems)))))

(define-public libtermkey
  (package
    (name "libtermkey")
    (version "0.22")
    (source (origin
              (method url-fetch)
              (uri (string-append "http://www.leonerd.org.uk/code/libtermkey/"
                                  "libtermkey-" version ".tar.gz"))
              (sha256
               (base32 "002606rrxh5f6l6jrikl0dyxsknscdamq10av21xm0xa98ybsib9"))))
    (build-system gnu-build-system)
    (arguments
     `(#:make-flags (list
                     (string-append "CC=" ,(cc-for-target))
                     (string-append "PREFIX=" (assoc-ref %outputs "out")))
       #:phases
       (modify-phases %standard-phases
         (delete 'configure)            ; no configure script
         (add-before 'check 'patch-failing-test
           ;; XXX This undoes an upstream change in version 0.22 which ‘ensures
           ;; that the hooked function can invent TI strings for new terminal
           ;; types’.  That fails in the build environment.  Why?
           (lambda _
             (substitute* "t/40ti-override.c"
               (("vt750") "vt100")))))
       #:test-target "test"))
    (inputs `(("ncurses" ,ncurses)))
    (native-inputs `(("libtool" ,libtool)
                     ("perl-test-harness" ,perl-test-harness)
                     ("pkg-config" ,pkg-config)))
    (synopsis "Keyboard entry processing library for terminal-based programs")
    (description
     "Libtermkey handles all the necessary logic to recognise special keys, UTF-8
combining, and so on, with a simple interface.")
    (home-page "http://www.leonerd.org.uk/code/libtermkey")
    (license license:expat)))

(define-public mlterm
  (package
    (name "mlterm")
    (version "3.9.1")
    (source
     (origin
       (method url-fetch)
       (uri (string-append "mirror://sourceforge/mlterm/01release/mlterm-"
                           version "/mlterm-" version ".tar.gz"))
       (sha256
        (base32 "03fnynwv7d1aicwk2rp31sgncv5m65agvygqvsgn59v9di40gnnb"))))
    (build-system gnu-build-system)
    (arguments
     `(#:tests? #f                      ; no tests
       #:configure-flags
       (list (string-append "--prefix=" (assoc-ref %outputs "out"))
             "--disable-static"
             "--enable-optimize-redrawing"
             "--with-imagelib=gdk-pixbuf")))
    (native-inputs
     `(("gettext" ,gettext-minimal)
       ("pkg-config" ,pkg-config)))
    (inputs
     `(("cairo" ,cairo)
       ("fontconfig" ,fontconfig)
       ("freetype" ,freetype)
       ("fribidi" ,fribidi)
       ("gdk-pixbuf" ,gdk-pixbuf)
       ("gtk+" ,gtk+)
       ("libx11" ,libx11)
       ("libxext" ,libxext)
       ("libxft" ,libxft)))
    (home-page "http://mlterm.sourceforge.net/")
    (synopsis "Multi-Lingual TERMinal emulator")
    (description
     "mlterm is a multi-lingual terminal emulator.  It supports various complex
character sets and encodings from around the world.  It can display double-width
(e.g.  East Asian) glyphs, combining characters used for, e.g., Thai and
Vietnamese, and bi-directional scripts like Arabic and Hebrew.")
    (license license:bsd-3)))

(define-public mtm
  (package
    (name "mtm")
    (version "1.2.1")
    (source
     (origin
       (uri (git-reference
             (url "https://github.com/deadpixi/mtm")
             (commit version)))
       (method git-fetch)
       (sha256
        (base32 "0gibrvah059z37jvn1qs4b6kvd4ivk2mfihmcpgx1vz6yg70zghv"))
       (file-name (git-file-name name version))))
    (build-system gnu-build-system)
    (arguments
     `(#:tests? #f                      ; no tests
       #:make-flags
       (list (string-append "CC=" ,(cc-for-target))
             (string-append "DESTDIR=" (assoc-ref %outputs "out")))
       #:phases
       (modify-phases %standard-phases
         (delete 'configure)            ;no configure script
         (add-before 'build 'fix-headers
           (lambda _
             (substitute* "config.def.h"
               (("ncursesw/curses.h") "curses.h"))))
         (replace 'install
           (lambda* (#:key inputs outputs #:allow-other-keys)
             (let* ((out (assoc-ref outputs "out")))
               ;; install binary
               (mkdir-p (string-append out "bin/"))
               (install-file "mtm" (string-append out "/bin"))
               ;; install manpage
               (mkdir-p (string-append out "share/man/man1"))
               (install-file "mtm.1" (string-append out "/share/man/man1"))
               ;; install terminfo
               (mkdir-p (string-append out "share/terminfo"))
               (invoke (string-append (assoc-ref inputs "ncurses") "/bin/tic")
                       "-x" "-s" "-o"
                       (string-append
                        out "/share/terminfo")
                       "mtm.ti")))))))
    (inputs
     `(("ncurses" ,ncurses)))
    ;; FIXME: This should only be located in 'ncurses'.  Nonetheless it is
    ;; provided for usability reasons.  See <https://bugs.gnu.org/22138>.
    (native-search-paths
     (list (search-path-specification
            (variable "TERMINFO_DIRS")
            (files '("share/terminfo")))))
    (home-page "https://github.com/deadpixi/mtm")
    (synopsis "Micro Terminal Multiplexer")
    (description
     "This package provides multiplexer for the terminal focused on simplicity,
compatibility, size and stability.")
    (license (list license:gpl3+
                   license:bsd-3))))    ;vtparser.c

(define-public picocom
  (package
    (name "picocom")
    (version "3.1")
    (source (origin
              (method git-fetch)
              (uri (git-reference
                    (url "https://github.com/npat-efault/picocom")
                    (commit version)))
              (file-name (git-file-name name version))
              (sha256
               (base32
                "1vvjydqf0ax47nvdyyl67jafw5b3sfsav00xid6qpgia1gs2r72n"))))
    (build-system gnu-build-system)
    (arguments
     `(#:make-flags (list (string-append "CC=" ,(cc-for-target)))
       #:tests? #f                      ; no tests
       #:phases
       (modify-phases %standard-phases
         (delete 'configure)            ; no configure script
         (replace 'install
           ;; The Makefile lacks an ‘install’ target.
           (lambda* (#:key outputs #:allow-other-keys)
             (let* ((out (assoc-ref outputs "out"))
                    (bin (string-append out "/bin"))
                    (man (string-append out "/share/man/man1")))
               (install-file "picocom" bin)
               (install-file "picocom.1" man)))))))
    (home-page "https://github.com/npat-efault/picocom")
    (synopsis "Minimal dumb-terminal emulator")
    (description
     "Picocom is a minimal dumb-terminal emulation program.  It was designed to
serve as a simple and manual modem configuration, testing, and debugging tool.
It also serves well as a low-tech serial communications program to allow access
to all types of devices that provide serial consoles.")
    (license license:gpl2+)))

(define-public beep
  (package
    (name "beep")
    (version "1.4.9")
    (source
     (origin
       (method git-fetch)
       (uri (git-reference
             ;; The original beep 1.3 at <http://www.johnath.com/beep> has been
             ;; unmaintained for some time, and vulnerable to at least two CVEs:
             ;; https://github.com/johnath/beep/issues/11#issuecomment-454056858
             ;; Use this maintained fork instead.
             (url "https://github.com/spkr-beep/beep")
             (commit (string-append "v" version))))
       (file-name (git-file-name name version))
       (sha256
        (base32 "0jmvqk6g5n0wzj9znw42njxq3mzw1769f4db99b83927hf4aidi4"))))
    (build-system gnu-build-system)
    (arguments
     `(#:tests? #f                      ; no tests
       #:make-flags
       (list (string-append "prefix=" (assoc-ref %outputs "out"))
             (string-append "pkgdocdir=$(docdir)/" ,name "-" ,version))
       #:phases
       (modify-phases %standard-phases
         (delete 'configure))))         ; no configure script
    (synopsis "Linux command-line utility to control the PC speaker")
    (description "beep allows the user to control the PC speaker with precision,
allowing different sounds to indicate different events.  While it can be run
quite happily on the command line, its intended place of residence is within
scripts, notifying the user when something interesting occurs.  Of course, it
has no notion of what's interesting, but it's very good at that notifying part.")
    (home-page "https://github.com/spkr-beep/beep")
    (license license:gpl2+)))

(define-public unibilium
  (package
    (name "unibilium")
    (version "2.0.0")
    (source
     (origin
       (method git-fetch)
       (uri (git-reference
             (url "https://github.com/mauke/unibilium")
             (commit (string-append "v" version))))
       (file-name (git-file-name name version))
       (sha256
        (base32
         "1wa9a32wzqnxqh1jh554afj13dzjr6mw2wzqzw8d08nza9pg2ra2"))))
    (build-system gnu-build-system)
    (arguments
     `(#:make-flags
       (list "CC=gcc"
             (string-append "PREFIX=" (assoc-ref %outputs "out")))
       #:test-target "test"
       ;; FIXME: tests require "prove"
       #:tests? #f
       #:phases
       (modify-phases %standard-phases
         (delete 'configure))))
    (native-inputs
     `(("libtool" ,libtool)
       ("perl" ,perl)))
    (home-page "https://github.com/mauke/unibilium")
    (synopsis "Terminfo parsing library")
    (description "Unibilium is a basic C terminfo library.  It doesn't depend
on curses or any other library.  It also doesn't use global variables, so it
should be thread-safe.")
    (license license:lgpl3+)))

(define-public libvterm
  (package
    (name "libvterm")
    (version "0.1.4")
    (source
     (origin
       (method url-fetch)
       (uri (string-append "http://www.leonerd.org.uk/code/libvterm/"
                           "libvterm-" version ".tar.gz"))
       (sha256
        (base32
         "1pfkhbbihd2kvaza707vl2nvk7bxaawmb37wf9v6d72mjng38w5w"))))
    (build-system gnu-build-system)
    (arguments
     `(#:make-flags
       (list "CC=gcc"
             (string-append "PREFIX=" (assoc-ref %outputs "out")))
       #:test-target "test"
       #:phases
       (modify-phases %standard-phases
         (delete 'configure))))
    (native-inputs
     `(("libtool" ,libtool)
       ("perl" ,perl)))
    (home-page "http://www.leonerd.org.uk/code/libvterm/")
    (synopsis "VT220/xterm/ECMA-48 terminal emulator library")
    (description "Libvterm is an abstract C99 library which implements a VT220
or xterm-like terminal emulator.  It doesn't use any particular graphics
toolkit or output system, instead it invokes callback function pointers that
its embedding program should provide it to draw on its behalf.  It avoids
calling @code{malloc} during normal running state, allowing it to be used in
embedded kernel situations.")
    (license license:expat)))

(define-public cool-retro-term
  (let ((commit "1.1.1")
        (revision "0"))                 ;not used currently
    (package
      (name "cool-retro-term")
      (version "1.1.1")
      (source (origin
                (method git-fetch)
                (file-name (string-append name "-" version "-checkout"))
                (uri (git-reference
                      (url (string-append "https://github.com/Swordfish90/" name))
                      (commit commit)
                      (recursive? #t)))
                (sha256
                 (base32 "0wb6anchxa5jpn9c73kr4byrf2xlj8x8qzc5x7ny6saj7kbbvp75"))
                (modules '((guix build utils)
                           (srfi srfi-1)
                           (srfi srfi-26)
                           (ice-9 rdelim)
                           (ice-9 regex)))
                (snippet
                 '(let* ((fonts '(;"1971-ibm-3278"     ; BSD 3-clause
                                  "1977-apple2"        ; Non-Free
                                  "1977-commodore-pet" ; Non-Free
                                  "1979-atari-400-800" ; Non-Free
                                  ;"1981-ibm-pc        ; CC-SA 4.0
                                  "1982-commodore64")) ; Non-Free
                                  ;"1985-ibm-pc-vga"   ; CC-SA 4.0
                                  ;"modern-fixedsys-excelsior" ; Redistributable
                                  ;"modern-hermit"     ; SIL
                                  ;"modern-inconsolata"; SIL
                                  ;"modern-pro-font-win-tweaked" ; X11
                                  ;"modern-proggy-tiny"; X11
                                  ;"modern-terminus"   ; SIL
                         (name-rx (make-regexp " *name: *\"([^\"]*)\""))
                         (source-rx (make-regexp " *source: \"fonts/([^/]*)[^\"]*\""))
                         (fontname-rx (make-regexp "\"fontName\":\"([^\"]*).*"))
                         (names
                          ;; Gather font names from all Fonts*.qml files.
                          ;; These will be used to remove items from the
                          ;; default profiles.
                          (fold
                           (lambda (font-file names)
                             (call-with-input-file font-file
                               (lambda (port)
                                 (let loop ((name #f) (names names))
                                   (let ((line (read-line port)))
                                     (cond
                                      ((eof-object? line) (pk 'names names))
                                      ((regexp-exec name-rx line)
                                       => (lambda (m)
                                            (loop (match:substring m 1) names)))
                                      ((regexp-exec source-rx line)
                                       => (lambda (m)
                                            (let ((font (match:substring m 1)))
                                              (if (member font fonts)
                                                  (loop #f (lset-adjoin string=?
                                                                        names name))
                                                  (loop #f names)))))
                                      (else (loop name names))))))))
                           '() (find-files "app/qml" "Font.*\\.qml"))))
                    ;; Remove the font files themselves
                    (for-each (lambda (font)
                                (delete-file-recursively
                                 (string-append "app/qml/fonts/" font)))
                              fonts)
                    ;; Remove mention of those fonts in the source
                    (substitute* "app/qml/resources.qrc"
                      (((string-append " *<file>fonts/("
                                       (string-join fonts "|")
                                       ").*"))
                       ""))
                    (for-each
                     (lambda (file)
                       (let ((start-rx (make-regexp " *ListElement\\{"))
                             (end-rx   (make-regexp " *\\}")))
                        (with-atomic-file-replacement file
                          (lambda (in out)
                            (let loop ((line-buffer '())
                                       (hold? #f)
                                       (discard? #f))
                              (let ((line (read-line in 'concat)))
                                (cond
                                 ((eof-object? line) #t) ;done
                                 ((regexp-exec start-rx line)
                                  (loop (cons line line-buffer) #t #f))
                                 ((or (regexp-exec source-rx line)
                                      (regexp-exec fontname-rx line))
                                  => (lambda (m)
                                       (let ((font-or-name (match:substring m 1)))
                                         (if (or (member font-or-name fonts)
                                                 (member font-or-name names))
                                             (loop '() #f #t)
                                             (loop (cons line line-buffer)
                                                   hold? #f)))))
                                 ((regexp-exec end-rx line)
                                  (unless discard?
                                          (for-each (cut display <> out)
                                                    (reverse line-buffer))
                                          (display line out))
                                  (loop '() #f #f))
                                 (hold? (loop (cons line line-buffer)
                                              hold? discard?))
                                 (discard? (loop line-buffer #f #t))
                                 (else (display line out)
                                       (loop '() #f #f)))))))))
                     '("app/qml/FontPixels.qml"
                       "app/qml/FontScanlines.qml"
                       "app/qml/Fonts.qml"
                       "app/qml/ApplicationSettings.qml"))
                    ;; Final substitution for default scanline and pixel fonts
                    (substitute* "app/qml/ApplicationSettings.qml"
                      (("COMMODORE_PET") "PROGGY_TINY"))
                    #t))))
      (build-system gnu-build-system)
      (inputs
       `(("qtbase" ,qtbase-5)
         ("qtdeclarative" ,qtdeclarative)
         ("qtgraphicaleffects" ,qtgraphicaleffects)
         ("qtquickcontrols" ,qtquickcontrols)))
      (arguments
       `(#:phases
         (modify-phases %standard-phases
           (replace 'configure
             (lambda* (#:key outputs #:allow-other-keys)
               (let ((out (assoc-ref outputs "out")))
                 (substitute* '("qmltermwidget/qmltermwidget.pro")
                   (("INSTALL_DIR = \\$\\$\\[QT_INSTALL_QML\\]")
                    (string-append "INSTALL_DIR = " out "/lib/qt5/qml")))
                 (substitute* '("cool-retro-term.pro" "app/app.pro")
                   (("/usr") out))
                 (invoke "qmake"))))
           (add-after 'install 'wrap-executable
             (lambda* (#:key inputs outputs #:allow-other-keys)
               (let ((out (assoc-ref outputs "out"))
                     (qml "/lib/qt5/qml"))
                 (wrap-program (string-append out "/bin/cool-retro-term")
                   `("QML2_IMPORT_PATH" ":" prefix
                     (,(string-append out qml)
                      ,@(map (lambda (i)
                               (string-append (assoc-ref inputs i) qml))
                             '("qtdeclarative"
                               "qtgraphicaleffects"
                               "qtquickcontrols")))))
                 #t)))
           (add-after 'install 'add-alternate-name
             (lambda* (#:key outputs #:allow-other-keys)
               (let ((bin (string-append (assoc-ref outputs "out") "/bin")))
                 (symlink (string-append bin "/cool-retro-term")
                          (string-append bin "/crt"))
                 #t)))
           (add-after 'install 'install-man
             (lambda* (#:key outputs #:allow-other-keys)
               (let ((mandir (string-append (assoc-ref outputs "out")
                                            "/share/man/man1")))
                 (install-file "packaging/debian/cool-retro-term.1" mandir)
                 #t))))))
      (synopsis "Terminal emulator")
      (description
       "Cool-retro-term (crt) is a terminal emulator which mimics the look and
feel of the old cathode ray tube (CRT) screens.  It has been designed to be
eye-candy, customizable, and reasonably lightweight.")
      (home-page "https://github.com/Swordfish90/cool-retro-term")
      (license (list
                license:gpl2+           ; qmltermwidget
                license:gpl3+           ; cool-retro-term
                ;; Fonts
                license:silofl1.1
                license:x11
                license:bsd-3)))))

(define-public foot
  (package
    (name "foot")
    (version "1.9.2")
    (home-page "https://codeberg.org/dnkl/foot")
    (source (origin
              (method git-fetch)
              (uri (git-reference (url home-page) (commit version)))
              (file-name (git-file-name name version))
              (sha256
               (base32
                "15h01ijx87i60bdgjjap1ymwlxggsxc6iziykh3bahj8432s1836"))))
    (build-system meson-build-system)
    (arguments
     `(;; Using a "release" build is recommended both for performance, and
       ;; also to address a GCC 10 issue when doing PGO builds.
       #:build-type "release"
       ;; Enable LTO as recommended by INSTALL.md.
       #:configure-flags '("-Db_lto=true")))
    (native-inputs
     `(("ncurses" ,ncurses)             ;for 'tic'
       ("pkg-config" ,pkg-config)
       ("scdoc" ,scdoc)
       ("wayland-protocols" ,wayland-protocols)))
    (inputs
     `(("fcft" ,fcft)
       ("libxkbcommon" ,libxkbcommon)
       ("wayland" ,wayland)))
    (synopsis "Wayland-native terminal emulator")
    (description
     "@command{foot} is a terminal emulator for systems using the Wayland
display server.  It is designed to be fast, lightweight, and independent of
desktop environments.  It can be used as a standalone terminal and also has
a server/client mode.")
    (license license:expat)))

(define-public sakura
  (package
    (name "sakura")
    (version "3.8.4")
    (source (origin
              (method url-fetch)
              (uri (string-append "https://launchpad.net/sakura/trunk/"
                                  version "/+download/sakura-" version
                                  ".tar.bz2"))
              (sha256
               (base32
                "1d8n32xnj21q2xx13xs2r9cfjaq31mxiyhx6d57x9cwnhwb11xn3"))))
    (build-system cmake-build-system)
    (arguments
     '(#:tests? #f))                    ; no check phase
    (native-inputs
     `(("gettext" ,gettext-minimal)
       ("perl" ,perl)                   ; for pod2man
       ("pkg-config" ,pkg-config)))
    (inputs
     `(("libxft" ,libxft)
       ("vte" ,vte)))
    (home-page "https://launchpad.net/sakura")
    (synopsis "A simple but powerful libvte-based terminal emulator")
    (description "@code{Sakura} is a terminal emulator based on GTK+ and VTE.
It's a terminal emulator with few dependencies, so you don't need a full GNOME
desktop installed to have a decent terminal emulator.")
    (license license:gpl2)))

(define-public go-github.com-nsf-termbox-go
  (let ((commit "288510b9734e30e7966ec2f22b87c5f8e67345e3")
        (revision "1"))
    (package
      (name "go-github.com-nsf-termbox-go")
      (version (git-version "0.0.0" revision commit))
      (source (origin
                (method git-fetch)
                (uri (git-reference
                      (url "https://github.com/nsf/termbox-go")
                      (commit commit)))
                (file-name (git-file-name name version))
                (sha256
                 (base32
                  "0hdyisfaf8yb55h3p03p4sbq19546mp9fy28f2kn659mycmhxqk4"))))
      (build-system go-build-system)
      (arguments
       '(#:import-path "github.com/nsf/termbox-go"))
      (propagated-inputs
       `(("go-github.com-mattn-go-runewidth"
          ,go-github.com-mattn-go-runewidth)))
      (synopsis "@code{termbox} provides a minimal API for text-based user
interfaces")
      (description
       "Termbox is a library that provides a minimalistic API which allows the
programmer to write text-based user interfaces.")
      (home-page "https://github.com/nsf/termbox-go")
      (license license:expat))))

(define-public go-github-com-junegunn-fzf
  (package
    (name "go-github-com-junegunn-fzf")
    (version "0.25.0")
    (source
     (origin
       (method git-fetch)
       (uri (git-reference
             (url "https://github.com/junegunn/fzf")
             (commit version)))
       (file-name (git-file-name name version))
       (sha256
        (base32
         "1j5bfxl4w8w3n89p051y8dhxg0py9l98v7r2gkr63bg4lj32faz8"))))
    (build-system go-build-system)
    (arguments
     `(#:import-path "github.com/junegunn/fzf"))
    (inputs
     `(("go-github.com-mattn-go-runewidth" ,go-github.com-mattn-go-runewidth)
       ("go-github-com-mattn-go-shellwords" ,go-github-com-mattn-go-shellwords)
       ("go-github-com-mattn-go-isatty" ,go-github-com-mattn-go-isatty)
       ("go-github-com-gdamore-tcell" ,go-github-com-gdamore-tcell)
       ("go-github-com-saracen-walker" ,go-github-com-saracen-walker)
       ("go-golang.org-x-sync-errgroup" ,go-golang.org-x-sync-errgroup)
       ("go-golang-org-x-crypto" ,go-golang-org-x-crypto)))
    (home-page "https://github.com/junegunn/fzf")
    (synopsis "Command-line fuzzy-finder")
    (description "This package provides an interactive command-line filter
usable with any list--including files, command history, processes and more.")
    (license license:expat)))

(define-public fzf
  (package
    (inherit go-github-com-junegunn-fzf)
    (name "fzf")
    (arguments
     (ensure-keyword-arguments
      (package-arguments go-github-com-junegunn-fzf)
      `(#:install-source? #f
        #:phases
        (modify-phases %standard-phases
          (add-after 'install 'copy-binaries
            (lambda* (#:key outputs #:allow-other-keys)
              (let ((out (assoc-ref outputs "out")))
                (with-directory-excursion "src/github.com/junegunn/fzf"
                  (install-file "bin/fzf-tmux"
                                (string-append out "/bin"))))))
          (add-after 'copy-binaries 'wrap-programs
            (lambda* (#:key outputs inputs #:allow-other-keys)
              (let* ((out (assoc-ref outputs "out"))
                     (bin (string-append out "/bin"))
                     (findutils (assoc-ref inputs "findutils"))
                     (ncurses (assoc-ref inputs "ncurses")))
                (wrap-program (string-append bin "/fzf")
                  `("PATH" ":" prefix (,(string-append findutils "/bin"))))
                (wrap-program (string-append bin "/fzf-tmux")
                  `("PATH" ":" prefix (,(string-append ncurses "/bin")))))))
          (add-after 'install 'install-completions
            (lambda* (#:key outputs #:allow-other-keys)
              (let* ((out (assoc-ref outputs "out"))
                     (bash-completion (string-append out "/etc/bash_completion.d"))
                     (fish-functions
                       (string-append out "/share/fish/vendor_functions.d"))
                     (zsh-completion (string-append out "/share/zsh/site-functions")))
                (with-directory-excursion "src/github.com/junegunn/fzf"
                  (mkdir-p bash-completion)
                  (copy-file "shell/completion.bash"
                             (string-append bash-completion "/fzf"))
                  (mkdir-p fish-functions)
                  (copy-file "shell/key-bindings.fish"
                             (string-append fish-functions "/fzf_key_bindings.fish"))
                  (mkdir-p zsh-completion)
                  (copy-file "shell/completion.zsh"
                             (string-append zsh-completion "/_fzf"))))))))))
    (inputs
     `(,@(package-inputs go-github-com-junegunn-fzf)
       ("findutils" ,findutils)
       ("ncurses" ,ncurses)))))

(define-public go-github.com-howeyc-gopass
  (let ((commit "bf9dde6d0d2c004a008c27aaee91170c786f6db8")
        (revision "0"))
    (package
      (name "go-github.com-howeyc-gopass")
      (version (git-version "0.0.0" revision commit))
      (source (origin
                (method git-fetch)
                (uri (git-reference
                      (url "https://github.com/howeyc/gopass")
                      (commit commit)))
                (file-name (git-file-name name version))
                (sha256
                 (base32
                  "1jxzyfnqi0h1fzlsvlkn10bncic803bfhslyijcxk55mgh297g45"))))
      (build-system go-build-system)
      (arguments
       '(#:import-path "github.com/howeyc/gopass"))
      (propagated-inputs
       `(("go-golang-org-x-crypto"
          ,go-golang-org-x-crypto)))
      (synopsis "Retrieve password from a terminal or piped input in Go")
      (description
       "@code{gopass} is a Go package for retrieving a password from user
terminal or piped input.")
      (home-page "https://github.com/howeyc/gopass")
      (license license:isc))))

(define-public python-pyte
  (package
    (name "python-pyte")
    (version "0.7.0")
    (source
     (origin
       (method url-fetch)
       (uri (pypi-uri "pyte" version))
       (sha256
        (base32
         "1an54hvyjm8gncx8cgabz9mkpgjkdb0bkyjlkh7g7f94nr3wnfl7"))))
    (build-system python-build-system)
    (arguments
     '(#:phases
       (modify-phases %standard-phases
         (add-after 'unpack 'remove-failing-test
           ;; TODO: Reenable when the `captured` files required by this test
           ;; are included in the archive.
           (lambda _
             (delete-file "tests/test_input_output.py")
             #t)))))
    (propagated-inputs
     `(("python-wcwidth" ,python-wcwidth)))
    (native-inputs
     `(("python-pytest-runner" ,python-pytest-runner)
       ("python-pytest" ,python-pytest)))
    (home-page "https://pyte.readthedocs.io/")
    (synopsis "Simple VTXXX-compatible terminal emulator")
    (description "@code{pyte} is an in-memory VTxxx-compatible terminal
emulator.  @var{VTxxx} stands for a series of video terminals, developed by
DEC between 1970 and 1995.  The first and probably most famous one was the
VT100 terminal, which is now a de-facto standard for all virtual terminal
emulators.

pyte is a fork of vt102, which was an incomplete pure Python implementation
of VT100 terminal.")
    (license license:lgpl3+)))

(define-public python2-pyte
  (package-with-python2 python-pyte))

(define-public python-blessings
  (package
    (name "python-blessings")
    (version "1.7")
    (source
     (origin
       (method url-fetch)
       (uri (pypi-uri "blessings" version))
       (sha256
        (base32
         "0z8mgkbmisxs10rz88qg46l1c9a8n08k8cy2iassal2zh16qbrcq"))))
    (build-system python-build-system)
    (arguments
     ;; FIXME: Test suite is unable to detect TTY conditions.
     `(#:tests? #f))
    (native-inputs
     `(("python-nose" ,python-nose)
       ("python-six" ,python-six)))
    (home-page "https://github.com/erikrose/blessings")
    (synopsis "Python module to manage terminal color, styling, and
positioning")
    (description "Blessings is a pythonic API to manipulate terminal color,
styling, and positioning.  It provides similar features to curses but avoids
some of curses’s limitations: it does not require clearing the whole screen
for little changes, provides a scroll-back buffer after the program exits, and
avoids styling altogether when the output is redirected to something other
than a terminal.")
    (license license:expat)))

(define-public python2-blessings
  (package-with-python2 python-blessings))

(define-public python-curtsies
  (package
    (name "python-curtsies")
    (version "0.3.5")
    (source
     (origin
       (method url-fetch)
       (uri (pypi-uri "curtsies" version))
       (sha256
        (base32
         "1g8dwafx4vx06isjkn28r3cwb0hw1bv67lgygaz34yk66lrzz1x5"))))
    (build-system python-build-system)
    (arguments
     `(#:phases
       (modify-phases %standard-phases
         (replace 'check
           (lambda _
             (invoke "nosetests" "-v"))))))
    (propagated-inputs
     `(("python-blessings" ,python-blessings)
       ("python-cwcwidth" ,python-cwcwidth)))
    (native-inputs
     `(("python-mock" ,python-mock)
       ("python-pyte" ,python-pyte)
       ("python-nose" ,python-nose)))
    (home-page "https://github.com/bpython/curtsies")
    (synopsis "Library for curses-like terminal interaction with colored
strings")
    (description "Curtsies is a Python library for interacting with the
terminal.  It features string-like objects which carry formatting information,
per-line fullscreen terminal rendering, and keyboard input event reporting.")
    (license license:expat)))

(define-public tmate
  (package
    (name "tmate")
    (version "2.4.0")
    (source
     (origin
       (method git-fetch)
       (uri (git-reference
             (url "https://github.com/tmate-io/tmate")
             (commit version)))
       (file-name (git-file-name name version))
       (sha256
        (base32
         "0x5c31yq7ansmiy20a0qf59wagba9v3pq97mlkxrqxn4n1gcc6vi"))))
    (build-system gnu-build-system)
    (inputs
     `(("libevent" ,libevent)
       ("libssh" ,libssh)
       ("msgpack" ,msgpack)
       ("ncurses" ,ncurses)))
    (native-inputs
     `(("autoconf" ,autoconf)
       ("automake" ,automake)
       ("pkg-config" ,pkg-config)))
    (home-page "https://tmate.io/")
    (synopsis "Terminal sharing application")
    (description "tmate is a terminal sharing application that allows you to
share your terminal with other users over the Internet.  tmate is a fork of
tmux.")
    (license license:isc)))

(define-public kitty
  (package
    (name "kitty")
    (version "0.20.3")
    (home-page "https://sw.kovidgoyal.net/kitty/")
    (source
     (origin
       (method git-fetch)
       (uri (git-reference
             (url "https://github.com/kovidgoyal/kitty")
             (commit (string-append "v" version))))
       (file-name (git-file-name name version))
       (sha256
        (base32 "13qv4469q9q2xdrb77lbyw4dz491zf1qvqx4adp0dd9annnlir5c"))
       (modules '((guix build utils)))
       (snippet
        '(begin
           ;; patch needed as sphinx-build is used as a python script
           ;; whereas the guix package uses a bash script launching the
           ;; python script
           (substitute* "docs/conf.py"
             (("(from kitty.constants import str_version)" kitty-imp)
              (string-append "sys.path.append(\"..\")\n" kitty-imp)))
           (substitute* "docs/Makefile"
             (("^SPHINXBUILD[[:space:]]+= (python3.*)$")
              "SPHINXBUILD = sphinx-build\n"))
           #t))))
    (build-system gnu-build-system)
    (native-inputs
     `(("libdbus" ,dbus)
       ("libgl1-mesa" ,mesa)
       ("libxcursor" ,libxcursor)
       ("libxi" ,libxi)
       ("libxinerama" ,libxinerama)
       ("libxkbcommon" ,libxkbcommon)
       ("libxrandr" ,libxrandr)
       ("ncurses" ,ncurses) ;; for tic command
       ("pkg-config" ,pkg-config)
       ("sphinx" ,python-sphinx)
       ("wayland-protocols" ,wayland-protocols)))
    (inputs
     `(("fontconfig" ,fontconfig)
       ("freetype" ,freetype)
       ("harfbuzz" ,harfbuzz)
       ("lcms" ,lcms)
       ("libcanberra" ,libcanberra)
       ("libpng" ,libpng)
       ("pygments" ,python-pygments)
       ("python" ,python-wrapper)
       ("wayland" ,wayland)
       ("zlib" ,zlib)))
    (arguments
     '(#:phases (modify-phases %standard-phases
                  (delete 'configure)   ;no configure script
                  (replace 'build
                    (lambda* (#:key inputs #:allow-other-keys)
                      ;; The "kitty" sub-directory must be writable prior to
                      ;; configuration (e.g., un-setting updates).
                      (for-each make-file-writable (find-files "kitty"))

                      (invoke "python3" "setup.py" "linux-package"
                              ;; Do not phone home.
                              "--update-check-interval=0"
                              ;; Wayland backend requires EGL, which isn't
                              ;; found out-of-the-box for some reason.
                              (string-append "--egl-library="
                                             (assoc-ref inputs "libgl1-mesa")
                                             "/lib/libEGL.so.1"))))
                  (replace 'check
                    (lambda _
                      ;; Fix "cannot find kitty executable" error when running
                      ;; tests.
                      (setenv "PATH" (string-append "linux-package/bin:"
                                                    (getenv "PATH")))
                      (invoke "python3" "test.py")))
                  (add-before 'install 'rm-pycache
                    ;; created python cache __pycache__ are non deterministic
                    (lambda _
                      (let ((pycaches (find-files "linux-package/"
                                                  "__pycache__"
                                                  #:directories? #t)))
                        (for-each delete-file-recursively pycaches)
                        #t)))
                  (replace 'install
                    (lambda _
                      (let* ((out (assoc-ref %outputs "out"))
                             (obin (string-append out "/bin"))
                             (olib (string-append out "/lib"))
                             (oshare (string-append out "/share")))
                        (copy-recursively "linux-package/bin" obin)
                        (copy-recursively "linux-package/share" oshare)
                        (copy-recursively "linux-package/lib" olib)
                        #t))))))
    (synopsis "Fast, featureful, GPU based terminal emulator")
    (description "Kitty is a fast and featureful GPU-based terminal emulator:
@itemize
@item Offloads rendering to the GPU for lower system load and buttery smooth
scrolling.  Uses threaded rendering to minimize input latency.
@item Supports all modern terminal features: graphics (images), unicode,
true-color, OpenType ligatures, mouse protocol, focus tracking, bracketed
paste and several new terminal protocol extensions.
@item Supports tiling multiple terminal windows side by side in different
layouts without needing to use an extra program like tmux.
@item Can be controlled from scripts or the shell prompt, even over SSH.
@item Has a framework for Kittens, small terminal programs that can be used to
extend kitty's functionality.  For example, they are used for Unicode input,
hints, and side-by-side diff.
@item Supports startup sessions which allow you to specify the window/tab
layout, working directories and programs to run on startup.
@item Allows you to open the scrollback buffer in a separate window using
arbitrary programs of your choice.  This is useful for browsing the history
comfortably in a pager or editor.
@end itemize")
    (license license:gpl3+)))

(define-public eternalterminal
  (package
    (name "eternalterminal")
    (version "6.0.13")
    (source
      (origin
        (method git-fetch)
        (uri (git-reference
               (url "https://github.com/MisterTea/EternalTerminal")
               (commit (string-append "et-v" version))))
        (file-name (git-file-name name version))
       (sha256
        (base32 "0sb1hypg2276y8c2a5vivrkcxp70swddvhnd9h273if3kv6j879r"))))
    (build-system cmake-build-system)
    (arguments
     '(#:configure-flags '("-DBUILD_TEST=ON")
       #:phases
       (modify-phases %standard-phases
         (add-after 'unpack 'insert-googletests
           (lambda* (#:key inputs #:allow-other-keys)
             (let ((tests (assoc-ref inputs "googletest")))
               (copy-recursively tests "external/googletest"))
             #t)))))
    (inputs
     `(("gflags" ,gflags)
       ("libsodium" ,libsodium)
       ("protobuf" ,protobuf)))
    (native-inputs
     `(("googletest" ,(package-source googletest))))
    (home-page "https://mistertea.github.io/EternalTerminal/")
    (synopsis "Remote shell that reconnects without interrupting the session")
    (description "@dfn{Eternal Terminal} (ET) is a remote shell that
automatically reconnects without interrupting the session.  ET uses SSH to
initialize a secure connection.  Unlike SSH sessions, which must be killed and
reconnected after a network outage an ET session will survive network outages
and IP roaming.  ET provides the same core functionality as @command{mosh},
while also supporting native scrolling and @command{tmux} control mode
(@code{tmux -CC}).")
    (license license:asl2.0)))

(define-public wterm
  (package
    (name "wterm")
    (version "0.7")
    (source
     (origin
       (method git-fetch)
       (uri (git-reference
             (url "https://github.com/majestrate/wterm")
             (commit "0ae42717c08a85a6509214e881422c7fbe7ecc45")))
       (sha256
         (base32
          "0g4lzmc1w6na81i6hny32xds4xfig4xzswzfijyi6p93a1226dv0"))
       (file-name (git-file-name name version))))
    (build-system gnu-build-system)
    (native-inputs
     `(("pkg-config" ,pkg-config)))
    (inputs
     `(("fontconfig" ,fontconfig)
       ("freetype" ,freetype)
       ("libdrm" ,libdrm)
       ("libxkbcommon" ,libxkbcommon)
       ("ncurses" ,ncurses)
       ("pixman" ,pixman)
       ("wayland" ,wayland)))
    (arguments
     '(#:tests? #f

       ;; Without -j1 it fails to find file libwld.a.
       #:parallel-build? #f

       #:make-flags (list "CC=gcc"
                          (string-append "PREFIX=" %output)
                          (string-append "TERMINFO="
                                         (assoc-ref %outputs "out")
                                         "/share/terminfo"))
       #:phases
       (modify-phases %standard-phases
         (delete 'configure)
         (add-after 'unpack 'terminfo-fix
           (lambda _
             (substitute* "Makefile"
               (("\ttic .*") "\tmkdir -p $(SHARE_PREFIX)/share/terminfo
\ttic -o $(SHARE_PREFIX)/share/terminfo -s wterm.info\n"))
             #t)))))
    (native-search-paths
      (list (search-path-specification
              (variable "TERMINFO_DIRS")
              (files '("share/terminfo")))))
    (home-page "https://github.com/majestrate/wterm")
    (synopsis "Terminal emulator for Wayland")
    (description "wterm is a native Wayland terminal emulator based on
an st fork using wld. st is a simple terminal emulator for X originally
made by suckless.")
    (license license:x11)))

(define-public tio
  (package
    (name "tio")
    (version "1.32")
    (source
     (origin
       (method url-fetch)
       (uri (string-append
             "https://github.com/tio/tio/releases/download/v"
             version "/tio-" version ".tar.xz"))
       (sha256
        (base32 "0i5fhi4xdk4yznj8wahniizddmx6wlcnnhda1dw9djyajilyvxd8"))))
    (build-system gnu-build-system)
    (home-page "https://tio.github.io/")
    (synopsis "Simple TTY terminal I/O application")
    (description "tio is a simple TTY terminal application which features a
straightforward commandline interface to easily connect to TTY devices for
basic input/output.")
    (license license:gpl2+)))

(define-public alacritty
  (package
    (name "alacritty")
    (version "0.9.0")
    (source
     (origin
       ;; XXX: The crate at "crates.io" has limited contents.  In particular,
       ;; it does not contain "extra" directory with completions, icon, etc.
       (method git-fetch)
       (uri (git-reference
             (url "https://github.com/jwilm/alacritty")
             (commit (string-append "v" version))))
       (file-name (git-file-name name version))
       (sha256
        (base32 "068y0b1a0m33r7a3j2xf6k602sc8062gm4d5568ynfx6w5n481lj"))))
    (build-system cargo-build-system)
    (arguments
     `(#:install-source? #f     ; virtual manifest
       #:cargo-test-flags '("--release" "--" "--skip=config_read_eof")
       #:cargo-inputs
       (("rust-alacritty-config-derive" ,rust-alacritty-config-derive-0.1)
        ("rust-alacritty-terminal" ,rust-alacritty-terminal-0.15)
        ("rust-clap" ,rust-clap-2)
        ("rust-cocoa" ,rust-cocoa-0.24)
        ("rust-copypasta" ,rust-copypasta-0.7)
        ("rust-crossfont" ,rust-crossfont-0.3)
        ("rust-embed-resource" ,rust-embed-resource-1)
        ("rust-fnv" ,rust-fnv-1)
        ("rust-gl-generator" ,rust-gl-generator-0.14)
        ;; XXX: Adjust `add-absolute-library-references' phase when updating
        ;; glutin input.
        ("rust-glutin" ,rust-glutin-0.26)
        ("rust-log" ,rust-log-0.4)
        ("rust-notify" ,rust-notify-4)
        ("rust-objc" ,rust-objc-0.2)
        ("rust-parking-lot" ,rust-parking-lot-0.11)
        ("rust-png" ,rust-png-0.16)
        ("rust-raw-window-handle" ,rust-raw-window-handle-0.3)
        ("rust-serde" ,rust-serde-1)
        ("rust-serde-json" ,rust-serde-json-1)
        ("rust-serde-yaml" ,rust-serde-yaml-0.8)
        ("rust-time" ,rust-time-0.1)
        ("rust-urlocator" ,rust-urlocator-0.1)
        ("rust-x11-dl" ,rust-x11-dl-2)
        ("rust-xdg" ,rust-xdg-2))
       #:phases
       (modify-phases %standard-phases
         (add-after 'configure 'add-absolute-library-references
           (lambda* (#:key inputs cargo-inputs vendor-dir #:allow-other-keys)
             (let* ((glutin-name ,(package-name rust-glutin-0.26))
                    (glutin-version ,(package-version rust-glutin-0.26))
                    (glutin-api (string-append glutin-name "-" glutin-version
                                               ".tar.gz/src/api/"))
                    (smithay-client-toolkit-name
                     ,(package-name rust-smithay-client-toolkit-0.12))
                    (smithay-client-toolkit-version
                     ,(package-version rust-smithay-client-toolkit-0.12))
                    (smithay-client-toolkit-src
                     (string-append smithay-client-toolkit-name "-"
                                    smithay-client-toolkit-version ".tar.gz/src"))
                    (libxkbcommon (assoc-ref inputs "libxkbcommon"))
                    (mesa (assoc-ref inputs "mesa")))
               ;; Fix dlopen()ing some libraries on pure Wayland (no $DISPLAY):
               ;; Failed to initialize any backend! Wayland status: NoWaylandLib
               ;; XXX We patch transitive dependencies that aren't even direct
               ;; inputs to this package, because of the way Guix's Rust build
               ;; system currently works.  <http://issues.guix.gnu.org/46399>
               ;; might fix this and allow patching them directly.
               (substitute* (string-append vendor-dir "/"
                                           smithay-client-toolkit-src
                                           "/seat/keyboard/ffi.rs")
                 (("libxkbcommon\\.so")
                  (string-append libxkbcommon "/lib/libxkbcommon.so")))

               ;; Mesa is needed everywhere.
               (substitute*
                   (string-append vendor-dir "/" glutin-api "glx/mod.rs")
                 (("libGL.so") (string-append mesa "/lib/libGL.so")))
               (substitute*
                   (string-append vendor-dir "/" glutin-api "egl/mod.rs")
                 (("libEGL.so") (string-append mesa "/lib/libEGL.so")))
               #t)))
         (replace 'install
           ;; Upstream install script only takes care of executable.
           (lambda* (#:key inputs outputs #:allow-other-keys)
             (let* ((out   (assoc-ref outputs "out"))
                    (bin   (string-append out "/bin"))
                    (share (string-append out "/share"))
                    (icons (string-append share "/icons/hicolor/scalable/apps"))
                    (tic   (search-input-file inputs "/bin/tic"))
                    (man   (string-append share "/man/man1"))
                    (alacritty-bin "target/release/alacritty"))
               ;; Install the executable.
               (install-file alacritty-bin bin)
               ;; Install man pages.
               (mkdir-p man)
               (copy-file "extra/alacritty.man"
                          (string-append man "/alacritty.1"))
               ;; Install desktop file.
               (install-file "extra/linux/Alacritty.desktop"
                             (string-append share "/applications"))
               ;; Install icon.
               (mkdir-p icons)
               (copy-file "extra/logo/alacritty-term.svg"
                          (string-append icons "/Alacritty.svg"))
               ;; Install terminfo.
               (mkdir-p (string-append share "/terminfo"))
               ;; We don't compile alacritty-common entry because
               ;; it's being used only for inheritance.
               (invoke tic "-x" "-e" "alacritty,alacritty-direct"
                       "-o" (string-append share "/terminfo/")
                       "extra/alacritty.info")
               ;; Install completions.
               (install-file "extra/completions/alacritty.bash"
                             (string-append out "/etc/bash_completion.d"))
               (install-file "extra/completions/_alacritty"
                             (string-append share "/zsh/site-functions"))
               (install-file "extra/completions/alacritty.fish"
                             (string-append share "/fish/vendor_completions.d"))
               #t))))))
    (native-inputs
     `(("cmake" ,cmake)
       ("ncurses" ,ncurses)
       ("pkg-config" ,pkg-config)
       ("python3" ,python)))
    (inputs
     `(("expat" ,expat)
       ("fontconfig" ,fontconfig)
       ("freetype" ,freetype)
       ("libx11" ,libx11)
       ("libxcb" ,libxcb)
       ("libxcursor" ,libxcursor)
       ("libxi" ,libxi)
       ("libxkbcommon" ,libxkbcommon)
       ("libxrandr" ,libxrandr)
       ("libxxf86vm" ,libxxf86vm)
       ("mesa" ,mesa)
       ("rust-bitflags" ,rust-bitflags-1)
       ("rust-dirs" ,rust-dirs-3)
       ("rust-libc" ,rust-libc-0.2)
       ("rust-unicode-width" ,rust-unicode-width-0.1)
       ("rust-wayland-client" ,rust-wayland-client-0.28)
       ("rust-winapi" ,rust-winapi-0.3)
       ("wayland" ,wayland)))
    (native-search-paths
     ;; FIXME: This should only be located in 'ncurses'.  Nonetheless it is
     ;; provided for usability reasons.  See <https://bugs.gnu.org/22138>.
     (list (search-path-specification
            (variable "TERMINFO_DIRS")
            (files '("share/terminfo")))))
    (home-page "https://github.com/alacritty/alacritty")
    (synopsis "GPU-accelerated terminal emulator")
    (description
     "Alacritty is a GPU-accelerated terminal emulator with a strong focus on
simplicity and performance.  With such a strong focus on performance, included
features are carefully considered and you can always expect Alacritty to be
blazingly fast.  By making sane choices for defaults, Alacritty requires no
additional setup.  However, it does allow configuration of many aspects of the
terminal.  Note that you need support for OpenGL 3.2 or higher.")
    (license license:asl2.0)))

(define-public bootterm
  (package
    (name "bootterm")
    (version "0.4")
    (source (origin
              (method git-fetch)
              (uri (git-reference
                    (url "https://github.com/wtarreau/bootterm")
                    (commit (string-append "v" version))))
              (file-name (git-file-name name version))
              (sha256
               (base32
                "1k3jacld98za41dbpr10sjms77hrw91sb10m0cnwv3h7aifiwmrs"))))
    (build-system gnu-build-system)
    (arguments
     `(#:tests? #f ; no test suite
       #:make-flags (list (string-append "CC=" ,(cc-for-target))
                          (string-append "PREFIX=" (assoc-ref %outputs "out")))
       #:phases
       (modify-phases %standard-phases
         ;; No ./configure script
         (delete 'configure)
         (add-after 'install 'install-doc
           (lambda* (#:key outputs #:allow-other-keys)
             (let* ((out (assoc-ref outputs "out"))
                    (doc (string-append out "/share/doc/" ,name "-" ,version)))
               (install-file "README.md" doc)
               #t))))))
    (home-page "https://github.com/wtarreau/bootterm")
    (synopsis "Serial terminal")
    (description "Bootterm is a terminal designed to ease connection to
ephemeral serial ports.  It features automatic port detection, port enumeration,
support for non-standard baud rates, the ability to wait for ports to appear,
and the ability to read and write via stdin and stdout.")
    (license license:expat)))<|MERGE_RESOLUTION|>--- conflicted
+++ resolved
@@ -61,11 +61,7 @@
   #:use-module (guix utils)
   #:use-module (gnu packages)
   #:use-module (gnu packages autotools)
-<<<<<<< HEAD
-=======
   #:use-module (gnu packages base)
-  #:use-module (gnu packages build-tools)   ;for meson-0.55
->>>>>>> e1e32303
   #:use-module (gnu packages check)
   #:use-module (gnu packages cmake)
   #:use-module (gnu packages compression)
