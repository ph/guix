--- conflicted
+++ resolved
@@ -413,51 +413,6 @@
 mouse and joystick control, and original music.")
       (license license:gpl2))))
 
-<<<<<<< HEAD
-(define-public alex4
-  (package
-    (name "alex4")
-    (version "1.2.1")
-    (source
-     (origin
-       (method git-fetch)
-       (uri (git-reference
-             (url "https://github.com/carstene1ns/alex4")
-             (commit version)))
-       (file-name (git-file-name name version))
-       (sha256
-        (base32 "098wy72mh4lsvq3gm0rhamjssf9l1hp6hhkpzrv7klpb97cwwc3h"))))
-    (build-system gnu-build-system)
-    (arguments
-     `(#:tests? #f                      ; no check target
-       #:make-flags
-       (list "CC=gcc"
-             "CFLAGS=-D_FILE_OFFSET_BITS=64 -fcommon"
-             (string-append "PREFIX=" (assoc-ref %outputs "out")))
-       #:phases
-       (modify-phases %standard-phases
-         (delete 'configure)            ; no configure script
-         (add-after 'install 'install-data
-           (lambda* (#:key outputs #:allow-other-keys)
-             (let ((share (string-append (assoc-ref outputs "out")
-                                         "/share/" ,name)))
-               (install-file "alex4.ini" share)
-               #t))))))
-    (inputs
-     `(("allegro" ,allegro-4)
-       ("dumb" ,dumb-allegro4)))
-    (home-page "https://allegator.sourceforge.net/")
-    (synopsis "Retro platform game")
-    (description
-     "Guide Alex the Allegator through the jungle in order to save his
-girlfriend Lola from evil humans who want to make a pair of shoes out of her.
-Plenty of classic platforming in four nice colors guaranteed!
-
-The game includes a built-in editor so you can design and share your own maps.")
-    (license license:gpl2+)))
-
-=======
->>>>>>> 5694352c
 (define-public anarch
   (let ((commit "2d78d0c69a3aac14dbd8f8aca62d0cbd9d27c860")
         (revision "1"))
@@ -11053,11 +11008,7 @@
 (define-public vcmi
   (package
     (name "vcmi")
-<<<<<<< HEAD
-    (version "1.3.1")
-=======
     (version "1.3.2")
->>>>>>> 5694352c
     (source (origin
               (method git-fetch)
               (uri (git-reference
@@ -11066,11 +11017,7 @@
               (file-name (git-file-name name version))
               (sha256
                (base32
-<<<<<<< HEAD
-                "0jq84i6lxp96xkzq9mq8n2bbmincjzi39vijj9ws8i59c7xvjw5f"))
-=======
                 "1x1bzd89h0j4xci91d2v5aj5vgkx6vm12iml805wkia4hy1jp4ff"))
->>>>>>> 5694352c
               (patches (search-patches "vcmi-disable-privacy-breach.patch"))))
     (build-system cmake-build-system)
     (arguments
