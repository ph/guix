;;; GNU Guix --- Functional package management for GNU
;;; Copyright © 2013, 2015 Andreas Enge <andreas@enge.fr>
;;; Copyright © 2013 Joshua Grant <tadni@riseup.net>
;;; Copyright © 2014, 2016 David Thompson <davet@gnu.org>
;;; Copyright © 2014, 2015, 2016, 2017 Mark H Weaver <mhw@netris.org>
;;; Copyright © 2016 Nikita <nikita@n0.is>
;;; Copyright © 2016, 2017, 2018, 2020, 2021 Ricardo Wurmus <rekado@elephly.net>
;;; Copyright © 2016 David Thompson <davet@gnu.org>
;;; Copyright © 2017, 2018, 2019, 2021 Efraim Flashner <efraim@flashner.co.il>
;;; Copyright © 2017 Arun Isaac <arunisaac@systemreboot.net>
;;; Copyright © 2017, 2018, 2019 Rutger Helling <rhelling@mykolab.com>
;;; Copyright © 2018, 2019, 2020 Tobias Geerinckx-Rice <me@tobias.gr>
;;; Copyright © 2019 Pierre Neidhardt <mail@ambrevar.xyz>
;;; Copyright © 2020 Marius Bakke <mbakke@fastmail.com>
;;; Copyright © 2020 Giacomo Leidi <goodoldpaul@autistici.org>
;;; Copyright © 2020 Maxim Cournoyer <maxim.cournoyer@gmail.com>
;;; Copyright © 2020 Kei Kebreau <kkebreau@posteo.net>
;;;
;;; This file is part of GNU Guix.
;;;
;;; GNU Guix is free software; you can redistribute it and/or modify it
;;; under the terms of the GNU General Public License as published by
;;; the Free Software Foundation; either version 3 of the License, or (at
;;; your option) any later version.
;;;
;;; GNU Guix is distributed in the hope that it will be useful, but
;;; WITHOUT ANY WARRANTY; without even the implied warranty of
;;; MERCHANTABILITY or FITNESS FOR A PARTICULAR PURPOSE.  See the
;;; GNU General Public License for more details.
;;;
;;; You should have received a copy of the GNU General Public License
;;; along with GNU Guix.  If not, see <http://www.gnu.org/licenses/>.

(define-module (gnu packages gl)
  #:use-module (gnu packages)
  #:use-module (gnu packages autotools)
  #:use-module (gnu packages bison)
  #:use-module (gnu packages compression)
  #:use-module (gnu packages documentation)
  #:use-module (gnu packages elf)
  #:use-module (gnu packages flex)
  #:use-module (gnu packages fontutils)
  #:use-module (gnu packages freedesktop)
  #:use-module (gnu packages gettext)
  #:use-module (gnu packages guile)
  #:use-module (gnu packages image)
  #:use-module (gnu packages linux)
  #:use-module (gnu packages llvm)
  #:use-module (gnu packages mono)
  #:use-module (gnu packages pkg-config)
  #:use-module (gnu packages python)
  #:use-module (gnu packages python-xyz)
  #:use-module (gnu packages tls)
  #:use-module (gnu packages video)
  #:use-module (gnu packages vulkan)
  #:use-module (gnu packages xdisorg)
  #:use-module (gnu packages xml)
  #:use-module (gnu packages xorg)
  #:use-module (guix download)
  #:use-module (guix git-download)
  #:use-module (guix hg-download)
  #:use-module (guix build-system gnu)
  #:use-module (guix build-system cmake)
  #:use-module (guix build-system meson)
  #:use-module (guix build-system waf)
  #:use-module ((guix licenses) #:prefix license:)
  #:use-module (guix packages)
  #:use-module (guix utils)
  #:use-module (ice-9 match)
  #:use-module ((srfi srfi-1) #:hide (zip)))

(define-public glu
  (package
    (name "glu")
    (version "9.0.1")
    (source (origin
              (method url-fetch)
              (uri (string-append "ftp://ftp.freedesktop.org/pub/mesa/glu/glu-"
                                  version ".tar.gz"))
              (sha256
               (base32
                "1xqhk9bn10nbvffw3r4p4rjslwz1l7gaycc0x2pqkr2irp7q9x7n"))))
    (build-system gnu-build-system)
    (propagated-inputs
     `(("mesa" ,mesa))) ; according to glu.pc
    (home-page "http://www.opengl.org/archives/resources/faq/technical/glu.htm")
    (synopsis "Mesa OpenGL Utility library")
    (description
     "GLU, or OpenGL Utility Library provides some higher-level functionality
not provided by just OpenGL itself.  Some of GLU's Features
include: Scaling of 2D images and creation of mipmap pyramids,
Transformation of object coordinates into device coordinates and
vice versa, Support for NURBS surfaces, Support for tessellation
of concave or bow tie polygonal primitives, Specialty transformation
matrices for creating perspective and orthographic projections,
positioning a camera, and selection/picking, Rendering of disk,
cylinder, and sphere primitives, Interpreting OpenGL error values
as ASCII text.")
    (license (license:x11-style "http://directory.fsf.org/wiki/License:SGIFreeBv2"))))

(define-public freeglut
  (package
    (name "freeglut")
    (version "3.2.1")
    (source (origin
              (method url-fetch)
              (uri (string-append
                    "mirror://sourceforge/freeglut/freeglut/"
                    version "/freeglut-" version ".tar.gz"))
              (sha256
               (base32
                "0s6sk49q8ijgbsrrryb7dzqx2fa744jhx1wck5cz5jia2010w06l"))))
    (build-system cmake-build-system)
    (arguments
     '(#:tests? #f                      ;no test target
       #:configure-flags '("-DFREEGLUT_BUILD_STATIC_LIBS=OFF")))
    (inputs `(("libx11" ,libx11)
              ("libxi" ,libxi)
              ("libxrandr" ,libxrandr)
              ("libxxf86vm" ,libxxf86vm)))
    (propagated-inputs
     ;; Headers from Mesa and GLU are needed.
     `(("glu" ,glu)
       ("mesa" ,mesa)))
    (home-page "http://freeglut.sourceforge.net/")
    (synopsis "Alternative to the OpenGL Utility Toolkit (GLUT)")
    (description
     "Freeglut is a completely Free/OpenSourced alternative to
the OpenGL Utility Toolkit (GLUT) library.  GLUT was originally
written by Mark Kilgard to support the sample programs in the
second edition OpenGL @code{RedBook}.  Since then, GLUT has been used
in a wide variety of practical applications because it is simple,
widely available and highly portable.

GLUT (and hence freeglut) allows the user to create and manage windows
containing OpenGL contexts on a wide range of platforms and also read
the mouse, keyboard and joystick functions.  Freeglut is released under
the X-Consortium license.")
    (license license:x11)))

;; Needed for "kiki".
(define-public freeglut-2.8
  (package (inherit freeglut)
    (name "freeglut")
    (version "2.8.1")
    (source (origin
              (method url-fetch)
              (uri (string-append
                    "mirror://sourceforge/freeglut/freeglut/"
                    version "/freeglut-" version ".tar.gz"))
              (sha256
               (base32
                "16lrxxxd9ps9l69y3zsw6iy0drwjsp6m26d1937xj71alqk6dr6x"))))
    (build-system gnu-build-system)
    (arguments
     '(#:configure-flags '("--disable-static")))))

(define-public ftgl
  (package
    (name "ftgl")
    (version "2.4.0")
    (home-page "https://github.com/frankheckenbach/ftgl")
    (source (origin
              (method git-fetch)
              (uri (git-reference (url home-page)
                                  (commit (string-append "v" version))))
              (file-name (git-file-name name version))
              (sha256
               (base32
                "0zjs1h9w30gajq9lndzvjsa26rsmr1081lb1fbpbj10yhcdcsc79"))))
    (build-system gnu-build-system)
    (arguments
     `(#:configure-flags '("--disable-static")))
    ;; The pkg-config file lists "freetype2" as Requires.private.
    (propagated-inputs `(("freetype" ,freetype)))
    (inputs `(("libx11" ,libx11)
              ("mesa" ,mesa)
              ("glu" ,glu)))
    (native-inputs
     `(("pkg-config" ,pkg-config)
       ("autoconf" ,autoconf)
       ("automake" ,automake)
       ("libtool" ,libtool)))
    (synopsis "Font rendering library for OpenGL applications")
    (description
     "FTGL is a font rendering library for OpenGL applications.  Supported
rendering modes are: Bitmaps, Anti-aliased pixmaps, Texture maps, Outlines,
Polygon meshes, and Extruded polygon meshes.")
    (license license:x11)))

(define-public s2tc
  (package
    (name "s2tc")
    (version "1.0")
    (source
     (origin
       (method git-fetch)
       (uri (git-reference
             (url "https://github.com/divVerent/s2tc")
             (commit (string-append "v" version))))
       (file-name (git-file-name name version))
       (sha256
        (base32 "1fg323fk7wlv2xh6lw66wswgcv6qi8aaadk7c28h2f2lj1s7njnf"))))
    (build-system gnu-build-system)
    (native-inputs
     `(("autoconf" ,autoconf)
       ("automake" ,automake)
       ("libtool" ,libtool)))
    (inputs
     `(("mesa-headers" ,mesa-headers)))
    (home-page "https://github.com/divVerent/s2tc")
    (synopsis "S3 Texture Compression implementation")
    (description
     "S2TC is a patent-free implementation of S3 Texture Compression (S3TC,
also known as DXTn or DXTC) for Mesa.")
    (license license:expat)))

;;; Mesa needs LibVA headers to build its Gallium-based VA API implementation;
;;; LibVA itself depends on Mesa.  We use the following to solve the circular
;;; dependency.
(define libva-without-mesa
  ;; Delay to work around circular import problem.
  (delay
    (package
      (inherit libva)
      (name "libva-without-mesa")
      (inputs `(,@(fold alist-delete (package-inputs libva)
                        '("mesa" "wayland"))))
      (arguments
       (strip-keyword-arguments
        '(#:make-flags)
        (substitute-keyword-arguments (package-arguments libva)
          ((#:configure-flags flags)
           '(list "--disable-glx" "--disable-egl"))))))))

(define-public mesa
  (package
    (name "mesa")
    (version "20.2.6")
    (source
      (origin
        (method url-fetch)
        (uri (list (string-append "https://mesa.freedesktop.org/archive/"
                                  "mesa-" version ".tar.xz")
                   (string-append "ftp://ftp.freedesktop.org/pub/mesa/"
                                  "mesa-" version ".tar.xz")
                   (string-append "ftp://ftp.freedesktop.org/pub/mesa/"
                                  version "/mesa-" version ".tar.xz")))
        (sha256
         (base32
          "1nw5k2qrlcrp5bljy1lmyybgl525y0h44synkbbirw92qv3a6b7i"))
        (patches
         (search-patches "mesa-skip-tests.patch"))))
    (build-system meson-build-system)
    (propagated-inputs
      `(;; The following are in the Requires.private field of gl.pc.
        ("libdrm" ,libdrm)
        ("libvdpau" ,libvdpau)
        ("libx11" ,libx11)
        ("libxdamage" ,libxdamage)
        ("libxfixes" ,libxfixes)
        ("libxshmfence" ,libxshmfence)
        ("libxxf86vm" ,libxxf86vm)
        ("xorgproto" ,xorgproto)))
    (inputs
      `(("expat" ,expat)
        ("libelf" ,elfutils)  ;required for r600 when using llvm
        ("libva" ,(force libva-without-mesa))
        ("libxml2" ,libxml2)
        ;; TODO: Add 'libxml2-python' for OpenGL ES 1.1 and 2.0 support
        ("libxrandr" ,libxrandr)
        ("libxvmc" ,libxvmc)
        ,@(match (%current-system)
            ((or "x86_64-linux" "i686-linux" "powerpc64le-linux")
             ;; Note: update the 'clang' input of mesa-opencl when bumping this.
             `(("llvm" ,llvm-11)))
            (_
             `()))
        ("wayland" ,wayland)
        ("wayland-protocols" ,wayland-protocols)))
    (native-inputs
      `(("bison" ,bison)
        ("flex" ,flex)
        ("gettext" ,gettext-minimal)
        ,@(match (%current-system)
            ((or "x86_64-linux" "i686-linux" "powerpc64le-linux")
             `(("glslang" ,glslang)))
            (_
             `()))
        ("pkg-config" ,pkg-config)
        ("python" ,python-wrapper)
        ("python-mako" ,python-mako)
        ("which" ,(@ (gnu packages base) which))))
    (outputs '("out" "bin"))
    (arguments
     `(#:configure-flags
       '(,@(match (%current-system)
             ((or "armhf-linux" "aarch64-linux")
              ;; TODO: Fix svga driver for non-Intel architectures.
              '("-Dgallium-drivers=etnaviv,freedreno,kmsro,lima,nouveau,panfrost,r300,r600,swrast,tegra,v3d,vc4,virgl"))
             ("powerpc64le-linux"
              '("-Dgallium-drivers=nouveau,r300,r600,radeonsi,swrast,virgl"))
             (_
              '("-Dgallium-drivers=iris,nouveau,r300,r600,radeonsi,svga,swrast,virgl")))
         ;; Enable various optional features.  TODO: opencl requires libclc,
         ;; omx requires libomxil-bellagio
         "-Dplatforms=x11,wayland"
         "-Dglx=dri"        ;Thread Local Storage, improves performance
         ;; "-Dopencl=true"
         ;; "-Domx=true"
         "-Dosmesa=gallium"
         "-Dgallium-xa=enabled"

         ;; features required by wayland
         "-Dgles2=enabled"
         "-Dgbm=enabled"
         "-Dshared-glapi=enabled"

         ;; Explicitly enable Vulkan on some architectures.
         ,@(match (%current-system)
             ((or "i686-linux" "x86_64-linux")
              '("-Dvulkan-drivers=intel,amd"))
             ("powerpc64le-linux"
              '("-Dvulkan-drivers=amd"))
             (_
              '("-Dvulkan-drivers=auto")))

         ;; Enable the Vulkan overlay layer on architectures using llvm.
         ,@(match (%current-system)
             ((or "x86_64-linux" "i686-linux" "powerpc64le-linux")
              '("-Dvulkan-overlay-layer=true"))
             (_
              '()))

         ;; Also enable the tests.
         "-Dbuild-tests=true"

         ;; on non-intel systems, drop i915 and i965
         ;; from the default dri drivers
         ,@(match (%current-system)
             ((or "x86_64-linux" "i686-linux")
              '("-Ddri-drivers=i915,i965,nouveau,r200,r100"
<<<<<<< HEAD
                "-Dllvm=enabled"))      ; default is x86/x86_64 only
=======
                "-Dllvm=true"))         ; default is x86/x86_64 only
             ("powerpc64le-linux"
              '("-Ddri-drivers=nouveau,r200,r100"
                "-Dllvm=true"))
>>>>>>> 44f94327
             (_
              '("-Ddri-drivers=nouveau,r200,r100"))))

       ;; XXX: 'debugoptimized' causes LTO link failures on some drivers.  The
       ;; documentation recommends using 'release' for performance anyway.
       #:build-type "release"

       #:modules ((ice-9 match)
                  (srfi srfi-1)
                  (guix build utils)
                  (guix build meson-build-system))
       #:phases
       (modify-phases %standard-phases
         ,@(if (string-prefix? "powerpc64le" (or (%current-target-system)
                                                 (%current-system)))
               ;; Disable some of the llvmpipe tests.
               `((add-after 'unpack 'disable-failing-test
                   (lambda _
                     (substitute* "src/gallium/drivers/llvmpipe/lp_test_arit.c"
                       (("0\\.5, ") ""))
                     #t)))
               '())
         ,@(if (string-prefix? "i686" (or (%current-target-system)
                                          (%current-system)))
               ;; Disable new test from Mesa 19 that fails on i686.  Upstream
               ;; report: <https://bugs.freedesktop.org/show_bug.cgi?id=110612>.
               `((add-after 'unpack 'disable-failing-test
                   (lambda _
                     (substitute* "src/util/tests/format/meson.build"
                       (("'u_format_test',") ""))
                     #t)))
               '())
         (add-after 'unpack 'fix-tests
           (lambda _
             ;; See <https://gitlab.freedesktop.org/mesa/mesa/-/issues/3181>.
             (substitute* "src/compiler/glsl/glcpp/tests/084-unbalanced-parentheses.c.expected"
              (("unexpected \\$end") "unexpected end of file"))
             #t))
         (add-before 'configure 'fix-dlopen-libnames
           (lambda* (#:key inputs outputs #:allow-other-keys)
             (let ((out (assoc-ref outputs "out")))
               ;; Remain agnostic to .so.X.Y.Z versions while doing
               ;; the substitutions so we're future-safe.
               (substitute* "src/glx/meson.build"
                 (("-DGL_LIB_NAME=\"lib@0@\\.so\\.@1@\"")
                  (string-append "-DGL_LIB_NAME=\"" out
                                 "/lib/lib@0@.so.@1@\"")))
               (substitute* "src/gbm/backends/dri/gbm_dri.c"
                 (("\"libglapi\\.so")
                  (string-append "\"" out "/lib/libglapi.so")))
               (substitute* "src/gbm/main/backend.c"
                 ;; No need to patch the gbm_gallium_drm.so reference;
                 ;; it's never installed since Mesa removed its
                 ;; egl_gallium support.
                 (("\"gbm_dri\\.so")
                  (string-append "\"" out "/lib/dri/gbm_dri.so")))
               #t)))
         (add-after 'install 'split-outputs
           (lambda* (#:key outputs #:allow-other-keys)
             (let ((out (assoc-ref outputs "out"))
                   (bin (assoc-ref outputs "bin")))
               ,@(match (%current-system)
                   ((or "i686-linux" "x86_64-linux" "powerpc64le-linux")
                    ;; Install the Vulkan overlay control script to a separate
                    ;; output to prevent a reference on Python, saving ~70 MiB
                    ;; on the closure size.
                    '((copy-recursively (string-append out "/bin")
                                        (string-append bin "/bin"))
                      (delete-file-recursively (string-append out "/bin"))))
                   (_
                    ;; XXX: On architectures without the Vulkan overlay layer
                    ;; just create an empty file because outputs can not be
                    ;; added conditionally.
                    '((mkdir-p (string-append bin "/bin"))
                      (call-with-output-file (string-append bin "/bin/.empty")
                        (const #t)))))
               #t)))
         (add-after 'install 'symlinks-instead-of-hard-links
           (lambda* (#:key outputs #:allow-other-keys)
             ;; All the drivers and gallium targets create hard links upon
             ;; installation (search for "hardlink each megadriver instance"
             ;; in the makefiles).  This is no good for us since we'd produce
             ;; nars that contain several copies of these files.  Thus, turn
             ;; them into symlinks, which saves ~124 MiB.
             (let* ((out    (assoc-ref outputs "out"))
                    (lib    (string-append out "/lib"))
                    (files  (find-files lib
                                        (lambda (file stat)
                                          (and (string-contains file ".so")
                                               (eq? 'regular
                                                    (stat:type stat))))))
                    (inodes (map (compose stat:ino stat) files)))
               (for-each (lambda (inode)
                           (match (filter-map (match-lambda
                                                ((file ino)
                                                 (and (= ino inode) file)))
                                              (zip files inodes))
                             ((_)
                              #f)
                             ((reference others ..1)
                              (format #t "creating ~a symlinks to '~a'~%"
                                      (length others) reference)
                              (for-each delete-file others)
                              (for-each (lambda (file)
                                          (if (string=? (dirname file)
                                                        (dirname reference))
                                              (symlink (basename reference)
                                                       file)
                                              (symlink reference file)))
                                        others))))
                         (delete-duplicates inodes))
               #t))))))
    (home-page "https://mesa3d.org/")
    (synopsis "OpenGL and Vulkan implementations")
    (description "Mesa is a free implementation of the OpenGL and Vulkan
specifications - systems for rendering interactive 3D graphics.  A variety of
device drivers allows Mesa to be used in many different environments ranging
from software emulation to complete hardware acceleration for modern GPUs.")
    (license license:x11)))

(define-public mesa-opencl
  (package/inherit mesa
    (name "mesa-opencl")
    (arguments
     (substitute-keyword-arguments (package-arguments mesa)
       ((#:configure-flags flags)
        `(cons "-Dgallium-opencl=standalone" ,flags))))
    (inputs
     `(("libclc" ,libclc)
       ,@(package-inputs mesa)))
    (native-inputs
     `(("clang" ,clang-11)
       ,@(package-native-inputs mesa)))))

(define-public mesa-opencl-icd
  (package/inherit mesa-opencl
    (name "mesa-opencl-icd")
    (arguments
     (substitute-keyword-arguments (package-arguments mesa)
       ((#:configure-flags flags)
        `(cons "-Dgallium-opencl=icd"
               ,(delete "-Dgallium-opencl=standalone" flags)))))))

(define-public mesa-headers
  (package/inherit mesa
    (name "mesa-headers")
    (propagated-inputs '())
    (inputs '())
    (native-inputs '())
    (outputs '("out"))
    (arguments
     '(#:phases
       (modify-phases %standard-phases
         (delete 'configure)
         (delete 'build)
         (delete 'check)
         (replace 'install
           (lambda* (#:key outputs #:allow-other-keys)
             (copy-recursively "include" (string-append
                                          (assoc-ref outputs "out")
                                          "/include"))
             #t)))))))

;;; The mesa-demos distribution contains non-free files, many files with no
;;; clear license information, and many demos that aren't useful for most
;;; people, so we just use this for the mesa-utils package below, and possibly
;;; other packages in the future.  This is modeled after Debian's solution.
(define (mesa-demos-source version)
  (origin
    (method url-fetch)
    (uri (string-append "ftp://ftp.freedesktop.org/pub/mesa/demos"
                        "/mesa-demos-" version ".tar.bz2"))
    (sha256 (base32 "0zgzbz55a14hz83gbmm0n9gpjnf5zadzi2kjjvkn6khql2a9rs81"))))

(define-public mesa-utils
  (package
    (name "mesa-utils")
    (version "8.4.0")
    (source (mesa-demos-source version))
    (build-system gnu-build-system)
    (inputs
     `(("mesa" ,mesa)
       ("glut" ,freeglut)
       ("glew" ,glew)))
    (native-inputs
     `(("pkg-config" ,pkg-config)))
    (arguments
     '(#:phases
       (modify-phases %standard-phases
         (replace
          'install
          (lambda* (#:key outputs #:allow-other-keys)
            (let ((out (assoc-ref outputs "out")))
              (mkdir-p (string-append out "/bin"))
              (for-each
               (lambda (file)
                 (copy-file file (string-append out "/bin/" (basename file))))
               '("src/xdemos/glxdemo" "src/xdemos/glxgears"
                 "src/xdemos/glxinfo" "src/xdemos/glxheads"))
              #t))))))
    (home-page "https://mesa3d.org/")
    (synopsis "Utility tools for Mesa")
    (description
     "The mesa-utils package contains several utility tools for Mesa: glxdemo,
glxgears, glxheads, and glxinfo.")
    ;; glxdemo is public domain; others expat.
    (license (list license:expat license:public-domain))))

(define-public glew
  (package
    (name "glew")
    (version "2.1.0")
    (source (origin
              (method url-fetch)
              (uri (string-append "mirror://sourceforge/glew/glew/" version
                                  "/glew-" version ".tgz"))
              (sha256
               (base32
                "159wk5dc0ykjbxvag5i1m2mhp23zkk6ra04l26y3jc3nwvkr3ph4"))
              (modules '((guix build utils)))
              (snippet
               '(begin
                  (substitute* "config/Makefile.linux"
                    (("= cc") "= gcc")
                    (("/lib64") "/lib"))
                  #t))))
    (build-system gnu-build-system)
    (arguments
     '(#:phases (modify-phases %standard-phases (delete 'configure))
       #:make-flags (list (string-append "GLEW_PREFIX="
                                         (assoc-ref %outputs "out"))
                          (string-append "GLEW_DEST="
                                         (assoc-ref %outputs "out")))
       #:tests? #f))                              ;no 'check' target
    (inputs
     `(("libxi" ,libxi)
       ("libxmu" ,libxmu)
       ("libx11" ,libx11)
       ("mesa" ,mesa)))

    ;; <GL/glew.h> includes <GL/glu.h>.
    (propagated-inputs `(("glu" ,glu)))

    (home-page "http://glew.sourceforge.net/")
    (synopsis "OpenGL extension loading library for C and C++")
    (description
     "The OpenGL Extension Wrangler Library (GLEW) is a C/C++ extension
loading library.  GLEW provides efficient run-time mechanisms for determining
which OpenGL extensions are supported on the target platform.  OpenGL core and
extension functionality is exposed in a single header file.")
    (license license:bsd-3)))

(define-public guile-opengl
  (package
    (name "guile-opengl")
    (version "0.1.0")
    (source (origin
             (method url-fetch)
             (uri (string-append "mirror://gnu/guile-opengl/guile-opengl-"
                                 version ".tar.gz"))
             (sha256
              (base32
               "13qfx4xh8baryxqrv986l848ygd0piqwm6s2s90pxk9c0m9vklim"))))
    (build-system gnu-build-system)
    (native-inputs `(("pkg-config" ,pkg-config)))
    (inputs `(("guile" ,guile-2.2)
              ("mesa" ,mesa)
              ("glu" ,glu)
              ("freeglut" ,freeglut)))
    (arguments
     '(#:phases (modify-phases %standard-phases
                 (add-after 'configure 'patch-makefile
                   (lambda _
                     ;; Install compiled Guile files in the expected place.
                     (substitute* '("Makefile")
                       (("^godir = .*$")
                        "godir = $(moddir)\n"))))
                 (add-before 'build 'patch-dynamic-link
                   (lambda* (#:key inputs outputs #:allow-other-keys)
                     (substitute* "gl/runtime.scm"
                       (("\\(dynamic-link\\)")
                        (string-append "(dynamic-link \""
                                       (assoc-ref inputs "mesa")
                                       "/lib/libGL.so" "\")")))
                     (define (dynamic-link-substitute file lib input)
                       (substitute* file
                         (("dynamic-link \"lib([a-zA-Z]+)\"" _ lib)
                          (string-append "dynamic-link \""
                                         (assoc-ref inputs input)
                                         "/lib/lib" lib "\""))))
                     ;; Replace dynamic-link calls for libGL, libGLU, and
                     ;; libglut with absolute paths to the store.
                     (dynamic-link-substitute "glx/runtime.scm" "GL" "mesa")
                     (dynamic-link-substitute "glu/runtime.scm" "GLU" "glu")
                     (dynamic-link-substitute "glut/runtime.scm" "glut"
                                              "freeglut"))))))
    (home-page "https://gnu.org/s/guile-opengl")
    (synopsis "Guile binding for the OpenGL graphics API")
    (description
     "Guile-OpenGL is a library for Guile that provides bindings to the
OpenGL graphics API.")
    (license license:lgpl3+)))

(define-public guile3.0-opengl
  (package
    (inherit guile-opengl)
    (name "guile3.0-opengl")
    (arguments
     (substitute-keyword-arguments (package-arguments guile-opengl)
       ((#:phases phases)
        `(modify-phases ,phases
           (add-after 'unpack 'build-with-guile-3.0
             (lambda _
               (substitute* "configure"
                 (("_guile_versions_to_search=\"")
                  "_guile_versions_to_search=\"3.0 "))
               #t))))))
    (inputs
     `(("guile" ,guile-3.0)
       ("mesa" ,mesa)
       ("glu" ,glu)
       ("freeglut" ,freeglut)))))

(define-public libepoxy
  (package
    (name "libepoxy")
    (version "1.5.5")
    (source (origin
              (method url-fetch)
              (uri (string-append
                    "https://github.com/anholt/libepoxy/releases/download/"
                    version "/libepoxy-" version ".tar.xz"))
              (sha256
               (base32
                "0mh5bdgqfd8m4wj6jlvn4ac94sgfa8r6ish75ciwrhdw47dn65i6"))))
    (arguments
     `(#:phases
       (modify-phases %standard-phases
         (delete 'bootstrap)
         (add-before
           'configure 'patch-paths
           (lambda* (#:key inputs #:allow-other-keys)
             (let ((python (assoc-ref inputs "python"))
                   (mesa (assoc-ref inputs "mesa")))
               (substitute* "src/gen_dispatch.py"
                 (("/usr/bin/env python") python))
               (substitute* (find-files "." "\\.[ch]$")
                 (("libGL.so.1") (string-append mesa "/lib/libGL.so.1"))
                 (("libEGL.so.1") (string-append mesa "/lib/libEGL.so.1")))
               #t))))))
    (build-system meson-build-system)
    (native-inputs
     `(("pkg-config" ,pkg-config)
       ("python" ,python)))
    (propagated-inputs
     ;; epoxy.pc: 'Requires.private: gl egl'
     `(("mesa" ,mesa)))
    (home-page "https://github.com/anholt/libepoxy/")
    (synopsis "A library for handling OpenGL function pointer management")
    (description
     "A library for handling OpenGL function pointer management.")
    (license license:x11)))

(define-public libglvnd
  (package
    (name "libglvnd")
    (version "1.3.2")
    (home-page "https://gitlab.freedesktop.org/glvnd/libglvnd")
    (source (origin
              (method git-fetch)
              (uri (git-reference
                    (url home-page)
                    (commit (string-append "v" version))))
              (file-name (git-file-name name version))
              (sha256
               (base32
                "10x7fgb114r4gikdg6flszl3kwzcb9y5qa7sj9936mk0zxhjaylz"))))
    (build-system meson-build-system)
    (arguments
     '(#:configure-flags '("-Dx11=enabled")
       #:phases (modify-phases %standard-phases
                  (add-after 'unpack 'disable-glx-tests
                    (lambda _
                      ;; This package is meant to be used alongside Mesa.
                      ;; To avoid a circular dependency, disable tests that
                      ;; require a running Xorg server.
                      (substitute* "tests/meson.build"
                        (("if with_glx")
                         "if false"))
                      #t)))))
    (native-inputs
     `(("pkg-config" ,pkg-config)))
    (inputs
     `(("libx11" ,libx11)
       ("libxext" ,libxext)
       ("xorgproto" ,xorgproto)))
    (synopsis "Vendor-neutral OpenGL dispatch library")
    (description
     "libglvnd is a vendor-neutral dispatch layer for arbitrating OpenGL
API calls between multiple vendors.  It allows multiple drivers from
different vendors to coexist on the same file system, and determines which
vendor to dispatch each API call to at runtime.

Both GLX and EGL are supported, in any combination with OpenGL and OpenGL ES.")
    ;; libglvnd is available under a custom X11-style license, and incorporates
    ;; code with various other licenses.  See README.md for details.
    (license (list (license:x11-style "file://README.md")
                   license:x11
                   license:expat))))

(define-public soil
  (package
    (name "soil")
    (version "1.0.7")
    (source (origin
              (method url-fetch)
              ;; No versioned archive available.
              (uri "http://www.lonesock.net/files/soil.zip")
              (sha256
               (base32
                "00gpwp9dldzhsdhksjvmbhsd2ialraqbv6v6dpikdmpncj6mnc52"))))
    (build-system gnu-build-system)
    (arguments
     '(#:tests? #f ; no tests
       #:phases (modify-phases %standard-phases
                  (delete 'configure)
                  (add-before 'build 'init-build
                    (lambda* (#:key outputs #:allow-other-keys)
                      (let ((out (assoc-ref outputs "out")))
                        (setenv "CFLAGS" "-fPIC") ; needed for shared library
                        ;; Use alternate Makefile
                        (copy-file "projects/makefile/alternate Makefile.txt"
                                   "src/Makefile")
                        (chdir "src")
                        (substitute* '("Makefile")
                          (("INCLUDEDIR = /usr/include/SOIL")
                           (string-append "INCLUDEDIR = " out "/include/SOIL"))
                          (("LIBDIR = /usr/lib")
                           (string-append "LIBDIR = " out "/lib"))
                          ;; Remove these flags from 'install' commands.
                          (("-o root -g root") ""))))))))
    (native-inputs
     `(("unzip" ,unzip)))
    (inputs
     `(("mesa" ,mesa)))
    (home-page "https://www.lonesock.net/soil.html")
    (synopsis "OpenGL texture loading library")
    (description
     "SOIL is a tiny C library used primarily for uploading textures into
OpenGL.")
    (license license:public-domain)))

(define-public glfw
  (package
    (name "glfw")
    (version "3.3.4")
    (source (origin
              (method url-fetch)
              (uri (string-append "https://github.com/glfw/glfw"
                                  "/releases/download/" version
                                  "/glfw-" version ".zip"))
              (sha256
               (base32
                "1kcrpl4d6b6h23ib5j9q670d9w3knd07whgbanbmwwhbcqnc9lmv"))))
    (build-system cmake-build-system)
    (arguments
     '(#:tests? #f ; no test target
       #:configure-flags '("-DBUILD_SHARED_LIBS=ON")))
    (native-inputs
     `(("doxygen" ,doxygen)
       ("unzip" ,unzip)))
    (propagated-inputs
     `(("mesa" ,mesa)                             ;included in public headers

       ;; These are in 'Requires.private' of 'glfw3.pc'.
       ("libx11" ,libx11)
       ("libxrandr" ,libxrandr)
       ("libxi" ,libxi)
       ("libxinerama" ,libxinerama)
       ("libxcursor" ,libxcursor)
       ("libxxf86vm" ,libxxf86vm)))
    (home-page "https://www.glfw.org")
    (synopsis "OpenGL application development library")
    (description
     "GLFW is a library for OpenGL, OpenGL ES and Vulkan development for
desktop computers.  It provides a simple API for creating windows, contexts
and surfaces, receiving input and events.")
    (license license:zlib)))

(define-public nanovg-for-extempore
  (let ((version "0.7.1")
        (revision "0")
        (commit "3c60175fcc2e5fe305b04355cdce35d499c80310"))
    (package
      (name "nanovg-for-extempore")
      (version (git-version version revision commit))
      (source (origin
                (method git-fetch)
                (uri (git-reference
                      (url "https://github.com/extemporelang/nanovg")
                      (commit commit)))
                (file-name (git-file-name name version))
                (sha256
                 (base32
                  "0ddn3d3mxqn8hj9967v3pss7lz1wn08pcdnqzc118g7yjkq7hxzy"))))
      (build-system cmake-build-system)
      (arguments `(#:tests? #f))        ; no tests included
      (inputs
       `(("mesa" ,mesa)))
      ;; Extempore refuses to build on architectures other than x86_64
      (supported-systems '("x86_64-linux"))
      (home-page "https://github.com/extemporelang/nanovg")
      (synopsis "2D vector drawing library on top of OpenGL")
      (description "NanoVG is small antialiased vector graphics rendering
library for OpenGL.  It has lean API modeled after HTML5 canvas API.  It is
aimed to be a practical and fun toolset for building scalable user interfaces
and visualizations.")
      (license license:zlib))))

(define-public gl2ps
  (package
    (name "gl2ps")
    (version "1.4.2")
    (source
     (origin
       (method url-fetch)
       (uri (string-append
             "http://geuz.org/gl2ps/src/gl2ps-"
             version ".tgz"))
       (sha256
        (base32 "1sgzv547h7hrskb9qd0x5yp45kmhvibjwj2mfswv95lg070h074d"))))
    (build-system cmake-build-system)
    (inputs
     `(("libpng" ,libpng)
       ("mesa" ,mesa)
       ("zlib" ,zlib)))
    (arguments
     `(#:tests? #f))                    ; no tests
    (home-page "http://www.geuz.org/gl2ps/")
    (synopsis "OpenGL to PostScript printing library")
    (description "GL2PS is a C library providing high quality vector
output for any OpenGL application.  GL2PS uses sorting algorithms
capable of handling intersecting and stretched polygons, as well as
non-manifold objects.  GL2PS provides many features including advanced
smooth shading and text rendering, culling of invisible primitives and
mixed vector/bitmap output.")
    ;; GL2PS is dual-licenced and can be used under the terms of either.
    (license (list license:lgpl2.0+
                   (license:fsf-free "http://www.geuz.org/gl2ps/COPYING.GL2PS"
                                     "GPL-incompatible copyleft license")))))

(define-public virtualgl
  (package
    (name "virtualgl")
    (version "2.6.2")
    (source
     (origin
       (method git-fetch)
       (uri (git-reference
             (url "https://github.com/VirtualGL/virtualgl")
             (commit version)))
       (file-name (git-file-name name version))
       (sha256
        (base32 "0yyc553xsb5n0rx7jp9p4wdbd7md07b3qrkf3ssyjavqqg908qg9"))))
    (arguments
     `(#:tests? #f                      ; no tests are available
       #:configure-flags (list
                          (string-append "-DCMAKE_INSTALL_LIBDIR="
                                         (assoc-ref %outputs "out") "/lib")
                          "-DVGL_USESSL=1"))) ; use OpenSSL
    (build-system cmake-build-system)
    (inputs `(("glu" ,glu)
              ("libjpeg-turbo" ,libjpeg-turbo)
              ("libxtst" ,libxtst)
              ("mesa" ,mesa)
              ("openssl" ,openssl)))
    (native-inputs `(("pkg-config" ,pkg-config)))
    (home-page "https://www.virtualgl.org")
    (synopsis "Redirects 3D commands from an OpenGL application onto a 3D
graphics card")
    (description "VirtualGL redirects the 3D rendering commands from OpenGL
applications to 3D accelerator hardware in a dedicated server and displays the
rendered output interactively to a thin client located elsewhere on the
network.")
    (license license:wxwindows3.1+)))

(define-public mojoshader
  (let ((changeset "5887634ea695"))
    (package
      (name "mojoshader")
      (version (string-append "20190825" "-" changeset))
      (source
       (origin
         (method hg-fetch)
         (uri (hg-reference
               (url "https://hg.icculus.org/icculus/mojoshader/")
               (changeset changeset)))
         (file-name (git-file-name name version))
         (sha256
          (base32 "0ibl4z1696jiifv9j5drir7jm0b5px0vwkwckbi7cfd46p7p6wcy"))))
      (arguments
       ;; Tests only for COMPILER_SUPPORT=ON.
       `(#:tests? #f
         #:configure-flags '("-DBUILD_SHARED=ON"
                             "-DFLIP_VIEWPORT=ON"
                             "-DDEPTH_CLIPPING=ON")
         #:phases
         (modify-phases %standard-phases
           (replace 'install
             (lambda* (#:key outputs #:allow-other-keys)
               (let* ((out (assoc-ref outputs "out"))
                      (lib (string-append out "/lib"))
                      (header (string-append out "/include")))
                 (install-file "libmojoshader.so" lib)
                 (for-each (lambda (f)
                             (install-file f header))
                           (find-files "../source" "mojoshader.*\\.h$"))
                 (let ((profiles-header (string-append header "/profiles")))
                   (mkdir-p profiles-header)
                   (rename-file (string-append header "/mojoshader_profile.h")
                                (string-append profiles-header "/mojoshader_profile.h"))))
               #t)))))
      (build-system cmake-build-system)
      (home-page "https://www.icculus.org/mojoshader/")
      (synopsis "Work with Direct3D shaders on alternate 3D APIs")
      (description "MojoShader is a library to work with Direct3D shaders on
alternate 3D APIs and non-Windows platforms.  The primary motivation is moving
shaders to OpenGL languages on the fly.  The developer deals with \"profiles\"
that represent various target languages, such as GLSL or ARB_*_program.

This allows a developer to manage one set of shaders, presumably written in
Direct3D HLSL, and use them across multiple rendering backends.  This also
means that the developer only has to worry about one (offline) compiler to
manage program complexity, while MojoShader itself deals with the reduced
complexity of the bytecode at runtime.

MojoShader provides both a simple API to convert bytecode to various profiles,
and (optionally) basic glue to rendering APIs to abstract the management of
the shaders at runtime.")
      (license license:zlib))))

(define-public mojoshader-with-viewport-flip
  ;; Changeset c586d4590241 replaced glProgramViewportFlip with
  ;; glProgramViewportInfo.
  ;; https://hg.icculus.org/icculus/mojoshader/rev/c586d4590241
  (let ((changeset "2e37299b13d8"))
    (package
      (inherit mojoshader)
      (name "mojoshader-with-viewport-flip")
      (version (string-append "20190725" "-" changeset))
      (source
       (origin
         (method hg-fetch)
         (uri (hg-reference
               (url "https://hg.icculus.org/icculus/mojoshader/")
               (changeset changeset)))
         (file-name (git-file-name name version))
         (sha256
          (base32 "0ffws7cqbskxwc3hjsnnzq4r2bbf008kdr3b11pa3kr7dsi50y6i"))))
      (synopsis "Work with Direct3D shaders on alternate 3D APIs (with viewport flip)")
      (description "This is the last version of the mojoshader library with
the glProgramViewportFlip before it was replaced with glProgramViewportInfo.")
      (license license:zlib))))

(define-public mojoshader-cs
  (let ((commit "10d0dba21ff1cfe332eb7de328a2adce01286bd7"))
    (package
      (name "mojoshader-cs")
      (version (git-version "20191205" "1" commit))
      (source (origin
                (method git-fetch)
                (uri (git-reference
                      (url "https://github.com/FNA-XNA/MojoShader")
                      (commit commit)))
                (file-name (git-file-name name version))
                (sha256
                 (base32
                  "11mdhf3fmb9rsn2iv753gmb596j4dh5j2iipgw078vg0lj23rml7"))))
      (build-system gnu-build-system)
      (arguments
       '(#:tests? #f  ; No tests.
         #:phases
         (modify-phases %standard-phases
           (delete 'configure)
           (replace 'build
             (lambda _
               (invoke "make" "-C" "csharp")))
           (replace 'install
             (lambda* (#:key outputs #:allow-other-keys)
               (let ((out (assoc-ref outputs "out")))
                 (install-file "csharp/bin/MojoShader-CS.dll" (string-append out "/lib"))
                 #t))))))
      (native-inputs
       `(("mono" ,mono)))
      (home-page "https://github.com/FNA-XNA/MojoShader")
      (synopsis "C# wrapper for MojoShader")
      (description
       "Mojoshader-CS provides C# bindings for the Mojoshader library.
The C# wrapper was written to be used for FNA's platform support.  However, this
is written in a way that can be used for any general C# application.")
      (license license:zlib))))

(define-public glmark2
  (package
    (name "glmark2")
    (version "2020.04")
    (source (origin
              (method git-fetch)
              (uri (git-reference
                    (url "https://github.com/glmark2/glmark2")
                    (commit version)))
              (file-name (git-file-name name version))
              (sha256
               (base32
                "0ywpzp0imi3f8iyp7d1739576zx2nsr3db5hp2as4yhflfyq1as2"))
              (modules '((guix build utils)))
              ;; Fix Python 3 incompatibility.
              (snippet
               '(begin
                  (substitute* "wscript"
                    (("(sorted\\()FLAVORS\\.keys\\(\\)(.*)" _ beginning end)
                     (string-append beginning "list(FLAVORS)" end)))
                  #t))))
    (build-system waf-build-system)
    (arguments
     '(#:tests? #f                      ; no check target
       #:configure-flags
       (list (string-append "--with-flavors="
                            (string-join '("x11-gl" "x11-glesv2"
                                           "drm-gl" "drm-glesv2"
                                           "wayland-gl" "wayland-glesv2")
                                         ",")))
       #:phases
       (modify-phases %standard-phases
         (add-after 'unpack 'patch-paths
           (lambda* (#:key inputs #:allow-other-keys)
             (let ((mesa (assoc-ref inputs "mesa")))
               (substitute* (find-files "src" "gl-state-.*\\.cpp$")
                 (("libGL.so") (string-append mesa "/lib/libGL.so"))
                 (("libEGL.so") (string-append mesa "/lib/libEGL.so"))
                 (("libGLESv2.so") (string-append mesa "/lib/libGLESv2.so")))
               #t))))))
    (native-inputs
     `(("pkg-config" ,pkg-config)))
    (inputs
     `(("eudev" ,eudev)
       ("libdrm" ,libdrm)
       ("libjpeg-turbo" ,libjpeg-turbo)
       ("libpng" ,libpng)
       ("libx11" ,libx11)
       ("libxcb" ,libxcb)
       ("mesa" ,mesa)
       ("wayland" ,wayland)
       ("wayland-protocols" ,wayland-protocols)))
    (home-page "https://github.com/glmark2/glmark2")
    (synopsis "OpenGL 2.0 and OpenGL ES 2.0 benchmark")
    (description
     "glmark2 is an OpenGL 2.0 and OpenGL ES 2.0 benchmark based on the
original glmark benchmark by Ben Smith.")
    (license license:gpl3+)))<|MERGE_RESOLUTION|>--- conflicted
+++ resolved
@@ -340,14 +340,10 @@
          ,@(match (%current-system)
              ((or "x86_64-linux" "i686-linux")
               '("-Ddri-drivers=i915,i965,nouveau,r200,r100"
-<<<<<<< HEAD
                 "-Dllvm=enabled"))      ; default is x86/x86_64 only
-=======
-                "-Dllvm=true"))         ; default is x86/x86_64 only
              ("powerpc64le-linux"
               '("-Ddri-drivers=nouveau,r200,r100"
-                "-Dllvm=true"))
->>>>>>> 44f94327
+                "-Dllvm=enabled"))
              (_
               '("-Ddri-drivers=nouveau,r200,r100"))))
 
