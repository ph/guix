--- conflicted
+++ resolved
@@ -220,11 +220,7 @@
 (define-public mesa
   (package
     (name "mesa")
-<<<<<<< HEAD
     (version "18.2.3")
-=======
-    (version "18.1.8")
->>>>>>> 4f03aa23
     (source
       (origin
         (method url-fetch)
@@ -236,11 +232,7 @@
                                   version "/mesa-" version ".tar.xz")))
         (sha256
          (base32
-<<<<<<< HEAD
           "00rrg8i1ykwvrg94gcsvjy1l9ih8bqafkq9x122h3rkk5cvmnjcz"))
-=======
-          "06y28hpynb8w1qagznr85ml48hf8264w4ji6cmvm2fy7x5zyc6xx"))
->>>>>>> 4f03aa23
         (patches
          (search-patches "mesa-skip-disk-cache-test.patch"))))
     (build-system gnu-build-system)
