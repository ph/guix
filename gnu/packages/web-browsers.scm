--- conflicted
+++ resolved
@@ -610,18 +610,9 @@
        (modify-phases %standard-phases
          (delete 'configure)
          (add-before 'build 'fix-common-lisp-cache-folder
-<<<<<<< HEAD
-           (lambda _
-             (setenv "HOME" "/tmp")))
-         (add-before 'check 'configure-tests
-           (lambda _
-             (setenv "NYXT_TESTS_NO_NETWORK" "1")
-             (setenv "NYXT_TESTS_ERROR_ON_FAIL" "1")))
-=======
            (lambda _ (setenv "HOME" "/tmp")))
          (add-before 'check 'configure-tests
-           (lambda _ (setenv "NYXT_TESTS_NO_NETWORK" "1") #t))
->>>>>>> 023c3e0a
+           (lambda _ (setenv "NYXT_TESTS_NO_NETWORK" "1")))
          (add-after 'install 'wrap-program
            (lambda* (#:key inputs outputs #:allow-other-keys)
              (let* ((bin (string-append (assoc-ref outputs "out") "/bin/nyxt"))
