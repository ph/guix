;;; GNU Guix --- Functional package management for GNU
;;; Copyright © 2012 Andreas Enge <andreas@enge.fr>
;;; Copyright © 2016 Efraim Flashner <efraim@flashner.co.il>
;;;
;;; This file is part of GNU Guix.
;;;
;;; GNU Guix is free software; you can redistribute it and/or modify it
;;; under the terms of the GNU General Public License as published by
;;; the Free Software Foundation; either version 3 of the License, or (at
;;; your option) any later version.
;;;
;;; GNU Guix is distributed in the hope that it will be useful, but
;;; WITHOUT ANY WARRANTY; without even the implied warranty of
;;; MERCHANTABILITY or FITNESS FOR A PARTICULAR PURPOSE.  See the
;;; GNU General Public License for more details.
;;;
;;; You should have received a copy of the GNU General Public License
;;; along with GNU Guix.  If not, see <http://www.gnu.org/licenses/>.

(define-module (gnu packages libidn)
  #:use-module (gnu packages)
  #:use-module (guix licenses)
  #:use-module (guix packages)
  #:use-module (guix download)
  #:use-module (guix build-system gnu))

(define-public libidn
  (package
   (name "libidn")
   (version "1.33")
   (source (origin
            (method url-fetch)
            (uri (string-append "mirror://gnu/libidn/libidn-" version
                                ".tar.gz"))
            (sha256
             (base32
              "068fjg2arlppjqqpzd714n1lf6gxkpac9v5yyvp1qwmv6nvam9s4"))))
   (build-system gnu-build-system)
;; FIXME: No Java and C# libraries are currently built.
   (synopsis "Internationalized string processing library")
   (description
     "libidn is a library implementing of the Stringprep, Punycode and IDNA
specifications.  These are used to encode and decode internationalized domain
names according to the IDNA2003 specifications.  It includes native C, C# and
Java libraries.")
   ;; The C code is dual-licensed gpl2+ lgpl3+, the manual is fdl1.3+,
   ;; the command line tool is gpl3+.
   (license (list gpl2+ gpl3+ lgpl3+ fdl1.3+))
<<<<<<< HEAD
   (home-page "http://www.gnu.org/software/libidn/")))
=======
   (home-page "http://www.gnu.org/software/libidn/")))

(define libidn-1.33
  (package
    (inherit libidn)
    (source
      (let ((version "1.33"))
        (origin
          (method url-fetch)
          (uri (string-append "mirror://gnu/libidn/libidn-" version
                              ".tar.gz"))
          (sha256
           (base32
            "068fjg2arlppjqqpzd714n1lf6gxkpac9v5yyvp1qwmv6nvam9s4")))))))

(define-public libidn2
  (package
    (name "libidn2")
    (version "0.11")
    (source (origin
              (method url-fetch)
              (uri (string-append "ftp://alpha.gnu.org/gnu/libidn/libidn2-"
                                  version ".tar.gz"))
              (sha256
               (base32
                "1zxzhzx14q2b1xkx746pz4lawvqd8d055yy84n52ndwb4pf7nfax"))))
    (build-system gnu-build-system)
    (synopsis "Internationalized domain name library for IDNA2008")
    (description "Libidn2 is an internationalized domain library implementing
the IDNA2008 specifications.   Libidn2 is believed to be a complete IDNA2008
implementation, but has yet to be as extensively used as the original Libidn
library.")
    (home-page "https://www.gnu.org/software/libidn/#libidn2")
    ;; The command-line tool 'idn2' is GPL3+, while the library is dual-licensed
    ;; GPL2+ or LGPL3+.
    (license (list gpl2+ gpl3+ lgpl3+))))
>>>>>>> 7f465898
<|MERGE_RESOLUTION|>--- conflicted
+++ resolved
@@ -46,23 +46,7 @@
    ;; The C code is dual-licensed gpl2+ lgpl3+, the manual is fdl1.3+,
    ;; the command line tool is gpl3+.
    (license (list gpl2+ gpl3+ lgpl3+ fdl1.3+))
-<<<<<<< HEAD
    (home-page "http://www.gnu.org/software/libidn/")))
-=======
-   (home-page "http://www.gnu.org/software/libidn/")))
-
-(define libidn-1.33
-  (package
-    (inherit libidn)
-    (source
-      (let ((version "1.33"))
-        (origin
-          (method url-fetch)
-          (uri (string-append "mirror://gnu/libidn/libidn-" version
-                              ".tar.gz"))
-          (sha256
-           (base32
-            "068fjg2arlppjqqpzd714n1lf6gxkpac9v5yyvp1qwmv6nvam9s4")))))))
 
 (define-public libidn2
   (package
@@ -84,5 +68,4 @@
     (home-page "https://www.gnu.org/software/libidn/#libidn2")
     ;; The command-line tool 'idn2' is GPL3+, while the library is dual-licensed
     ;; GPL2+ or LGPL3+.
-    (license (list gpl2+ gpl3+ lgpl3+))))
->>>>>>> 7f465898
+    (license (list gpl2+ gpl3+ lgpl3+))))