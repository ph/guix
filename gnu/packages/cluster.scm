--- conflicted
+++ resolved
@@ -131,17 +131,6 @@
                 (("\\$\\(DESTDIR\\)\\$\\(DRBD_LIB_DIR\\)")
                  "$(DESTDIR)$(prefix)$(DRBD_LIB_DIR)")))))))
     (native-inputs
-<<<<<<< HEAD
-     (list clitest
-           eudev                        ;just to satisfy a configure check
-           flex
-           ;; For the documentation.
-           docbook-xml
-           docbook-xml-4.4              ;used by documentation/ra2refentry.xsl
-           docbook-xsl
-           libxslt                      ;for xsltproc
-           ruby-asciidoctor))
-=======
      (append (list clitest
                    eudev                        ;just to satisfy a configure check
                    flex)
@@ -154,7 +143,6 @@
                      libxslt                    ;for xsltproc
                      ruby-asciidoctor)
                '())))
->>>>>>> 61f2d84e
     (home-page "https://www.linbit.com/drbd/")
     (synopsis "Replicate block devices between machines")
     (description
