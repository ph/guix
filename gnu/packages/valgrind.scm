--- conflicted
+++ resolved
@@ -39,14 +39,9 @@
                                  version ".tar.bz2"))
              (sha256
               (base32
-<<<<<<< HEAD
-               "18bnrw9b1d55wi1wnl68n25achsp9w48n51n1xw4fwjjnaal7jk7"))
+               "0fqc3684grrbxwsic1rc5ryxzxmigzjx9p5vf3lxa37h0gpq0rnp"))
              (patches (search-patches "valgrind-enable-arm.patch"
                                       "valgrind-glibc-compat.patch"))))
-=======
-               "0fqc3684grrbxwsic1rc5ryxzxmigzjx9p5vf3lxa37h0gpq0rnp"))
-             (patches (search-patches "valgrind-enable-arm.patch"))))
->>>>>>> ccb5cac1
     (build-system gnu-build-system)
     (outputs '("doc"                              ;16 MB
                "out"))
