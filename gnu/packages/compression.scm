;;; GNU Guix --- Functional package management for GNU
;;; Copyright © 2012, 2013, 2014, 2015 Ludovic Courtès <ludo@gnu.org>
;;; Copyright © 2013 Andreas Enge <andreas@enge.fr>
;;; Copyright © 2014, 2015 Mark H Weaver <mhw@netris.org>
;;; Copyright © 2015 Taylan Ulrich Bayırlı/Kammer <taylanbayirli@gmail.com>
;;; Copyright © 2015 Eric Bavier <bavier@member.fsf.org>
;;; Copyright © 2015 Ricardo Wurmus <rekado@elephly.net>
;;; Copyright © 2015 Leo Famulari <leo@famulari.name>
;;; Copyright © 2015 Jeff Mickey <j@codemac.net>
<<<<<<< HEAD
;;; Copyright © 2015 Efraim Flashner <efraim@flashner.co.il>
;;; Copyright © 2016 Ben Woodcroft <donttrustben@gmail.com>
=======
;;; Copyright © 2015, 2016 Efraim Flashner <efraim@flashner.co.il>
>>>>>>> 29a78014
;;;
;;; This file is part of GNU Guix.
;;;
;;; GNU Guix is free software; you can redistribute it and/or modify it
;;; under the terms of the GNU General Public License as published by
;;; the Free Software Foundation; either version 3 of the License, or (at
;;; your option) any later version.
;;;
;;; GNU Guix is distributed in the hope that it will be useful, but
;;; WITHOUT ANY WARRANTY; without even the implied warranty of
;;; MERCHANTABILITY or FITNESS FOR A PARTICULAR PURPOSE.  See the
;;; GNU General Public License for more details.
;;;
;;; You should have received a copy of the GNU General Public License
;;; along with GNU Guix.  If not, see <http://www.gnu.org/licenses/>.

(define-module (gnu packages compression)
  #:use-module ((guix licenses) #:prefix license:)
  #:use-module (guix utils)
  #:use-module (guix packages)
  #:use-module (guix download)
  #:use-module (guix git-download)
  #:use-module (guix build-system gnu)
  #:use-module (guix build-system perl)
  #:use-module (gnu packages backup)
  #:use-module (gnu packages base)
  #:use-module (gnu packages perl)
  #:use-module (gnu packages pkg-config)
  #:use-module (gnu packages valgrind)
  #:use-module ((srfi srfi-1) #:select (last)))

(define-public zlib
  (package
    (name "zlib")
    (version "1.2.8")
    (source
     (origin
      (method url-fetch)
      (uri (list (string-append "http://zlib.net/zlib-"
                                 version ".tar.gz")
                 (string-append "mirror://sourceforge/libpng/zlib-"
                                 version ".tar.gz")))
      (sha256
       (base32
        "039agw5rqvqny92cpkrfn243x2gd4xn13hs3xi6isk55d2vqqr9n"))))
    (build-system gnu-build-system)
    (arguments
     `(#:phases (alist-replace
                 'configure
                 (lambda* (#:key outputs #:allow-other-keys)
                   ;; Zlib's home-made `configure' fails when passed
                   ;; extra flags like `--enable-fast-install', so we need to
                   ;; invoke it with just what it understand.
                   (let ((out (assoc-ref outputs "out")))
                     ;; 'configure' doesn't understand '--host'.
                     ,@(if (%current-target-system)
                           `((setenv "CHOST" ,(%current-target-system)))
                           '())
                     (zero?
                      (system* "./configure"
                               (string-append "--prefix=" out)))))
                 %standard-phases)))
    (home-page "http://zlib.net/")
    (synopsis "Compression library")
    (description
     "zlib is designed to be a free, general-purpose, legally unencumbered --
that is, not covered by any patents -- lossless data-compression library for
use on virtually any computer hardware and operating system.  The zlib data
format is itself portable across platforms.  Unlike the LZW compression method
used in Unix compress(1) and in the GIF image format, the compression method
currently used in zlib essentially never expands the data. (LZW can double or
triple the file size in extreme cases.)  zlib's memory footprint is also
independent of the input data and can be reduced, if necessary, at some cost
in compression.")
    (license license:zlib)))

(define-public fastjar
  (package
   (name "fastjar")
   (version "0.98")
   (source (origin
             (method url-fetch)
             (uri (string-append "mirror://savannah/fastjar/fastjar-"
                                 version ".tar.gz"))
             (sha256
              (base32
               "0iginbz2m15hcsa3x4y7v3mhk54gr1r7m3ghx0pg4n46vv2snmpi"))))
   (build-system gnu-build-system)
   (inputs `(("zlib" ,zlib)))
   (home-page "http://savannah.nongnu.org/projects/fastjar")
   (synopsis "Replacement for Sun's 'jar' utility")
   (description
    "FastJar is an attempt to create a much faster replacement for Sun's 'jar'
utility.  Instead of being written in Java, FastJar is written in C.")
   (license license:gpl2+)))

(define-public libtar
  (package
   (name "libtar")
   (version "1.2.11")
   (source (origin
            (method url-fetch)
            (uri (string-append
                  "ftp://ftp.feep.net/pub/software/libtar/libtar-"
                  version ".tar.gz"))
            (sha256
             (base32
              "1f3vx1wa69a6c5y0z0aakd81gygirdcm0vimazg433q8nyvfybja"))))
   (build-system gnu-build-system)
   (arguments `(#:tests? #f)) ;no "check" target
   (synopsis "C library for manipulating POSIX tar files")
   (description
    "libtar is a C library for manipulating POSIX tar files.  It handles
adding and extracting files to/from a tar archive.")
   (home-page "http://www.feep.net/libtar/")
   (license license:bsd-3)))

(define-public gzip
  (package
   (name "gzip")
   (version "1.6")
   (source (origin
            (method url-fetch)
            (uri (string-append "mirror://gnu/gzip/gzip-"
                                version ".tar.gz"))
            (sha256
             (base32
              "0zlgdm4v3dndrbiz7b67mbbj25dpwqbmbzjiycssvrfrcfvq7swp"))))
   (build-system gnu-build-system)
   (synopsis "General file (de)compression (using lzw)")
   (arguments
    ;; FIXME: The test suite wants `less', and optionally Perl.
    '(#:tests? #f))
   (description
    "GNU Gzip provides data compression and decompression utilities; the
typical extension is \".gz\".  Unlike the \"zip\" format, it compresses a single
file; as a result, it is often used in conjunction with \"tar\", resulting in
\".tar.gz\" or \".tgz\", etc.")
   (license license:gpl3+)
   (home-page "http://www.gnu.org/software/gzip/")))

(define-public bzip2
  (let ((build-shared-lib
         ;; Build a shared library.
         '(lambda* (#:key inputs #:allow-other-keys)
            (patch-makefile-SHELL "Makefile-libbz2_so")
            (zero? (system* "make" "-f" "Makefile-libbz2_so"))))
        (install-shared-lib
         '(lambda* (#:key outputs #:allow-other-keys)
            (let* ((out    (assoc-ref outputs "out"))
                   (libdir (string-append out "/lib")))
              (for-each (lambda (file)
                          (let ((base (basename file)))
                            (format #t "installing `~a' to `~a'~%"
                                    base libdir)
                            (copy-file file
                                       (string-append libdir "/" base))))
                        (find-files "." "^libbz2\\.so")))))
        (set-cross-environment
         '(lambda* (#:key target #:allow-other-keys)
            (substitute* (find-files "." "Makefile")
              (("CC=.*$")
               (string-append "CC = " target "-gcc\n"))
              (("AR=.*$")
               (string-append "AR = " target "-ar\n"))
              (("RANLIB=.*$")
               (string-append "RANLIB = " target "-ranlib\n"))
              (("^all:(.*)test" _ prerequisites)
               ;; Remove 'all' -> 'test' dependency.
               (string-append "all:" prerequisites "\n"))))))
    (package
      (name "bzip2")
      (version "1.0.6")
      (source (origin
               (method url-fetch)
               (uri (string-append "http://www.bzip.org/" version "/bzip2-"
                                   version ".tar.gz"))
               (sha256
                (base32
                 "1kfrc7f0ja9fdn6j1y6yir6li818npy6217hvr3wzmnmzhs8z152"))))
      (build-system gnu-build-system)
      (arguments
       `(#:modules ((guix build gnu-build-system)
                    (guix build utils)
                    (srfi srfi-1))
         #:phases
         ,(if (%current-target-system)

              ;; Cross-compilation: use the cross tools.
              `(alist-cons-before
                'build 'build-shared-lib ,build-shared-lib
                (alist-cons-after
                 'install 'install-shared-lib ,install-shared-lib
                 (alist-replace 'configure ,set-cross-environment
                                %standard-phases)))

              ;; Native compilation: build the shared library.
              `(alist-cons-before
                'build 'build-shared-lib ,build-shared-lib
                (alist-cons-after
                 'install 'install-shared-lib ,install-shared-lib
                 (alist-delete 'configure %standard-phases))))

         #:make-flags (list (string-append "PREFIX="
                                           (assoc-ref %outputs "out")))

         ;; Don't attempt to run the tests when cross-compiling.
         ,@(if (%current-target-system)
               '(#:tests? #f)
               '())))
      (synopsis "High-quality data compression program")
      (description
       "bzip2 is a freely available, patent free (see below), high-quality data
compressor.  It typically compresses files to within 10% to 15% of the best
available techniques (the PPM family of statistical compressors), whilst
being around twice as fast at compression and six times faster at
decompression.")
      (license (license:non-copyleft "file://LICENSE"
                                  "See LICENSE in the distribution."))
      (home-page "http://www.bzip.org/"))))

(define-public pbzip2
  (package
    (name "pbzip2")
    (version "1.1.12")
    (source (origin
             (method url-fetch)
             (uri (string-append "https://launchpad.net/pbzip2/"
                                 (version-major+minor version) "/" version
                                 "/+download/" name "-" version ".tar.gz"))
             (sha256
              (base32
               "1vk6065dv3a47p86vmp8hv3n1ygd9hraz0gq89gvzlx7lmcb6fsp"))))
    (build-system gnu-build-system)
    (inputs
     `(("bzip2", bzip2)))
    (arguments
     `(#:tests? #f ; no tests
       #:phases (modify-phases %standard-phases
                  (delete 'configure))
       #:make-flags (list (string-append "PREFIX=" %output))))
    (home-page "http://compression.ca/pbzip2/")
    (synopsis "Parallel bzip2 implementation")
    (description
     "Pbzip2 is a parallel implementation of the bzip2 block-sorting file
compressor that uses pthreads and achieves near-linear speedup on SMP machines.
The output of this version is fully compatible with bzip2 v1.0.2 (i.e. anything
compressed with pbzip2 can be decompressed with bzip2).")
    (license (license:non-copyleft "file://COPYING"
                                   "See COPYING in the distribution."))))

(define-public xz
  (package
   (name "xz")
   (version "5.2.2")
   (source (origin
            (method url-fetch)
            (uri (list (string-append "http://tukaani.org/xz/xz-" version
                                      ".tar.gz")
                       (string-append "http://multiprecision.org/guix/xz-"
                                      version ".tar.gz")))
            (sha256
             (base32
              "18h2k4jndhzjs8ln3a54qdnfv59y6spxiwh9gpaqniph6iflvpvk"))))
   (build-system gnu-build-system)
   (synopsis "General-purpose data compression")
   (description
    "XZ Utils is free general-purpose data compression software with high
compression ratio.  XZ Utils were written for POSIX-like systems, but also
work on some not-so-POSIX systems.  XZ Utils are the successor to LZMA Utils.

The core of the XZ Utils compression code is based on LZMA SDK, but it has
been modified quite a lot to be suitable for XZ Utils.  The primary
compression algorithm is currently LZMA2, which is used inside the .xz
container format.  With typical files, XZ Utils create 30 % smaller output
than gzip and 15 % smaller output than bzip2.")
   (license (list license:gpl2+ license:lgpl2.1+)) ; bits of both
   (home-page "http://tukaani.org/xz/")))

(define-public lzo
  (package
    (name "lzo")
    (version "2.09")
    (source
     (origin
      (method url-fetch)
      (uri (string-append "http://www.oberhumer.com/opensource/lzo/download/lzo-"
                          version ".tar.gz"))
      (sha256
       (base32
        "0k5kpj3jnsjfxqqkblpfpx0mqcy86zs5fhjhgh2kq1hksg7ag57j"))))
    (build-system gnu-build-system)
    (arguments '(#:configure-flags '("--enable-shared")))
    (home-page "http://www.oberhumer.com/opensource/lzo")
    (synopsis
     "Data compression library suitable for real-time data de-/compression")
    (description
     "LZO is a data compression library which is suitable for data
de-/compression in real-time.  This means it favours speed over
compression ratio.

LZO is written in ANSI C.  Both the source code and the compressed data
format are designed to be portable across platforms.")
    (license license:gpl2+)))

(define-public lzop
  (package
    (name "lzop")
    (version "1.03")
    (source
     (origin
       (method url-fetch)
       (uri (string-append "http://www.lzop.org/download/lzop-"
                           version ".tar.gz"))
       (sha256
        (base32
         "1jdjvc4yjndf7ihmlcsyln2rbnbaxa86q4jskmkmm7ylfy65nhn1"))))
    (build-system gnu-build-system)
    (inputs `(("lzo" ,lzo)))
    (home-page "http://www.lzop.org/")
    (synopsis "Compress or expand files")
    (description
     "Lzop is a file compressor which is very similar to gzip.  Lzop uses the
LZO data compression library for compression services, and its main advantages
over gzip are much higher compression and decompression speed (at the cost of
some compression ratio).")
    (license license:gpl2+)))

(define-public lzip
  (package
    (name "lzip")
    (version "1.16")
    (source (origin
             (method url-fetch)
             (uri (string-append "mirror://savannah/lzip/lzip-"
                                 version ".tar.gz"))
             (sha256
              (base32
               "0l9724rw1l3hg2ldr3n7ihqich4m9nc6y7l302bvdj4jmxdw530j"))))
    (build-system gnu-build-system)
    (home-page "http://www.nongnu.org/lzip/lzip.html")
    (synopsis "Lossless data compressor based on the LZMA algorithm")
    (description
     "Lzip is a lossless data compressor with a user interface similar to the
one of gzip or bzip2.  Lzip decompresses almost as fast as gzip and compresses
more than bzip2, which makes it well suited for software distribution and data
archiving.  Lzip is a clean implementation of the LZMA algorithm.")
    (license license:gpl3+)))

(define-public sharutils
  (package
    (name "sharutils")
    (version "4.15.2")
    (source
     (origin
      (method url-fetch)
      (uri (string-append "mirror://gnu/sharutils/sharutils-"
                          version ".tar.xz"))
      (sha256
       (base32
        "16isapn8f39lnffc3dp4dan05b7x6mnc76v6q5nn8ysxvvvwy19b"))))
    (build-system gnu-build-system)
    (inputs
     `(("which" ,which)))
    (arguments
     `(#:phases
        (alist-cons-after
         'patch-source-shebangs 'unpatch-source-shebang
         ;; revert the patch-shebang phase on a script which is
         ;; in fact test data
         (lambda _
           (substitute* "tests/shar-1.ok"
             (((which "sh")) "/bin/sh")))
         %standard-phases)))
    (home-page "http://www.gnu.org/software/sharutils/")
    (synopsis "Archives in shell scripts, uuencode/uudecode")
    (description
     "GNU sharutils is a package for creating and manipulating shell
archives that can be readily emailed.  A shell archive is a file that can be
processed by a Bourne-type shell to unpack the original collection of files.
This package is mostly for compatibility and historical interest.")
    (license license:gpl3+)))

(define-public sfarklib
  (package
    (name "sfarklib")
    (version "2.24")
    (source (origin
              (method url-fetch)
              (uri (string-append "https://github.com/raboof/sfArkLib/archive/"
                                  version ".tar.gz"))
              (file-name (string-append name "-" version ".tar.gz"))
              (sha256
               (base32
                "0bzs2d98rk1xw9qwpnc7gmlbxwmwc3dg1rpn310afy9pq1k9clzi"))))
    (build-system gnu-build-system)
    (arguments
     `(#:tests? #f ;no "check" target
       #:phases
       (modify-phases %standard-phases
         (replace 'configure
                  (lambda* (#:key outputs #:allow-other-keys)
                    (substitute* "Makefile"
                      (("/usr/local") (assoc-ref outputs "out")))
                    #t)))))
    (inputs
     `(("zlib" ,zlib)))
    (home-page "https://github.com/raboof/sfArkLib")
    (synopsis "Library for SoundFont decompression")
    (description
     "SfArkLib is a C++ library for decompressing SoundFont files compressed
with the sfArk algorithm.")
    (license license:gpl3+)))

(define-public sfarkxtc
  (package
    (name "sfarkxtc")
    (version "b5e0a2ba39")
    (source (origin
              ;; There are no release tarballs, so we just fetch the latest
              ;; commit at this time.
              (method git-fetch)
              (uri (git-reference
                    (url "https://github.com/raboof/sfarkxtc.git")
                    (commit version)))
              (sha256
               (base32
                "0f5x6i46qfl6ry21s7g2p4sd4b2r1g4fb03yqi2vv4kq3saryhvj"))))
    (build-system gnu-build-system)
    (arguments
     `(#:tests? #f ;no "check" target
       #:phases
       (modify-phases %standard-phases
         (replace 'configure
                  (lambda* (#:key outputs #:allow-other-keys)
                    (substitute* "Makefile"
                      (("/usr/local") (assoc-ref outputs "out")))
                    #t)))))
    (inputs
     `(("zlib" ,zlib)
       ("sfarklib" ,sfarklib)))
    (home-page "https://github.com/raboof/sfarkxtc")
    (synopsis "Basic sfArk decompressor")
    (description "SfArk extractor converts SoundFonts in the compressed legacy
sfArk file format to the uncompressed sf2 format.")
    (license license:gpl3+)))

(define-public libmspack
  (package
    (name "libmspack")
    (version "0.5")
    (source
     (origin
      (method url-fetch)
      (uri (string-append "http://www.cabextract.org.uk/libmspack/libmspack-"
                          version "alpha.tar.gz"))
      (sha256
       (base32 "04413hynb7zizxnkgy9riik3612dwirkpr6fcjrnfl2za9sz4rw9"))))
    (build-system gnu-build-system)
    (home-page "http://www.cabextract.org.uk/libmspack/")
    (synopsis "Compression tools for some formats used by Microsoft")
    (description
     "The purpose of libmspack is to provide both compression and
decompression of some loosely related file formats used by Microsoft.")
    (license license:lgpl2.1+)))

(define-public perl-compress-raw-bzip2
  (package
    (name "perl-compress-raw-bzip2")
    (version "2.068")
    (source
     (origin
       (method url-fetch)
       (uri (string-append "mirror://cpan/authors/id/P/PM/PMQS/"
                           "Compress-Raw-Bzip2-" version ".tar.gz"))
       (sha256
        (base32
         "16hl58xppckldz05zdyid1l5gpaykzwvkq682h3rc3nilbhgjqqg"))))
    (build-system perl-build-system)
    ;; TODO: Use our bzip2 package.
    (home-page "http://search.cpan.org/dist/Compress-Raw-Bzip2")
    (synopsis "Low-level interface to bzip2 compression library")
    (description "This module provides a Perl interface to the bzip2
compression library.")
    (license (package-license perl))))

(define-public perl-compress-raw-zlib
  (package
    (name "perl-compress-raw-zlib")
    (version "2.068")
    (source
     (origin
       (method url-fetch)
       (uri (string-append "mirror://cpan/authors/id/P/PM/PMQS/"
                           "Compress-Raw-Zlib-" version ".tar.gz"))
       (sha256
        (base32
         "06q7n87g26nn5gv4z2p31ca32f6zk124hqxc25rfgkjd3qi5798i"))))
    (build-system perl-build-system)
    (inputs
     `(("zlib" ,zlib)))
    (arguments
     `(#:phases (modify-phases %standard-phases
                  (add-before
                   'configure 'configure-zlib
                   (lambda* (#:key inputs #:allow-other-keys)
                     (call-with-output-file "config.in"
                       (lambda (port)
                         (format port "
BUILD_ZLIB = False
INCLUDE = ~a/include
LIB = ~:*~a/lib
OLD_ZLIB = False
GZIP_OS_CODE = AUTO_DETECT"
                                 (assoc-ref inputs "zlib")))))))))
    (home-page "http://search.cpan.org/dist/Compress-Raw-Zlib")
    (synopsis "Low-level interface to zlib compression library")
    (description "This module provides a Perl interface to the zlib
compression library.")
    (license (package-license perl))))

(define-public perl-io-compress
  (package
    (name "perl-io-compress")
    (version "2.068")
    (source
     (origin
       (method url-fetch)
       (uri (string-append "mirror://cpan/authors/id/P/PM/PMQS/"
                           "IO-Compress-" version ".tar.gz"))
       (sha256
        (base32
         "0dy0apjp7j9dfkzfjspjd3z9gh26srx5vac72g59bkkz1jf8s1gs"))))
    (build-system perl-build-system)
    (propagated-inputs
     `(("perl-compress-raw-zlib" ,perl-compress-raw-zlib)     ; >=2.068
       ("perl-compress-raw-bzip2" ,perl-compress-raw-bzip2))) ; >=2.068
    (home-page "http://search.cpan.org/dist/IO-Compress")
    (synopsis "IO Interface to compressed files/buffers")
    (description "IO-Compress provides a Perl interface to allow reading and
writing of compressed data created with the zlib and bzip2 libraries.")
    (license (package-license perl))))

(define-public lz4
  (package
    (name "lz4")
    (version "131")
    (source
     (origin
       (method url-fetch)
       (uri (string-append "https://github.com/Cyan4973/lz4/archive/"
                           "r" version ".tar.gz"))
       (sha256
        (base32 "1vfg305zvj50hwscad24wan9jar6nqj14gdk2hqyr7bb9mhh0kcx"))
       (file-name (string-append name "-" version ".tar.gz"))))
    (build-system gnu-build-system)
    (native-inputs `(("valgrind" ,valgrind)))
    (arguments
     `(#:test-target "test"
       #:parallel-tests? #f ; tests fail if run in parallel
       #:make-flags (list "CC=gcc"
                          (string-append "PREFIX=" (assoc-ref %outputs "out")))
       #:phases (modify-phases %standard-phases
                  (delete 'configure))))
    (home-page "https://github.com/Cyan4973/lz4")
    (synopsis "Compression algorithm focused on speed")
    (description "LZ4 is a lossless compression algorithm, providing
compression speed at 400 MB/s per core (0.16 Bytes/cycle).  It also features an
extremely fast decoder, with speed in multiple GB/s per core (0.71 Bytes/cycle).
A high compression derivative, called LZ4_HC, is also provided.  It trades CPU
time for compression ratio.")
    ;; The libraries (lz4, lz4hc, and xxhash are BSD licenced. The command
    ;; line interface programs (lz4, fullbench, fuzzer, datagen) are GPL2+.
    (license (list license:bsd-2 license:gpl2+))))

(define-public squashfs-tools
  (package
    (name "squashfs-tools")
    (version "4.3")
    (source (origin
              (method url-fetch)
              (uri (string-append "mirror://sourceforge/squashfs/"
                                  "squashfs" version ".tar.gz"))
              (sha256
               (base32
                "1xpklm0y43nd9i6jw43y2xh5zvlmj9ar2rvknh0bh7kv8c95aq0d"))))
    (build-system gnu-build-system)
    (arguments
     '(#:tests? #f ; no check target
       #:make-flags
       (list "CC=gcc"
             "XZ_SUPPORT=1"
             "LZO_SUPPORT=1"
             "LZ4_SUPPORT=1"
             (string-append "INSTALL_DIR=" %output "/bin"))
       #:phases
       (modify-phases %standard-phases
         (replace 'configure
                  (lambda _
                    (chdir "squashfs-tools"))))))
    (inputs
     `(("lz4" ,lz4)
       ("lzo" ,lzo)
       ("xz" ,xz)
       ("zlib" ,zlib)))
    (home-page "http://squashfs.sourceforge.net/")
    (synopsis "Tools to create and extract squashfs filesystems")
    (description
     "Squashfs is a highly compressed read-only filesystem for Linux.  It uses
zlib to compress files, inodes, and directories.  All blocks are packed to
minimize the data overhead, and block sizes of between 4K and 1M are supported.
It is intended to be used for archival use, for live CDs, and for embedded
systems where low overhead is needed.  This package allows you to create and
extract such filesystems.")
    (license license:gpl2+)))

(define-public pigz
  (package
    (name "pigz")
    (version "2.3.3")
    (source (origin
              (method url-fetch)
              (uri (string-append "http://zlib.net/pigz/"
                                  name "-" version ".tar.gz"))
              (sha256
               (base32
                "172hdf26k4zmm7z8md7nl0dph2a7mhf3x7slb9bhfyff6as6g2sf"))))
    (build-system gnu-build-system)
    (arguments
     `(#:phases
       (modify-phases %standard-phases
         (delete 'configure)
         (replace 'install
                  (lambda* (#:key outputs #:allow-other-keys)
                    (let* ((out (assoc-ref outputs "out"))
                           (bin (string-append out "/bin"))
                           (man (string-append out "/share/man/man1")))
                      (install-file "pigz" bin)
                      (symlink "pigz" (string-append bin  "/unpigz"))
                      (install-file "pigz.1" man)
                      #t))))
       #:make-flags (list "CC=gcc")
       #:test-target "tests"))
    (inputs `(("zlib" ,zlib)))
    (home-page "http://zlib.net/pigz/")
    (synopsis "Parallel implementation of gzip")
    (description
     "This package provides a parallel implementation of gzip that exploits
multiple processors and multiple cores when compressing data.")

    ;; Things under zopfli/ are under ASL2.0, but 4 files at the top-level,
    ;; written by Mark Adler, are under another non-copyleft license.
    (license license:asl2.0)))

(define-public pixz
  (package
    (name "pixz")
    (version "1.0.6")
    (source (origin
              (method url-fetch)
              (uri (string-append
                    "https://github.com/vasi/pixz/releases/download/v" version
                    "/pixz-" version ".tar.xz"))
              (sha256
               (base32
                "1s3j7zw6j5zi3fhdxg287ndr3wf6swac7z21mqd1pyiln530gi82"))))
    (build-system gnu-build-system)
    (native-inputs
     `(("pkg-config" ,pkg-config)
       ("libarchive" ,libarchive)))
    (home-page "https://github.com/vasi/pixz")
    (synopsis "Parallel indexing implementation of LZMA")
    (description
     "The existing XZ Utils provide great compression in the .xz file format,
but they produce just one big block of compressed data.  Pixz instead produces
a collection of smaller blocks which makes random access to the original data
possible and can compress in parallel.  This is especially useful for large
tarballs.")
    (license license:bsd-2)))<|MERGE_RESOLUTION|>--- conflicted
+++ resolved
@@ -7,12 +7,8 @@
 ;;; Copyright © 2015 Ricardo Wurmus <rekado@elephly.net>
 ;;; Copyright © 2015 Leo Famulari <leo@famulari.name>
 ;;; Copyright © 2015 Jeff Mickey <j@codemac.net>
-<<<<<<< HEAD
-;;; Copyright © 2015 Efraim Flashner <efraim@flashner.co.il>
+;;; Copyright © 2015, 2016 Efraim Flashner <efraim@flashner.co.il>
 ;;; Copyright © 2016 Ben Woodcroft <donttrustben@gmail.com>
-=======
-;;; Copyright © 2015, 2016 Efraim Flashner <efraim@flashner.co.il>
->>>>>>> 29a78014
 ;;;
 ;;; This file is part of GNU Guix.
 ;;;
