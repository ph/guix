--- conflicted
+++ resolved
@@ -199,12 +199,7 @@
 (define-public gnutls
   (package
     (name "gnutls")
-<<<<<<< HEAD
-    (version "3.8.1")
-=======
-    (version "3.7.7")
-    (replacement gnutls-3.8.2)
->>>>>>> 5f8a993a
+    (version "3.8.2")
     (source (origin
               (method url-fetch)
               ;; Note: Releases are no longer on ftp.gnu.org since the
@@ -215,7 +210,7 @@
               (patches (search-patches "gnutls-skip-trust-store-test.patch"))
               (sha256
                (base32
-                "1742jiigwsfhx7nj5rz7dwqr8d46npsph6b68j7siar0mqarx2xs"))))
+                "0xzgmp1ck5ifvdki4jg29r278w2p1m3a0qz38g99v6zsdw0yarg7"))))
     (build-system gnu-build-system)
     (arguments
      (list #:tests? (not (or (%current-target-system)
@@ -317,25 +312,6 @@
 
 (define-deprecated/public-alias gnutls-latest gnutls)
 
-<<<<<<< HEAD
-=======
-;; Replacement for gnutls@3.7.7 to address GNUTLS-SA-2020-07-14 /
-;; CVE-2023-0361 and GNUTLS-SA-2023-10-23 / CVE-2023-5981.
-(define gnutls-3.8.2
-  (package
-    (inherit gnutls)
-    (version "3.8.2")
-    (source (origin
-              (method url-fetch)
-              (uri (string-append "mirror://gnupg/gnutls/v"
-                                  (version-major+minor version)
-                                  "/gnutls-" version ".tar.xz"))
-              (patches (search-patches "gnutls-skip-trust-store-test.patch"))
-              (sha256
-               (base32
-                "0xzgmp1ck5ifvdki4jg29r278w2p1m3a0qz38g99v6zsdw0yarg7"))))))
-
->>>>>>> 5f8a993a
 (define-public gnutls/dane
   ;; GnuTLS with build libgnutls-dane, implementing DNS-based
   ;; Authentication of Named Entities.  This is required for GNS functionality
