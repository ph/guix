;;; GNU Guix --- Functional package management for GNU
;;; Copyright © 2012-2017, 2019-2022 Ludovic Courtès <ludo@gnu.org>
;;; Copyright © 2014, 2015, 2016, 2017, 2018, 2021 Mark H Weaver <mhw@netris.org>
;;; Copyright © 2014 Ian Denhardt <ian@zenhack.net>
;;; Copyright © 2013, 2015 Andreas Enge <andreas@enge.fr>
;;; Copyright © 2015 David Thompson <davet@gnu.org>
;;; Copyright © 2015, 2016, 2017, 2018, 2019, 2020, 2021 Leo Famulari <leo@famulari.name>
;;; Copyright © 2016, 2017, 2019, 2021, 2022 Efraim Flashner <efraim@flashner.co.il>
;;; Copyright © 2016, 2017, 2018 Nikita <nikita@n0.is>
;;; Copyright © 2016 Hartmut Goebel <h.goebel@crazy-compilers.com>
;;; Copyright © 2017 Ricardo Wurmus <rekado@elephly.net>
;;; Copyright © 2017-2022 Marius Bakke <marius@gnu.org>
;;; Copyright © 2017–2021 Tobias Geerinckx-Rice <me@tobias.gr>
;;; Copyright © 2017 Rutger Helling <rhelling@mykolab.com>
;;; Copyright © 2018 Clément Lassieur <clement@lassieur.org>
;;; Copyright © 2019 Mathieu Othacehe <m.othacehe@gmail.com>
;;; Copyright © 2020 Jan (janneke) Nieuwenhuizen <janneke@gnu.org>
;;; Copyright © 2020, 2021 Maxim Cournoyer <maxim.cournoyer@gmail.com>
;;; Copyright © 2021 Solene Rapenne <solene@perso.pw>
;;; Copyright © 2021 Brice Waegeneire <brice@waegenei.re>
;;; Copyright © 2021 Maxime Devos <maximedevos@telenet.be>
;;; Copyright © 2021 Matthew James Kraai <kraai@ftbfs.org>
;;; Copyright © 2021 John Kehayias <john.kehayias@protonmail.com>
;;; Copyright © 2022 Greg Hogan <code@greghogan.com>
;;;
;;; This file is part of GNU Guix.
;;;
;;; GNU Guix is free software; you can redistribute it and/or modify it
;;; under the terms of the GNU General Public License as published by
;;; the Free Software Foundation; either version 3 of the License, or (at
;;; your option) any later version.
;;;
;;; GNU Guix is distributed in the hope that it will be useful, but
;;; WITHOUT ANY WARRANTY; without even the implied warranty of
;;; MERCHANTABILITY or FITNESS FOR A PARTICULAR PURPOSE.  See the
;;; GNU General Public License for more details.
;;;
;;; You should have received a copy of the GNU General Public License
;;; along with GNU Guix.  If not, see <http://www.gnu.org/licenses/>.

(define-module (gnu packages tls)
  #:use-module ((guix licenses) #:prefix license:)
  #:use-module (guix packages)
  #:use-module (guix download)
  #:use-module (guix git-download)
  #:use-module (guix utils)
  #:use-module (guix gexp)
  #:use-module (guix build-system gnu)
  #:use-module (guix build-system go)
  #:use-module (guix build-system perl)
  #:use-module (guix build-system python)
  #:use-module (guix build-system cmake)
  #:use-module (guix build-system trivial)
  #:use-module ((guix search-paths) #:select ($SSL_CERT_DIR $SSL_CERT_FILE))
  #:use-module (gnu packages compression)
  #:use-module (gnu packages)
  #:use-module (gnu packages autotools)
  #:use-module (gnu packages bash)
  #:use-module (gnu packages check)
  #:use-module (gnu packages curl)
  #:use-module (gnu packages dns)
  #:use-module (gnu packages gawk)
  #:use-module (gnu packages gettext)
  #:use-module (gnu packages guile)
  #:use-module (gnu packages hurd)
  #:use-module (gnu packages libbsd)
  #:use-module (gnu packages libffi)
  #:use-module (gnu packages libidn)
  #:use-module (gnu packages linux)
  #:use-module (gnu packages ncurses)
  #:use-module (gnu packages nettle)
  #:use-module (gnu packages networking)
  #:use-module (gnu packages perl)
  #:use-module (gnu packages pkg-config)
  #:use-module (gnu packages python)
  #:use-module (gnu packages python-crypto)
  #:use-module (gnu packages python-web)
  #:use-module (gnu packages python-xyz)
  #:use-module (gnu packages sphinx)
  #:use-module (gnu packages texinfo)
  #:use-module (gnu packages time)
  #:use-module (gnu packages base)
  #:use-module (srfi srfi-1))

(define-public libtasn1
  (package
    (name "libtasn1")
    (version "4.18.0")
    (source
     (origin
      (method url-fetch)
      (uri (string-append "mirror://gnu/libtasn1/libtasn1-"
                          version ".tar.gz"))
      (sha256
       (base32
        "160qrlsa707a15bzdl70fvdwcxgfs43vc950cx6dcqrmjmac2ra3"))))
    (build-system gnu-build-system)
    (arguments
     `(#:configure-flags '("--disable-static")))
    (native-inputs (list perl))
    (home-page "https://www.gnu.org/software/libtasn1/")
    (synopsis "ASN.1 library")
    (description
     "GNU libtasn1 is a library implementing the ASN.1 notation.  It is used
for transmitting machine-neutral encodings of data objects in computer
networking, allowing for formal validation of data according to some
specifications.")
    (license license:lgpl2.0+)))

(define-public asn1c
  (package
    (name "asn1c")
    (version "0.9.28")
    (source (origin
      (method url-fetch)
      (uri (string-append "https://lionet.info/soft/asn1c-"
                          version ".tar.gz"))
      (sha256
       (base32
        "1fc64g45ykmv73kdndr4zdm4wxhimhrir4rxnygxvwkych5l81w0"))))
    (build-system gnu-build-system)
    (native-inputs
     (list perl))
    (home-page "https://lionet.info/asn1c")
    (synopsis "ASN.1 to C compiler")
    (description "The ASN.1 to C compiler takes ASN.1 module
files and generates C++ compatible C source code.  That code can be
used to serialize the native C structures into compact and unambiguous
BER/XER/PER-based data files, and deserialize the files back.

Various ASN.1 based formats are widely used in the industry, such as to encode
the X.509 certificates employed in the HTTPS handshake, to exchange control
data between mobile phones and cellular networks, to car-to-car communication
in intelligent transportation networks.")
    (license license:bsd-2)))

(define-public p11-kit
  (package
    (name "p11-kit")
    (version "0.24.1")
    (source
     (origin
       (method url-fetch)
       (uri (string-append "https://github.com/p11-glue/p11-kit/releases/"
                           "download/" version "/p11-kit-" version ".tar.xz"))
       (sha256
        (base32 "1y5fm9gwhkh902r26p90qf1g2h1ziqrk4hgf9i9sxm2wzlz7ignq"))))
    (build-system gnu-build-system)
    (native-inputs
     (append (list pkg-config)
             (if (hurd-target?)
                 (list autoconf automake gettext-minimal libtool)
                 '())))
    (inputs
     (append (list libffi libtasn1)
             (if (hurd-target?)
                 (list libbsd)
                 '())))
    (arguments
     (list #:configure-flags
           ;; Use the default certificates so that users such as flatpak
           ;; find them.  See <https://issues.guix.gnu.org/49957>.
           #~'("--with-trust-paths=/etc/ssl/certs/ca-certificates.crt")
           #:phases #~(modify-phases %standard-phases
                        #$@(if (hurd-target?)
                               #~((add-after 'unpack 'apply-hurd-patch
                                    (lambda* (#:key inputs #:allow-other-keys)
                                      (define patch
                                        #$(local-file
                                           (search-patch "p11-kit-hurd.patch")))
                                      (invoke "patch" "-p1" "--batch" "-i"
                                              patch)))
                                  (replace 'bootstrap
                                    (lambda _
                                      (invoke "autoreconf" "-fiv"))))
                               #~())
                        (add-before 'check 'prepare-tests
                          (lambda _
                            ;; "test-runtime" expects XDG_RUNTIME_DIR to be set up
                            ;; and looks for .cache and other directories (only).
                            ;; For simplicity just drop it since it is irrelevant
                            ;; in the build container.
                            (substitute* "Makefile"
                              (("test-runtime\\$\\(EXEEXT\\)") "")))))))
    (home-page "https://p11-glue.github.io/p11-glue/p11-kit.html")
    (synopsis "PKCS#11 library")
    (description
     "p11-kit provides a way to load and enumerate PKCS#11 modules.  It
provides a standard configuration setup for installing PKCS#11 modules
in such a way that they are discoverable.  It also solves problems with
coordinating the use of PKCS#11 by different components or libraries
living in the same process.")
    (license license:bsd-3)))

<<<<<<< HEAD
=======
(define-public p11-kit-next
  (package
    (inherit p11-kit)
    (version "0.24.1")
    (source
     (origin
       (method url-fetch)
       (uri (string-append "https://github.com/p11-glue/p11-kit/releases/"
                           "download/" version "/p11-kit-" version ".tar.xz"))
       (sha256
        (base32 "1y5fm9gwhkh902r26p90qf1g2h1ziqrk4hgf9i9sxm2wzlz7ignq"))))
    (arguments
     ;; Use the default certificates so that users such as flatpak find them.
     ;; See <https://issues.guix.gnu.org/49957>.
     (substitute-keyword-arguments (package-arguments p11-kit)
       ((#:configure-flags flags ''())
        ''("--with-trust-paths=/etc/ssl/certs/ca-certificates.crt"))))))

>>>>>>> 0bd1c4fb
(define-public gnutls
  (package
    (name "gnutls")
    (version "3.7.6")
    (source (origin
              (method url-fetch)
              ;; Note: Releases are no longer on ftp.gnu.org since the
              ;; schism (after version 3.1.5).
              (uri (string-append "mirror://gnupg/gnutls/v"
                                  (version-major+minor version)
                                  "/gnutls-" version ".tar.xz"))
              (patches (search-patches "gnutls-skip-trust-store-test.patch"
                                       "gnutls-cross.patch"))
              (sha256
               (base32
                "1zv2097v9f6f4c66q7yn3c6gggjk9jz38095ma7v3gs5lccmf1kp"))))
    (build-system gnu-build-system)
    (arguments
     (list #:tests? (not (or (%current-target-system)
                             (hurd-target?)))
           ;; Ensure we don't keep a reference to the tools used for testing.
           #:disallowed-references (if (hurd-target?)
                                       '()
                                       (list net-tools iproute socat))
           #:configure-flags
           #~(cons*
              ;; GnuTLS doesn't consult any environment variables to specify
              ;; the location of the system-wide trust store.  Instead it has a
              ;; configure-time option.  Unless specified, its configure script
              ;; attempts to auto-detect the location by looking for common
              ;; places in the file system, none of which are present in our
              ;; chroot build environment.  If not found, then no default trust
              ;; store is used, so each program has to provide its own
              ;; fallback, and users have to configure each program
              ;; independently.  This seems suboptimal.
              "--with-default-trust-store-dir=/etc/ssl/certs"

              ;; Tell the build system that we want Guile bindings installed to
              ;; the output instead of Guiles own module directory.
              (string-append "--with-guile-site-dir="
                             "$(datarootdir)/guile/site/$(GUILE_EFFECTIVE_VERSION)")
              (string-append "--with-guile-site-ccache-dir="
                             "$(libdir)/guile/$(GUILE_EFFECTIVE_VERSION)/site-ccache")
              (string-append "--with-guile-extension-dir="
                             "$(libdir)/guile/$(GUILE_EFFECTIVE_VERSION)/extensions")

              (let ((system #$(or (%current-target-system)
                                  (%current-system))))
                (if (string-prefix? "mips64el" system)
                    (list
                     ;; FIXME: Temporarily disable p11-kit support since it is
                     ;; not working on mips64el.
                     "--without-p11-kit")
                    '())))

           #:phases
           #~(modify-phases %standard-phases
               ;; fastopen.sh fails to connect to the server in the builder
               ;; environment (see:
               ;; https://gitlab.com/gnutls/gnutls/-/issues/1095).
               (add-after 'unpack 'disable-failing-tests
                 (lambda _
                   (substitute* "tests/fastopen.sh"
                     (("^unset RETCODE")
                      "exit 77\n"))))      ;skip
               (add-after 'install 'move-doc
                 (lambda* (#:key outputs #:allow-other-keys)
                   ;; Copy the 4.1 MiB of section 3 man pages to "doc".
                   (let* ((out    (assoc-ref outputs "out"))
                          (doc    (assoc-ref outputs "doc"))
                          (mandir (string-append doc "/share/man/man3"))
                          (oldman (string-append out "/share/man/man3")))
                     (mkdir-p mandir)
                     (copy-recursively oldman mandir)
                     (delete-file-recursively oldman)))))))
    (outputs '("out"                              ;4.4 MiB
               "debug"
               "doc"))                            ;4.1 MiB of man pages
    (native-inputs
     (append (list pkg-config texinfo which
                   util-linux)                    ;one test needs 'setsid'
             (if (%current-target-system)         ;for cross-build
                 (list guile-3.0)                 ;to create .go files
                 '())
             (if (hurd-target?)
                 '()
                 (list net-tools
                       iproute                    ;for 'ss'
                       socat                      ;several tests rely on it
                       datefudge))))              ;tests rely on 'datefudge'
    (inputs
     (list guile-3.0))
    (propagated-inputs
     ;; These are all in the 'Requires.private' field of gnutls.pc.
     (append (list libtasn1 libidn2 nettle zlib)
             (let ((system (or (%current-target-system)
                               (%current-system))))
               (if (string-prefix? "mips64el" system)
                   '()
                   (list p11-kit)))))
    (home-page "https://www.gnu.org/software/gnutls/")
    (synopsis "Transport layer security library")
    (description
     "GnuTLS is a secure communications library implementing the SSL, TLS
and DTLS protocols.  It is provided in the form of a C library to support the
protocols, as well as to parse and write X.509, PKCS #12, OpenPGP and other
required structures.")
    (license license:lgpl2.1+)
    (properties '((ftp-server . "ftp.gnutls.org")
                  (ftp-directory . "/gcrypt/gnutls")))))

(define-public gnutls/dane
  ;; GnuTLS with build libgnutls-dane, implementing DNS-based
  ;; Authentication of Named Entities.  This is required for GNS functionality
  ;; by GNUnet and gnURL.  This is done in an extra package definition
  ;; to have the choice between GnuTLS with Dane and without Dane.
  (package/inherit gnutls
    (name "gnutls-dane")
    (inputs (modify-inputs (package-inputs gnutls)
              (prepend unbound)))))

(define-public guile2.2-gnutls
  (package/inherit gnutls
    (name "guile2.2-gnutls")
    (inputs (modify-inputs (package-inputs gnutls)
              (replace "guile" guile-2.2)))))

(define (target->openssl-target target)
  "Return the value to set CONFIGURE_TARGET_ARCH to when cross-compiling
OpenSSL for TARGET."
  ;; Keep this code outside the build code,
  ;; such that new targets can be added
  ;; without causing rebuilds for other targets.
  (cond ((string-prefix? "i586" target)
         "hurd-x86")
        ((string-prefix? "i686" target)
         "linux-x86")
        ((string-prefix? "x86_64" target)
         "linux-x86_64")
        ((string-prefix? "mips64el" target)
         "linux-mips64")
        ((string-prefix? "arm" target)
         "linux-armv4")
        ((string-prefix? "aarch64" target)
         "linux-aarch64")
        ((string-prefix? "powerpc64le" target)
         "linux-ppc64le")
        ((string-prefix? "powerpc64" target)
         "linux-ppc64")
        ((string-prefix? "powerpc" target)
         "linux-ppc")
        ((string-prefix? "riscv64" target)
         ;; linux64-riscv64 isn't recognized until 3.0.0.
         "linux-generic64")))

(define-public openssl
  (package
    (name "openssl")
    (version "1.1.1n")
    (source (origin
              (method url-fetch)
              (uri (list (string-append "https://www.openssl.org/source/openssl-"
                                        version ".tar.gz")
                         (string-append "ftp://ftp.openssl.org/source/"
                                        "openssl-" version ".tar.gz")
                         (string-append "ftp://ftp.openssl.org/source/old/"
                                        (string-trim-right version char-set:letter)
                                        "/openssl-" version ".tar.gz")))
              (patches (search-patches "openssl-1.1-c-rehash-in.patch"))
              (sha256
               (base32
                "0ymif8rlc5cf5qp5bh2pxlrgq6xryh7g4sqfvrdjg9gnli8ypp20"))))
    (build-system gnu-build-system)
    (outputs '("out"
               "doc"        ;6.8 MiB of man3 pages and full HTML documentation
               "static"))   ;6.4 MiB of .a files
    (native-inputs (list perl))
    (arguments
     `(#:parallel-tests? #f
       #:test-target "test"

       ;; Changes to OpenSSL sometimes cause Perl to "sneak in" to the closure,
       ;; so we explicitly disallow it here.
       #:disallowed-references ,(list (canonical-package perl))
       #:phases
       ,#~
       (modify-phases %standard-phases
         #$@(if (%current-target-system)
                #~((add-before
                       'configure 'set-cross-compile
                     (lambda* (#:key target #:allow-other-keys)
                       (setenv "CROSS_COMPILE" (string-append target "-"))
                       (setenv "CONFIGURE_TARGET_ARCH"
                               #$(target->openssl-target
                                  (%current-target-system))))))
                #~())
         (replace 'check
           (lambda* (#:key tests? test-target #:allow-other-keys)
             (when tests?
               ;; 'test_ssl_new.t' in 1.1.1n and 3.0.3 fails due to an expired
               ;; certificate:
               ;; <https://github.com/openssl/openssl/issues/18441>.
               ;; Skip it.
               ;;
               ;; 'test_afalg' seems to be dependent on kernel features:
               ;; <https://github.com/openssl/openssl/issues/12242>.
               (invoke "make" test-target
                       #$(if (or (target-arm?) (target-riscv64?))
                             "TESTS=-test_afalg -tls_ssl_new"
                             "TESTS=-test_ssl_new")))))
         (replace 'configure
           (lambda* (#:key configure-flags #:allow-other-keys)
             (let* ((out #$output)
                    (lib (string-append out "/lib")))
               ;; It's not a shebang so patch-source-shebangs misses it.
               (substitute* "config"
                 (("/usr/bin/env")
                  (string-append (assoc-ref %build-inputs "coreutils")
                                 "/bin/env")))
               (apply
                invoke #$@(if (%current-target-system)
                              #~("./Configure")
                              #~("./config"))
                "shared"                ;build shared libraries
                "--libdir=lib"

                ;; The default for this catch-all directory is
                ;; PREFIX/ssl.  Change that to something more
                ;; conventional.
                (string-append "--openssldir=" out
                               "/share/openssl-"
                               #$(package-version this-package))

                (string-append "--prefix=" out)
                (string-append "-Wl,-rpath," lib)
                #$@(if (%current-target-system)
                       #~((getenv "CONFIGURE_TARGET_ARCH"))
                       #~())
                configure-flags)
               ;; Output the configure variables.
               (invoke "perl" "configdata.pm" "--dump"))))
         (add-after 'install 'move-static-libraries
           (lambda _
             ;; Move static libraries to the "static" output.
             (let* ((out    #$output)
                    (lib    (string-append out "/lib"))
                    (static #$output:static)
                    (slib   (string-append static "/lib")))
               (for-each (lambda (file)
                           (install-file file slib)
                           (delete-file file))
                         (find-files lib "\\.a$")))))
         (add-after 'install 'move-extra-documentation
           (lambda _
             ;; Move man pages and full HTML documentation to "doc".
             (let* ((out    #$output)
                    (man    (string-append out "/share/man"))
                    (html   (string-append out "/share/doc/openssl"))
                    (doc    #$output:doc)
                    (man-target (string-append doc "/share/man"))
                    (html-target (string-append doc "/share/doc/openssl")))
               (mkdir-p (dirname man-target))
               (mkdir-p (dirname html-target))
               (rename-file man man-target)
               (rename-file html html-target))))
         (add-after
             'install 'remove-miscellany
           (lambda _
             ;; The 'misc' directory contains random undocumented shell and Perl
             ;; scripts.  Remove them to avoid retaining a reference on Perl.
             (delete-file-recursively (string-append #$output "/share/openssl-"
                                                     #$(package-version this-package)
                                                     "/misc")))))))
    (native-search-paths
     (list $SSL_CERT_DIR $SSL_CERT_FILE))
    (synopsis "SSL/TLS implementation")
    (description
     "OpenSSL is an implementation of SSL/TLS.")
    (license license:openssl)
    (home-page "https://www.openssl.org/")))

<<<<<<< HEAD
=======
(define openssl/fixed
  (package
    (inherit openssl)
    (name "openssl")
    (version "1.1.1p")
    (source (origin
              (method url-fetch)
              (uri (list (string-append "https://www.openssl.org/source/openssl-"
                                        version ".tar.gz")
                         (string-append "ftp://ftp.openssl.org/source/"
                                        "openssl-" version ".tar.gz")
                         (string-append "ftp://ftp.openssl.org/source/old/"
                                        (string-trim-right version char-set:letter)
                                        "/openssl-" version ".tar.gz")))
              (patches (search-patches "openssl-1.1-c-rehash-in.patch"))
              (sha256
               (base32
                "0vyfibydji26wk1fmm0piz0810mfr7j4vaa2k5iwgiv6m8mbcqdz"))))))

>>>>>>> 0bd1c4fb
(define-public openssl-3.0
  (package
    (inherit openssl)
    (version "3.0.4")
    (source (origin
              (method url-fetch)
              (uri (list (string-append "https://www.openssl.org/source/openssl-"
                                        version ".tar.gz")
                         (string-append "ftp://ftp.openssl.org/source/"
                                        "openssl-" version ".tar.gz")
                         (string-append "ftp://ftp.openssl.org/source/old/"
                                        (string-trim-right version char-set:letter)
                                        "/openssl-" version ".tar.gz")))
              (patches (search-patches "openssl-3.0-c-rehash-in.patch"))
              (sha256
               (base32
                "03y0q2pzpkpgfgf74x4pf8gyar9d7pb0l0p7g2s0m2k6k8z88c98"))))
    (arguments
     (substitute-keyword-arguments (package-arguments openssl)
       ((#:phases phases '%standard-phases)
        #~(modify-phases #$phases
            (add-before 'configure 'configure-perl
              (lambda* (#:key native-inputs inputs #:allow-other-keys)
                (setenv "HASHBANGPERL"
                        (search-input-file (or native-inputs inputs)
                                           "/bin/perl"))))))))
    (license license:asl2.0)))

(define-public bearssl
  (package
    (name "bearssl")
    (version "0.6")
    (source (origin
              (method url-fetch)
              (uri (string-append "https://www.bearssl.org/"
                                  "bearssl-" version ".tar.gz"))
              (sha256
               (base32
                "057zhgy9w4y8z2996r0pq5k2k39lpvmmvz4df8db8qa9f6hvn1b7"))))
    (build-system gnu-build-system)
    (arguments
     (list
      #:make-flags
      #~(list #$(string-append "CC=" (cc-for-target))
              #$(string-append "LD=" (cc-for-target))
              #$(string-append "LDDLL=" (cc-for-target)))
      #:phases
      #~(modify-phases %standard-phases
          (delete 'configure)           ;no configure script
          (replace 'check
            (lambda* (#:key tests? #:allow-other-keys)
              (when tests?
                (with-directory-excursion "build"
                  (invoke "./testcrypto" "all")
                  (invoke "./testx509")))))
          (replace 'install             ;no install rule
            (lambda _
              (let* ((out #$output)
                     (bin (string-append out "/bin"))
                     (doc (string-append out "/share/doc/" #$name "-" #$version))
                     (lib (string-append out "/lib"))
                     (include (string-append out "/include")))
                (install-file "build/brssl" bin)
                (for-each (lambda (f) (install-file f include))
                          (find-files "inc" "\\.h$"))
                (install-file "LICENSE.txt" doc)
                (install-file "build/libbearssl.so" lib)))))))
    (home-page "https://bearssl.org/")
    (synopsis "Small SSL/TLS library")
    (description "BearSSL is an implementation of the SSL/TLS
protocol (RFC 5246) written in C.  It aims at being correct and
secure.  In particular, insecure protocol versions and choices of
algorithms are not supported, by design; cryptographic algorithm
implementations are constant-time by default.  It should also be
small, both in RAM and code footprint.  For instance, a minimal server
implementation may fit in about 20 kilobytes of compiled code and 25
kilobytes of RAM.")
    (license license:expat)))

(define-public libressl
  (package
    (name "libressl")
    (version "3.3.6")
    (source (origin
              (method url-fetch)
              (uri (string-append "mirror://openbsd/LibreSSL/"
                                  "libressl-" version ".tar.gz"))
              (sha256
               (base32
                "16jbzqj9wy2z10x8ppx63idw44k0d3wly0grpar0s6g1cn9q8a1z"))))
    (build-system gnu-build-system)
    (arguments
     `(#:configure-flags
       (list
        ;; Do as if 'getentropy' were missing: Linux kernels before 3.17 lack its
        ;; underlying 'getrandom' system call and ENOSYS isn't properly handled.
        ;; See <https://lists.gnu.org/archive/html/guix-devel/2017-04/msg00235.html>.
        "ac_cv_func_getentropy=no"
        ;; FIXME It's using it's own bundled certificate, instead it should
        ;; behave like OpenSSL by using environment variables.
        (string-append "--with-openssldir=" %output
                       "/share/libressl-"
                       ,(package-version this-package))
        ;; Provide a TLS-enabled netcat.
        "--enable-nc")))
    (properties
     `((release-monitoring-url . "https://ftp.openbsd.org/pub/OpenBSD/LibreSSL/")))
    (home-page "https://www.libressl.org/")
    (synopsis "SSL/TLS implementation")
    (description "LibreSSL is a version of the TLS/crypto stack, forked from
OpenSSL in 2014 with the goals of modernizing the codebase, improving security,
and applying best practice development processes.  This package also includes a
netcat implementation that supports TLS.")
    ;; Files taken from OpenSSL keep their license, others are under various
    ;; non-copyleft licenses.
    (license (list license:openssl
                   (license:non-copyleft
                     "file://COPYING"
                     "See COPYING in the distribution.")))))

(define-public python-acme
  (package
    (name "python-acme")
    ;; Remember to update the hash of certbot when updating python-acme.
    (version "1.28.0")
    (source (origin
              (method url-fetch)
              (uri (pypi-uri "acme" version))
              (sha256
               (base32
                "12fmw4g63pzbrmmrkk6hgg0k5px6jyx3scv9fmn60h21387jv0hz"))))
    (build-system python-build-system)
    (arguments
     `(#:phases
       (modify-phases %standard-phases
         (add-after 'build 'build-documentation
           (lambda _
             (invoke "make" "-C" "docs" "man" "info")))
         (add-after 'install 'install-documentation
           (lambda* (#:key outputs #:allow-other-keys)
             (let* ((out (assoc-ref outputs "out"))
                    (man (string-append out "/share/man/man1"))
                    (info (string-append out "/info")))
               (install-file "docs/_build/texinfo/acme-python.info" info)
               (install-file "docs/_build/man/acme-python.1" man))))
         (replace 'check
           (lambda* (#:key tests? #:allow-other-keys)
             (when tests?
               (invoke "pytest" "-vv")))))))
    (native-inputs
     (list python-pytest
           ;; For documentation
           python-sphinx
           python-sphinxcontrib-programoutput
           python-sphinx-rtd-theme
           texinfo))
    (propagated-inputs
     (list python-chardet
           python-josepy
           python-requests
           python-requests-toolbelt
           python-pytz
           python-pyrfc3339
           python-pyasn1
           python-cryptography
           python-pyopenssl))
    (home-page "https://github.com/certbot/certbot")
    (synopsis "ACME protocol implementation in Python")
    (description "ACME protocol implementation in Python")
    (license license:asl2.0)))

(define-public certbot
  (package
    (name "certbot")
    ;; Certbot and python-acme are developed in the same repository, and their
    ;; versions should remain synchronized.
    (version (package-version python-acme))
    (source (origin
              (method url-fetch)
              (uri (pypi-uri "certbot" version))
              (sha256
               (base32
                "0p4cpakx1kc8lczlgxqryr2asnyrvw6p5wmkamkjqdsf3z7xhm2b"))))
    (build-system python-build-system)
    (arguments
     `(,@(substitute-keyword-arguments (package-arguments python-acme)
           ((#:phases phases)
            `(modify-phases ,phases
              (replace 'install-documentation
                (lambda* (#:key outputs #:allow-other-keys)
                  (let* ((out (assoc-ref outputs "out"))
                         (man1 (string-append out "/share/man/man1"))
                         (man7 (string-append out "/share/man/man7"))
                         (info (string-append out "/info")))
                    (install-file "docs/_build/texinfo/Certbot.info" info)
                    (install-file "docs/_build/man/certbot.1" man1)
                    (install-file "docs/_build/man/certbot.7" man7)
                    #t))))))))
    (native-inputs
     (list python-mock
           python-pytest
           ;; For documentation
           python-sphinx
           python-sphinx-rtd-theme
           python-sphinx-repoze-autointerface
           python-sphinxcontrib-programoutput
           texinfo))
    (propagated-inputs
     (list python-acme
           python-cryptography
           python-zope-interface
           python-pyrfc3339
           python-pyopenssl
           python-configobj
           python-configargparse
           python-distro
           python-zope-component
           python-parsedatetime
           python-psutil
           python-requests
           python-pytz))
    (synopsis "Let's Encrypt client by the Electronic Frontier Foundation")
    (description "Certbot automatically receives and installs X.509 certificates
to enable Transport Layer Security (TLS) on servers.  It interoperates with the
Let’s Encrypt certificate authority (CA), which issues browser-trusted
certificates for free.")
    (home-page "https://certbot.eff.org/")
    (license license:asl2.0)))

(define-public letsencrypt
  (package (inherit certbot)
    (name "letsencrypt")
    (properties `((superseded . ,certbot)))))

(define-public perl-net-ssleay
  (package
    (name "perl-net-ssleay")
    (version "1.92")
    (source (origin
              (method url-fetch)
              (uri (string-append "mirror://cpan/authors/id/C/CH/CHRISN/"
                                  "Net-SSLeay-" version ".tar.gz"))
              (sha256
               (base32
                "1acnjd5180dca26dmjq0b9ib0dbavlrzd6fnf4nidrzj02rz5hj7"))))
    (build-system perl-build-system)
    (inputs (list openssl))
    (arguments
     `(#:phases
       (modify-phases %standard-phases
         (add-before
          'configure 'set-ssl-prefix
          (lambda* (#:key inputs #:allow-other-keys)
            (setenv "OPENSSL_PREFIX" (assoc-ref inputs "openssl"))
            #t)))))
    (synopsis "Perl extension for using OpenSSL")
    (description
     "This module offers some high level convenience functions for accessing
web pages on SSL servers (for symmetry, the same API is offered for accessing
http servers, too), an sslcat() function for writing your own clients, and
finally access to the SSL api of the SSLeay/OpenSSL package so you can write
servers or clients for more complicated applications.")
    (license license:perl-license)
    (home-page "https://metacpan.org/release/Net-SSLeay")))

(define-public perl-crypt-openssl-rsa
 (package
  (name "perl-crypt-openssl-rsa")
  (version "0.31")
  (source
    (origin
      (method url-fetch)
      (uri (string-append
             "mirror://cpan/authors/id/T/TO/TODDR/Crypt-OpenSSL-RSA-"
             version
             ".tar.gz"))
      (sha256
        (base32
          "0djl5i6kibl7862b6ih29q8dhg5zpwzq77q9j8hp6xngshx40ws1"))))
  (build-system perl-build-system)
  (native-inputs
   (list perl-crypt-openssl-guess))
  (inputs
    (list perl-crypt-openssl-bignum perl-crypt-openssl-random openssl))
  (arguments perl-crypt-arguments)
  (home-page
    "https://metacpan.org/release/Crypt-OpenSSL-RSA")
  (synopsis
    "RSA encoding and decoding, using the openSSL libraries")
  (description "Crypt::OpenSSL::RSA does RSA encoding and decoding (using the
OpenSSL libraries).")
  (license license:perl-license)))

(define perl-crypt-arguments
   `(#:phases (modify-phases %standard-phases
      (add-before 'configure 'patch-Makefile.PL
        (lambda* (#:key inputs #:allow-other-keys)
          (substitute* "Makefile.PL"
            (("'LIBS'.*=>.*") (string-append "'LIBS' => ['-L"
                                             (assoc-ref inputs "openssl")
                                             "/lib -lcrypto'],")))
          #t)))))

(define-public perl-crypt-openssl-bignum
 (package
  (name "perl-crypt-openssl-bignum")
  (version "0.09")
  (source
    (origin
      (method url-fetch)
      (uri (string-append
             "mirror://cpan/authors/id/K/KM/KMX/Crypt-OpenSSL-Bignum-"
             version
             ".tar.gz"))
      (sha256
        (base32
          "1p22znbajq91lbk2k3yg12ig7hy5b4vy8igxwqkmbm4nhgxp4ki3"))))
  (build-system perl-build-system)
  (inputs (list openssl))
  (arguments perl-crypt-arguments)
  (home-page
    "https://metacpan.org/release/Crypt-OpenSSL-Bignum")
  (synopsis
    "OpenSSL's multiprecision integer arithmetic in Perl")
  (description "Crypt::OpenSSL::Bignum provides multiprecision integer
arithmetic in Perl.")
  ;; At your option either gpl1+ or the Artistic License
  (license license:perl-license)))

(define-public perl-crypt-openssl-guess
  (package
    (name "perl-crypt-openssl-guess")
    (version "0.11")
    (source
     (origin
       (method url-fetch)
       (uri (string-append
             "mirror://cpan/authors/id/A/AK/AKIYM/Crypt-OpenSSL-Guess-"
             version ".tar.gz"))
       (sha256
        (base32
         "0rvi9l4ljcbhwwvspq019nfq2h2v746dk355h2nwnlmqikiihsxa"))))
    (build-system perl-build-system)
    (home-page "https://metacpan.org/release/Crypt-OpenSSL-Guess")
    (synopsis "Guess the OpenSSL include path")
    (description
     "The Crypt::OpenSSL::Guess Perl module provides helpers to guess the
correct OpenSSL include path.  It is intended for use in your
@file{Makefile.PL}.")
    (license license:perl-license)))

(define-public perl-crypt-openssl-random
 (package
  (name "perl-crypt-openssl-random")
  (version "0.15")
  (source
    (origin
      (method url-fetch)
      (uri (string-append
             "mirror://cpan/authors/id/R/RU/RURBAN/Crypt-OpenSSL-Random-"
             version
             ".tar.gz"))
      (sha256
        (base32 "1x6ffps8q7mnawmcfq740llzy7i10g3319vap0wiw4d33fm6z1zh"))))
  (build-system perl-build-system)
  (native-inputs
   (list perl-crypt-openssl-guess))
  (inputs
   (list openssl))
  (arguments perl-crypt-arguments)
  (home-page
    "https://metacpan.org/release/Crypt-OpenSSL-Random")
  (synopsis
    "OpenSSL/LibreSSL pseudo-random number generator access")
  (description "Crypt::OpenSSL::Random is a OpenSSL/LibreSSL pseudo-random
number generator")
  (license license:perl-license)))

(define-public acme-client
  (package
    (name "acme-client")
    (version "0.1.16")
    (source (origin
              (method url-fetch)
              (uri (string-append "https://kristaps.bsd.lv/" name "/"
                                  "snapshots/" name "-portable-"
                                  version ".tgz"))
              (sha256
               (base32
                "00q05b3b1dfnfp7sr1nbd212n0mqrycl3cr9lbs51m7ncaihbrz9"))))
    (build-system gnu-build-system)
    (arguments
     '(#:tests? #f ; no test suite
       #:make-flags
       (list "CC=gcc"
             (string-append "PREFIX=" (assoc-ref %outputs "out")))
       #:phases
       (modify-phases %standard-phases
         (add-after 'unpack 'patch-paths
           (lambda* (#:key inputs #:allow-other-keys)
             (let ((pem (search-input-file inputs "/etc/ssl/cert.pem")))
               (substitute* "http.c"
                 (("/etc/ssl/cert.pem") pem))
               #t)))
         (delete 'configure)))) ; no './configure' script
    (native-inputs
     (list pkg-config))
    (inputs
     (list libbsd libressl))
    (synopsis "Let's Encrypt client by the OpenBSD project")
    (description "acme-client is a Let's Encrypt client implemented in C.  It
uses a modular design, and attempts to secure itself by dropping privileges and
operating in a chroot where possible.  acme-client is developed on OpenBSD and
then ported to the GNU / Linux environment.")
    (home-page "https://kristaps.bsd.lv/acme-client/")
    ;; acme-client is distributed under the ISC license, but the files 'jsmn.h'
    ;; and 'jsmn.c' are distributed under the Expat license.
    (license (list license:isc license:expat))))

;; The "-apache" variant is the upstreamed prefered variant. A "-gpl"
;; variant exists in addition to the "-apache" one.
(define-public mbedtls-apache
  (package
    (name "mbedtls-apache")
    ;; XXX Check whether ‘-Wformat-signedness’ still breaks mbedtls-for-hiawatha
    ;; when updating.
    (version "2.26.0")
    (source
     (origin
       (method git-fetch)
       (uri (git-reference
             (url "https://github.com/ARMmbed/mbedtls")
             (commit (string-append "mbedtls-" version))))
       (sha256
        (base32 "0scwpmrgvg6q7rvqkc352d2fqlsx0aylcbyibcp1f1rsn8iiif2m"))
       (file-name (git-file-name name version))
       (modules '((guix build utils)))
       (snippet
        '(begin
           ;; Can be removed with the next version.
           ;; Reduce level of format truncation warnings due to false positives.
           ;; https://github.com/ARMmbed/mbedtls/commit/2065a8d8af27c6cb1e40c9462b5933336dca7434
           (substitute* "CMakeLists.txt"
             (("Wformat-truncation=2") "Wformat-truncation"))
           #t))))
    (build-system cmake-build-system)
    (arguments
     `(#:configure-flags
       (list "-DUSE_SHARED_MBEDTLS_LIBRARY=ON"
             "-DUSE_STATIC_MBEDTLS_LIBRARY=OFF")
       #:phases
       (modify-phases %standard-phases
         (add-after 'unpack 'make-source-writable
           (lambda _
             (for-each make-file-writable (find-files "."))
             #t)))))
    (native-inputs
     (list perl python))
    (synopsis "Small TLS library")
    (description
     "@code{mbed TLS}, formerly known as PolarSSL, makes it trivially easy
for developers to include cryptographic and SSL/TLS capabilities in their
(embedded) products, facilitating this functionality with a minimal
coding footprint.")
    (home-page "https://www.trustedfirmware.org/projects/mbed-tls/")
    (license license:asl2.0)))

;; The Hiawatha Web server requires some specific features to be enabled.
(define-public mbedtls-for-hiawatha
  (hidden-package
   (package
     (inherit mbedtls-apache)
     (arguments
      (substitute-keyword-arguments (package-arguments mbedtls-apache)
        ((#:phases phases)
         `(modify-phases ,phases
            (add-before 'configure 'configure-extra-features
              (lambda _
                (for-each (lambda (feature)
                            (invoke "scripts/config.pl" "set" feature))
                          (list "MBEDTLS_THREADING_C"
                                "MBEDTLS_THREADING_PTHREAD"))
                ;; XXX The above enables code that breaks with -Werror…
                (substitute* "CMakeLists.txt"
                  ((" -Wformat-signedness") ""))
                #t)))))))))

(define-public dehydrated
  (package
    (name "dehydrated")
    (version "0.7.0")
    (source (origin
              (method url-fetch)
              (uri (string-append
                    "https://github.com/dehydrated-io/dehydrated/releases/download/"
                    "v" version "/dehydrated-" version ".tar.gz"))
              (sha256
               (base32
                "1yf4kldyd5y13r6qxrkcbbk74ykngq7jzy0351vb2r3ywp114pqw"))))
    (build-system trivial-build-system)
    (arguments
     `(#:modules ((guix build utils)
                  (srfi srfi-26))
       #:builder
       (begin
         (use-modules (guix build utils)
                      (srfi srfi-26))
         (let* ((source (assoc-ref %build-inputs "source"))
                (tar (assoc-ref %build-inputs "tar"))
                (gz  (assoc-ref %build-inputs "gzip"))
                (out (assoc-ref %outputs "out"))
                (bin (string-append out "/bin"))
                (doc (string-append out "/share/doc/" ,name "-" ,version))
                (man (string-append out "/share/man"))
                (bash (in-vicinity (assoc-ref %build-inputs "bash") "bin")))

           (setenv "PATH" (string-append gz "/bin"))
           (invoke (string-append tar "/bin/tar") "xvf" source)
           (chdir (string-append ,name "-" ,version))

           (copy-recursively "docs" doc)
           (install-file "LICENSE" doc)

           (mkdir-p man)
           (rename-file (string-append doc "/man")
                        (string-append man "/man1"))
           (for-each (cut invoke "gzip" "-9" <>)
                     (find-files man ".*"))

           (install-file "dehydrated" bin)
           (with-directory-excursion bin
             (patch-shebang "dehydrated" (list bash))

             ;; Do not try to write to the store.
             (substitute* "dehydrated"
               (("SCRIPTDIR=\"\\$.*\"") "SCRIPTDIR=~/.dehydrated"))

             (setenv "PATH" bash)
             (wrap-program "dehydrated"
               `("PATH" ":" prefix
                 ,(map (lambda (dir)
                         (string-append dir "/bin"))
                       (map (lambda (input)
                              (assoc-ref %build-inputs input))
                            '("coreutils"
                              "curl"
                              "diffutils"
                              "gawk"
                              "grep"
                              "openssl"
                              "sed"))))))
           #t))))
    (inputs
     (list bash
           coreutils
           curl
           diffutils
           gawk
           grep
           openssl
           sed))
    (native-inputs
     (list gzip tar))
    ;; The following definition is copied from the cURL package to prevent a
    ;; cycle between the curl and tls modules.
    (native-search-paths
     (list (search-path-specification
            (variable "CURL_CA_BUNDLE")
            (file-type 'regular)
            (separator #f)
            (files '("etc/ssl/certs/ca-certificates.crt")))))
    (home-page "https://dehydrated.io/")
    (synopsis "ACME client implemented as a shell script")
    (description "Dehydrated is a client for obtaining certificates from an
ACME server (such as Let's Encrypt) implemented as a relatively simple Bash
script.")
    (license license:expat)))

(define-public go-github-com-certifi-gocertifi
  (let ((commit "a5e0173ced670013bfb649c7e806bc9529c986ec")
        (revision "1"))
    (package
      (name "go-github-com-certifi-gocertifi")
      (version (git-version "2018.01.18" revision commit))
      (source (origin
                (method git-fetch)
                (uri (git-reference
                       (url "https://github.com/certifi/gocertifi")
                       (commit commit)))
                (file-name (git-file-name name version))
                (sha256
                 (base32
                  "1n9drccl3q1rr8wg3nf60slkf1lgsmz5ahifrglbdrc6har3rryj"))))
      (build-system go-build-system)
      (arguments
       '(#:import-path "github.com/certifi/gocertifi"))
      (synopsis "X.509 TLS root certificate bundle for Go")
      (description "This package is a Go language X.509 TLS root certificate bundle,
derived from Mozilla's collection.")
      (home-page "https://certifi.io")
      (license license:mpl2.0))))

(define-public s2n
  (package
    (name "s2n")
    ;; Update only when updating aws-crt-cpp.
    (version "1.3.10")
    (source (origin
              (method git-fetch)
              (uri (git-reference
                    (url "https://github.com/aws/s2n-tls")
                    (commit (string-append "v" version))))
              (file-name (git-file-name name version))
              (sha256
               (base32
                "15fr6zwglw74x5qd090752kqn7n3cyi4gmz94ip45g3hflschxd3"))))
    (build-system cmake-build-system)
    (arguments
     '(#:configure-flags
       '("-DBUILD_SHARED_LIBS=ON"
         ;; Remove in next update; see https://github.com/aws/s2n-tls/pull/3108
         ;; Building with 'Werror' results in compilation error (even building
         ;; with gcc) when replacing the aws-lc input with openssl.
         "-DUNSAFE_TREAT_WARNINGS_AS_ERRORS=OFF")))
    (propagated-inputs (list aws-lc))
    (supported-systems '("x86_64-linux"))
    (synopsis "SSL/TLS implementation in C99")
    (description
     "This library provides a C99 implementation of SSL/TLS.  It is designed to
be familiar to users of the widely-used POSIX I/O APIs.  It supports blocking,
non-blocking, and full-duplex I/O.  There are no locks or mutexes.

As it can be difficult to keep track of which encryption algorithms and
protocols are best to use, s2n-tls features a simple API to use the latest
default set of preferences.  Remaining on a specific version for backwards
compatibility is also supported.")
    (home-page "https://github.com/aws/s2n-tls")
    (license license:asl2.0)))

(define-public wolfssl
  (package
    (name "wolfssl")
    (version "4.8.1")
    (source (origin
              (method git-fetch)
              (uri (git-reference
                     (url "https://github.com/wolfSSL/wolfssl")
                     (commit (string-append "v" version "-stable"))))
              (file-name (git-file-name name version))
              (sha256
               (base32
                "0w5pd40j6h4j2f0b7c2n1n979y9qk8aln3ss2gb0jfsid1hrmx5k"))))
    (build-system gnu-build-system)
    (arguments
     '(#:configure-flags
       '("--enable-reproducible-build")))
    (native-inputs
     (list autoconf automake libtool))
    (synopsis "SSL/TLS implementation")
    (description "The wolfSSL embedded SSL library (formerly CyaSSL) is an
SSL/TLS library written in ANSI C and targeted for embedded, RTOS, and
resource-constrained environments - primarily because of its small size, speed,
and feature set.  wolfSSL supports industry standards up to the current TLS 1.3
and DTLS 1.2, is up to 20 times smaller than OpenSSL, and offers progressive
ciphers such as ChaCha20, Curve25519, NTRU, and Blake2b.")
    (home-page "https://www.wolfssl.com/")
    (license license:gpl2+))) ; Audit

(define-public aws-lc
  (package
    (name "aws-lc")
    ;; Update only when updating aws-crt-cpp.
    (version "1.0.2")
    (source (origin
              (method git-fetch)
              (uri (git-reference
                    (url (string-append "https://github.com/awslabs/" name))
                    (commit (string-append "v" version))))
              (file-name (git-file-name name version))
              (sha256
               (base32
                "16y4iy2rqrmb7b1c394wyq7a5vbjb41599524my6b6q1vk1pi307"))))
    (build-system cmake-build-system)
    (arguments
     '(#:test-target "run_minimal_tests"
       #:configure-flags
       '("-DBUILD_SHARED_LIBS=ON")))
    (synopsis "General purpose cryptographic library")
    (description "AWS libcrypto (aws-lc) contains portable C implementations
of algorithms needed for TLS and common applications, and includes optimized
assembly versions for x86 and ARM.")
    (home-page "https://github.com/awslabs/aws-lc")
    (license license:asl2.0)))<|MERGE_RESOLUTION|>--- conflicted
+++ resolved
@@ -192,27 +192,6 @@
 living in the same process.")
     (license license:bsd-3)))
 
-<<<<<<< HEAD
-=======
-(define-public p11-kit-next
-  (package
-    (inherit p11-kit)
-    (version "0.24.1")
-    (source
-     (origin
-       (method url-fetch)
-       (uri (string-append "https://github.com/p11-glue/p11-kit/releases/"
-                           "download/" version "/p11-kit-" version ".tar.xz"))
-       (sha256
-        (base32 "1y5fm9gwhkh902r26p90qf1g2h1ziqrk4hgf9i9sxm2wzlz7ignq"))))
-    (arguments
-     ;; Use the default certificates so that users such as flatpak find them.
-     ;; See <https://issues.guix.gnu.org/49957>.
-     (substitute-keyword-arguments (package-arguments p11-kit)
-       ((#:configure-flags flags ''())
-        ''("--with-trust-paths=/etc/ssl/certs/ca-certificates.crt"))))))
-
->>>>>>> 0bd1c4fb
 (define-public gnutls
   (package
     (name "gnutls")
@@ -372,6 +351,7 @@
   (package
     (name "openssl")
     (version "1.1.1n")
+    (replacement openssl/fixed)
     (source (origin
               (method url-fetch)
               (uri (list (string-append "https://www.openssl.org/source/openssl-"
@@ -494,8 +474,6 @@
     (license license:openssl)
     (home-page "https://www.openssl.org/")))
 
-<<<<<<< HEAD
-=======
 (define openssl/fixed
   (package
     (inherit openssl)
@@ -515,7 +493,6 @@
                (base32
                 "0vyfibydji26wk1fmm0piz0810mfr7j4vaa2k5iwgiv6m8mbcqdz"))))))
 
->>>>>>> 0bd1c4fb
 (define-public openssl-3.0
   (package
     (inherit openssl)
