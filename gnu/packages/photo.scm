--- conflicted
+++ resolved
@@ -8,12 +8,9 @@
 ;;; Copyright © 2018 Leo Famulari <leo@famulari.name>
 ;;; Copyright © 2020 Sebastian Schott <sschott@mailbox.org>
 ;;; Copyright © 2020 Vincent Legoll <vincent.legoll@gmail.com>
-<<<<<<< HEAD
 ;;; Copyright © 2020. 2021, 2022 Vinicius Monego <monego@posteo.net>
 ;;; Copyright © 2021 Maxime Devos <maximedevos@telenet.be>
-=======
 ;;; Copyright © 2020. 2021, 2022, 2024 Vinicius Monego <monego@posteo.net>
->>>>>>> 023c3e0a
 ;;; Copyright © 2022, 2023 John Kehayias <john.kehayias@protonmail.com>
 ;;; Copyright © 2022 Sharlatan Hellseher <sharlatanus@gmail.com>
 ;;; Copyright © 2023 Bruno Victal <mirai@makinata.eu>
