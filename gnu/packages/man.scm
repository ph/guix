--- conflicted
+++ resolved
@@ -226,8 +226,6 @@
 automatically.")
     (license gpl3+)))
 
-<<<<<<< HEAD
-=======
 (define-public help2man/latest
   (package
     (inherit help2man)
@@ -240,7 +238,6 @@
                (base32
                 "08q5arxz4j4pyx5q4712c2rn7p7dw7as9xg38yvmsh1c3ynvpy5p"))))))
 
->>>>>>> 3089b70d
 (define-public scdoc
   (package
    (name "scdoc")
