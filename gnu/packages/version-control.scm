;;; GNU Guix --- Functional package management for GNU
;;; Copyright © 2013 Nikita Karetnikov <nikita@karetnikov.org>
;;; Copyright © 2013 Cyril Roelandt <tipecaml@gmail.com>
;;; Copyright © 2013-2022 Ludovic Courtès <ludo@gnu.org>
;;; Copyright © 2013, 2014 Andreas Enge <andreas@enge.fr>
;;; Copyright © 2015, 2016 Mathieu Lirzin <mthl@gnu.org>
;;; Copyright © 2014, 2015, 2016 Mark H Weaver <mhw@netris.org>
;;; Copyright © 2014, 2016, 2019, 2021 Eric Bavier <bavier@posteo.net>
;;; Copyright © 2015-2023 Flashner <efraim@flashner.co.il>
;;; Copyright © 2015, 2018, 2020, 2021, 2022 Kyle Meyer <kyle@kyleam.com>
;;; Copyright © 2015, 2017, 2018, 2020 Ricardo Wurmus <rekado@elephly.net>
;;; Copyright © 2016, 2017 Leo Famulari <leo@famulari.name>
;;; Copyright © 2016, 2017, 2018 Nikita <nikita@n0.is>
;;; Copyright © 2017–2022 Tobias Geerinckx-Rice <me@tobias.gr>
;;; Copyright © 2017 Vasile Dumitrascu <va511e@yahoo.com>
;;; Copyright © 2017 Clément Lassieur <clement@lassieur.org>
;;; Copyright © 2017, 2020 EuAndreh <eu@euandre.org>
;;; Copyright © 2017, 2018, 2020, 2022 Marius Bakke <marius@gnu.org>
;;; Copyright © 2017 Stefan Reichör <stefan@xsteve.at>
;;; Copyright © 2017, 2020 Oleg Pykhalov <go.wigust@gmail.com>
;;; Copyright © 2018 Sou Bunnbu <iyzsong@member.fsf.org>
;;; Copyright © 2018 Christopher Baines <mail@cbaines.net>
;;; Copyright © 2018 Timothy Sample <samplet@ngyro.com>
;;; Copyright © 2018 Arun Isaac <arunisaac@systemreboot.net>
;;; Copyright © 2019 Jovany Leandro G.C <bit4bit@riseup.net>
;;; Copyright © 2019 Kei Kebreau <kkebreau@posteo.net>
;;; Copyright © 2019, 2020 Alex Griffin <a@ajgrf.com>
;;; Copyright © 2020 Roel Janssen <roel@gnu.org>
;;; Copyright © 2020, 2021 Brice Waegeneire <brice@waegenei.re>
;;; Copyright © 2020 John D. Boy <jboy@bius.moe>
;;; Copyright © 2020, 2023 Janneke Nieuwenhuizen <janneke@gnu.org>
;;; Copyright © 2020, 2021, 2022, 2023 Vinicius Monego <monego@posteo.net>
;;; Copyright © 2020 Tanguy Le Carrour <tanguy@bioneland.org>
;;; Copyright © 2020, 2021, 2022 Michael Rohleder <mike@rohleder.de>
;;; Copyright © 2021 Greg Hogan <code@greghogan.com>
;;; Copyright © 2021, 2022, 2023 Maxim Cournoyer <maxim.cournoyer@gmail.com>
;;; Copyright © 2021 Chris Marusich <cmmarusich@gmail.com>
;;; Copyright © 2021 Léo Le Bouter <lle-bout@zaclys.net>
;;; Copyright © 2021 LibreMiami <packaging-guix@libremiami.org>
;;; Copyright © 2021 Xinglu Chen <public@yoctocell.xyz>
;;; Copyright © 2021 François J. <francois-oss@avalenn.eu>
;;; Copyright © 2021 Julien Lepiller <julien@lepiller.eu>
;;; Copyright © 2021 Guillaume Le Vaillant <glv@posteo.net>
;;; Copyright © 2021 jgart <jgart@dismail.de>
;;; Copyright © 2021 Foo Chuan Wei <chuanwei.foo@hotmail.com>
;;; Copyright © 2022 Jai Vetrivelan <jaivetrivelan@gmail.com>
;;; Copyright © 2022 Maxime Devos <maximedevos@telenet.be>
;;; Copyright © 2022 Dhruvin Gandhi <contact@dhruvin.dev>
;;; Copyright © 2015, 2022 David Thompson <davet@gnu.org>
;;; Copyright © 2023 Nicolas Graves <ngraves@ngraves.fr>
;;; Copyright © 2023 Bruno Victal <mirai@makinata.eu>
;;; Copyright © 2023 Kjartan Oli Agustsson <kjartanoli@disroot.org>
<<<<<<< HEAD
;;; Copyright © 2023 Zheng Junjie <873216071@qq.com>
=======
;;; Copyright © 2023 Steve George <steve@futurile.net>
>>>>>>> 5f8a993a
;;;
;;; This file is part of GNU Guix.
;;;
;;; GNU Guix is free software; you can redistribute it and/or modify it
;;; under the terms of the GNU General Public License as published by
;;; the Free Software Foundation; either version 3 of the License, or (at
;;; your option) any later version.
;;;
;;; GNU Guix is distributed in the hope that it will be useful, but
;;; WITHOUT ANY WARRANTY; without even the implied warranty of
;;; MERCHANTABILITY or FITNESS FOR A PARTICULAR PURPOSE.  See the
;;; GNU General Public License for more details.
;;;
;;; You should have received a copy of the GNU General Public License
;;; along with GNU Guix.  If not, see <http://www.gnu.org/licenses/>.

(define-module (gnu packages version-control)
  #:use-module ((guix licenses) #:prefix license:)
  #:use-module (guix utils)
  #:use-module (guix packages)
  #:use-module (guix deprecation)
  #:use-module (guix gexp)
  #:use-module (guix download)
  #:use-module (guix git-download)
  #:use-module (guix hg-download)
  #:use-module (guix build-system cargo)
  #:use-module (guix build-system cmake)
  #:use-module (guix build-system copy)
  #:use-module (guix build-system gnu)
  #:use-module (guix build-system go)
  #:use-module (guix build-system perl)
  #:use-module (guix build-system python)
  #:use-module (guix build-system qt)
  #:use-module (guix build-system trivial)
  #:use-module (gnu packages apr)
  #:use-module (gnu packages autotools)
  #:use-module (gnu packages documentation)
  #:use-module (gnu packages base)
  #:use-module (gnu packages bash)
  #:use-module (gnu packages bison)
  #:use-module (gnu packages boost)
  #:use-module (gnu packages check)
  #:use-module (gnu packages cook)
  #:use-module (gnu packages crates-io)
  #:use-module (gnu packages curl)
  #:use-module (gnu packages databases)
  #:use-module (gnu packages docbook)
  #:use-module (gnu packages file)
  #:use-module (gnu packages flex)
  #:use-module (gnu packages freedesktop)
  #:use-module (gnu packages gettext)
  #:use-module (gnu packages gl)
  #:use-module (gnu packages glib)
  #:use-module (gnu packages gnome)
  #:use-module (gnu packages gnupg)
  #:use-module (gnu packages golang)
  #:use-module (gnu packages golang-check)
  #:use-module (gnu packages golang-web)
  #:use-module (gnu packages groff)
  #:use-module (gnu packages guile)
  #:use-module (gnu packages guile-xyz)
  #:use-module (gnu packages image)
  #:use-module (gnu packages imagemagick)
  #:use-module (gnu packages linux)
  #:use-module (gnu packages mail)
  #:use-module (gnu packages man)
  #:use-module (gnu packages maths)
  #:use-module (gnu packages ncurses)
  #:use-module (gnu packages ssh)
  #:use-module (gnu packages web)
  #:use-module (gnu packages patchutils)
  #:use-module (gnu packages pcre)
  #:use-module (gnu packages perl)
  #:use-module (gnu packages perl-check)
  #:use-module (gnu packages php)
  #:use-module (gnu packages pkg-config)
  #:use-module (gnu packages python)
  #:use-module (gnu packages python-build)
  #:use-module (gnu packages python-check)
  #:use-module (gnu packages python-crypto)
  #:use-module (gnu packages python-web)
  #:use-module (gnu packages python-xyz)
  #:use-module (gnu packages readline)
  #:use-module (gnu packages ruby)
  #:use-module (gnu packages sqlite)
  #:use-module (gnu packages texinfo)
  #:use-module (gnu packages text-editors)
  #:use-module (gnu packages admin)
  #:use-module (gnu packages xml)
  #:use-module (gnu packages emacs)
  #:use-module (gnu packages compression)
  #:use-module (gnu packages sdl)
  #:use-module (gnu packages swig)
  #:use-module (gnu packages sync)
  #:use-module (gnu packages tcl)
  #:use-module (gnu packages textutils)
  #:use-module (gnu packages time)
  #:use-module (gnu packages tls)
  #:use-module (gnu packages)
  #:use-module (ice-9 match)
  #:use-module (srfi srfi-1)
  #:export (make-gitolite))

(define-public breezy
  (package
    (name "breezy")
    (version "3.2.2")
    (source
     (origin
       (method url-fetch)
       (uri (string-append "https://launchpad.net/brz/"
                           (version-major+minor version) "/" version
                           "/+download/breezy-" version ".tar.gz"))
       (modules '((guix build utils)))
       ;; Delete pre-generated Cython C files.
       (snippet '(for-each delete-file (find-files "." "\\pyx.c$")))
       (sha256
        (base32
         "1md4b6ajawf5h50fqizmjj0g833ihc674dh7fn0mvl4d412nwyhq"))
       (patches (search-patches "breezy-fix-gio.patch"))))
    (build-system python-build-system)
    (arguments
     (list
      #:tests? #f                       ;FIXME: the test suite hangs
      #:phases
      #~(modify-phases %standard-phases
          (add-after 'unpack 'patch-test-shebangs
            (lambda _
              (substitute* (append (find-files "breezy/bzr/tests")
                                   (find-files "breezy/tests"))
                (("#!/bin/sh")
                 (format #f "#!~a" (which "sh"))))))
          (replace 'check
            (lambda* (#:key tests? #:allow-other-keys)
              (when tests?
                ;; The test_read_bundle tests fails with "TypeError: a
                ;; bytes-like object is required, not '_ResultTuple'" (see:
                ;; https://bugs.launchpad.net/brz/+bug/1968415/comments/4).
                (substitute* "breezy/bzr/tests/__init__.py"
                  (("'test_read_bundle'," all)
                   (string-append "# " all)))
                (setenv "BZR_EDITOR" "nano")
                (setenv "HOME" "/tmp")
                (invoke "testr" "init")
                (invoke "testr" "run")))))))
    (native-inputs
     (list nano                         ;for tests
           python-cython
           python-docutils
           python-subunit
           python-testrepository))
    (inputs
     (list gettext-minimal
           python-configobj
           python-dulwich
           python-fastbencode
           python-fastimport
           python-launchpadlib
           python-paramiko
           python-patiencediff
           python-pycryptodome
           python-pygobject
           python-pygpgme))
    (home-page "https://www.breezy-vcs.org/")
    (synopsis "Decentralized revision control system")
    (description
     "Breezy (@command{brz}) is a decentralized revision control system.  By
default, Breezy provides support for both the
@uref{https://bazaar.canonical.com/, Bazaar} and @uref{https://www.git-scm.com,
Git} file formats.  Breezy is backwabrds compatible with Bazaar's disk format
and protocols.  One of the key differences with Bazaar is that Breezy runs on
Python 3.3 and later, rather than on Python 2.")
    (license license:gpl2+)))

(define-public bazaar
  (deprecated-package "bazaar" breezy))

(define git-cross-configure-flags
  #~(list "ac_cv_fread_reads_directories=yes"
          "ac_cv_snprintf_returns_bogus=no"
          "ac_cv_iconv_omits_bom=no"))

;; The size of the closure of 'git-minimal' is two thirds that of 'git'.
;; Its test suite runs slightly faster and most importantly it doesn't
;; depend on packages that are expensive to build such as Subversion.
(define-public git-minimal
  (package
    (name "git-minimal")
    (version "2.41.0")
    (source (origin
              (method url-fetch)
              (uri (string-append "mirror://kernel.org/software/scm/git/git-"
                                  version ".tar.xz"))
              (sha256
               (base32
                "0h40arw08xbpi2cbf7pvc947v963rjxz3inb2ar81zjc8byvlj77"))))
    (build-system gnu-build-system)
    (arguments
     (list
      #:modules `((srfi srfi-1)
                  (srfi srfi-26)
                  (ice-9 format)
                  (ice-9 textual-ports)
                  ((guix build gnu-build-system) #:prefix gnu:)
                  ,@%default-gnu-modules)
      ;; Make sure the full bash does not end up in the final closure.
      #:disallowed-references (list bash perl)
      #:test-target "test"
      #:configure-flags
      (if (%current-target-system)
          git-cross-configure-flags
          #~(list))
      #:make-flags
      #~(list "V=1"                     ;more verbose compilation
              (string-append "SHELL_PATH="
                             #$(this-package-native-input "bash-minimal")
                             "/bin/sh")

              ;; Tests require a bash with completion support.
              (string-append "TEST_SHELL_PATH="
                             #$(this-package-native-input "bash")
                             "/bin/bash")

              ;; By default 'make install' creates hard links for
              ;; things in 'libexec/git-core', which leads to huge
              ;; nars; see <https://bugs.gnu.org/21949>.
              "NO_INSTALL_HARDLINKS=indeed")
      #:phases
      #~(modify-phases %standard-phases
          #$@(if (%current-target-system)
                 ;; The git build system assumes build == host
                 #~((add-after 'unpack  'use-host-uname_S
                      (lambda _
                        (substitute* "config.mak.uname"
                          (("uname_S := .*" all)
                           (if (equal? #$(%current-target-system) "i586-pc-gnu")
                               "uname_S := GNU\n"
                               all))))))
                 ;; We do not have a full bash when cross-compiling.
                 #~((add-after 'unpack 'modify-PATH
                      (lambda* (#:key inputs #:allow-other-keys)
                        (let ((path (string-split (getenv "PATH") #\:))
                              (bash-full #$(this-package-native-input "bash")))
                          ;; Drop the test bash from PATH so that (which "sh")
                          ;; and similar does the right thing.
                          (setenv "PATH"
                                  (string-join
                                   (remove (cut string-prefix? bash-full <>)
                                           path)
                                   ":")))))))
          #$@(if (system-hurd?)
                 #~((add-after 'unpack 'delete-tests/hurd
                      (lambda _
                        (delete-file "t/t0052-simple-ipc.sh")
                        (delete-file "t/t5562-http-backend-content-length.sh")
                        (delete-file "t/t9902-completion.sh"))))
                 #~())
          ;; Add cross curl-config script to PATH when cross-compiling.
          #$@(if (%current-target-system)
                 #~((add-before 'configure 'add-cross-curl-config
                      (lambda* (#:key inputs #:allow-other-keys)
                        (setenv "PATH"
                                (string-append
                                 (dirname (search-input-file
                                           inputs "bin/curl-config"))
                                 ":" (getenv "PATH"))))))
                 #~())
          (add-after 'unpack 'patch-commands
            (lambda* (#:key inputs #:allow-other-keys)
              (define (prepend-string-to-file text file)
                "Prepend TEXT to FILE."
                (let ((content (call-with-input-file file
                                 (cut get-string-all <>))))
                  (call-with-output-file file
                    (lambda (port)
                      (display text port)
                      (display content port)))))

              (define PATH-variable-definition
                (format #f "PATH=~{~a~^:~}${PATH:+:}$PATH~%~%"
                        (map (compose dirname (cut search-input-file inputs <>))
                             '("bin/basename"
                               "bin/sed"))))

              ;; Ensure that coreutils (for basename) and sed are on PATH
              ;; for any script that sources the 'git-sh-setup.sh' file.
              (prepend-string-to-file PATH-variable-definition
                                      "git-sh-setup.sh")

              ;; Avoid depending on util-linux; it's only used to detect
              ;; whether the system is MinGW, which we can detect at build
              ;; time.
              (substitute* "git-sh-setup.sh"
                (("\\$\\(uname -s)")
                 (if #$(target-mingw?)
                     "MINGW"
                     "GNU")))           ;matched against '*'

              ;; git-submodule sources 'git-sh-setup.sh', but not before
              ;; invoking the basename and sed commands... patch them to their
              ;; absolute location.
              (substitute* "git-submodule.sh"
                (("\\$\\(basename")
                 (string-append "$(" (search-input-file inputs "bin/basename")))
                (("sed -e")
                 (string-append (search-input-file inputs "bin/sed") " -e")))))
          (add-after 'configure 'patch-makefiles
            (lambda _
              (substitute* "Makefile"
                (("/usr/bin/perl") (which "perl")))))
          (add-after 'configure 'add-PM.stamp
            (lambda _
              ;; Add the "PM.stamp" to avoid "no rule to make target".
              (call-with-output-file "perl/PM.stamp" (const #t))))
          (add-before 'check 'patch-tests
            (lambda _
              (let ((store-directory (%store-directory)))
                ;; These files contain some funny bytes that Guile is unable
                ;; to decode for shebang patching. Just delete them.
                (for-each delete-file '("t/t4201-shortlog.sh"
                                        "t/t7813-grep-icase-iso.sh"))
                ;; Many tests contain inline shell scripts (hooks etc).
                (substitute* (find-files "t" "\\.sh$")
                  (("#!/bin/sh") (string-append "#!" (which "sh"))))
                ;; Un-do shebang patching here to prevent checksum mismatch.
                (substitute* '("t/t4034/perl/pre" "t/t4034/perl/post")
                  (("^#!.*/bin/perl") "#!/usr/bin/perl"))
                (substitute* "t/t5003-archive-zip.sh"
                  (("cp /bin/sh") (string-append "cp " (which "sh"))))
                (substitute* "t/t6030-bisect-porcelain.sh"
                  (("\"/bin/sh\"") (string-append "\"" (which "sh") "\"")))
                ;; FIXME: This test runs `git commit` with a bogus EDITOR
                ;; and empty commit message, but does not fail the way it's
                ;; expected to. The test passes when invoked interactively.
                (substitute* "t/t7508-status.sh"
                  (("\tcommit_template_commented") "\ttrue"))
                ;; More checksum mismatches due to odd shebangs.
                (substitute* "t/t9100-git-svn-basic.sh"
                  (((string-append "\"#!" store-directory ".*/bin/sh"))
                   "\"#!/bin/sh") )
                (substitute* "t/t9300-fast-import.sh"
                  (((string-append "\t#!" store-directory ".*/bin/sh"))
                   "\t#!/bin/sh")
                  (((string-append "'#!" store-directory ".*/bin/sh"))
                   "'#!/bin/sh"))
                ;; FIXME: Some hooks fail with "basename: command not found".
                ;; See 't/trash directory.t9164.../svn-hook.log'.
                (delete-file "t/t9164-git-svn-dcommit-concurrent.sh")

                ;; XXX: These tests fail intermittently for unknown reasons:
                ;; <https://bugs.gnu.org/29546>.
                (for-each delete-file
                          '("t/t9128-git-svn-cmd-branch.sh"
                            "t/t9167-git-svn-cmd-branch-subproject.sh"
                            "t/t9141-git-svn-multiple-branches.sh")))))
          (add-after 'install 'install-shell-completion
            (lambda _
              (let ((bash (string-append #$output "/etc/bash_completion.d"))
                    (zsh  (string-append #$output "/share/zsh/site-functions")))
                ;; TODO: Install the tcsh completions in the right place.
                (for-each mkdir-p (list bash zsh))
                (copy-file "contrib/completion/git-completion.bash"
                           (string-append bash "/git"))
                (copy-file "contrib/completion/git-prompt.sh"
                           (string-append #$output "/bin/git-prompt"))
                (copy-file "contrib/completion/git-completion.zsh"
                           (string-append zsh "/_git")))))
          (add-after 'install 'remove-unusable-perl-commands
            (lambda _
              (let ((bin     (string-append #$output "/bin"))
                    (libexec (string-append #$output "/libexec")))
                (for-each (lambda (file)
                            (delete-file (string-append libexec
                                                        "/git-core/" file)))
                          '("git-svn" "git-cvsimport" "git-archimport"
                            "git-cvsserver" "git-request-pull"

                            ;; git-add--interactive was removed in Git 2.40 but
                            ;; this phase is inherited by older versions.
                            #$@(if (version>=? (package-version this-package)
                                               "2.40.1")
                                   #~()
                                   #~("git-add--interactive"))

                            "git-cvsexportcommit"
                            "git-instaweb" "git-send-email"))
                (delete-file (string-append bin "/git-cvsserver"))

                ;; These templates typically depend on Perl.  Remove them.
                (delete-file-recursively
                 (string-append #$output "/share/git-core/templates/hooks"))

                ;; Gitweb depends on Perl as well.
                (delete-file-recursively
                 (string-append #$output "/share/gitweb")))))
          (add-after 'install 'restore-sample-hooks-shebang
            (lambda _
              (let* ((dir (string-append #$output
                                         "/share/git-core/templates/hooks")))
                (for-each (lambda (file)
                            (format #t "restoring shebang on `~a'~%" file)
                            (substitute* file
                              (("^#!.*/bin/sh") "#!/bin/sh")))
                          (find-files dir ".*"))))))))
    (native-inputs
     ;; Add bash-minimal explicitly to ensure it comes before bash-for-tests,
     ;; see <https://bugs.gnu.org/39513>.
     (list bash-minimal
           bash
           gettext-minimal
           perl))
    (inputs
     (list coreutils-minimal
           curl                         ;for HTTP(S) access
           expat                        ;for 'git push' over HTTP(S)
           openssl
           perl
           sed
           zlib))
    (native-search-paths
     ;; For HTTPS access, Git needs a single-file certificate bundle, specified
     ;; with $GIT_SSL_CAINFO.
     (list (search-path-specification
            (variable "GIT_SSL_CAINFO")
            (file-type 'regular)
            (separator #f)              ;single entry
            (files '("etc/ssl/certs/ca-certificates.crt")))
           (search-path-specification
            (variable "GIT_EXEC_PATH")
            (separator #f)              ;single entry
            (files '("libexec/git-core")))))
    (synopsis "Distributed version control system")
    (description
     "Git is a free distributed version control system designed to handle
everything from small to very large projects with speed and efficiency.")
    ;; XXX: Ignore this CVE to work around a name clash with the unrelated
    ;; "cpe:2.3:a:jenkins:git" package.  The proper fix is for (guix cve) to
    ;; account for "vendor names".
    (properties '((lint-hidden-cve . ("CVE-2018-1000182"
                                      "CVE-2018-1000110"
                                      "CVE-2019-1003010"
                                      "CVE-2020-2136"
                                      "CVE-2021-21684"
                                      "CVE-2022-30947"
                                      "CVE-2022-30948"
                                      "CVE-2022-30949"
                                      "CVE-2022-36882"
                                      "CVE-2022-36883"
                                      "CVE-2022-36884"))))
    (license license:gpl2)
    (home-page "https://git-scm.com/")))

(define-public git
  (package/inherit git-minimal
    (name "git")
    (outputs '("out"                    ;the core
               "send-email"             ;for git-send-email
               "svn"                    ;git-svn
               "credential-netrc"       ;git-credential-netrc
               "credential-libsecret"   ;git-credential-libsecret
               "subtree"                ;git-subtree
               "gui"))                  ;gitk, git gui
    (arguments
     (substitute-keyword-arguments (package-arguments git-minimal)
       ((#:disallowed-references disallowed-refs ''())
        (delete perl disallowed-refs))
       ((#:make-flags flags #~'())
        #~(cons "USE_LIBPCRE2=yes" #$flags))
       ((#:configure-flags flags #~'())
        ;; The explicit --with-tcltk forces the build system to hardcode the
        ;; absolute file name to 'wish'.
        #~(cons (string-append "--with-tcltk="
                               (search-input-file %build-inputs
                                                  "bin/wish8.6"))
                #$flags))
       ((#:phases phases '%standard-phases)
        #~(modify-phases #$phases
            (delete 'remove-unusable-perl-commands)
            (replace 'patch-makefiles
              (lambda _
                (substitute* "Makefile"
                  (("/usr/bin/perl") (which "perl"))
                  (("/usr/bin/python") (which "python3")))))
            (add-after 'build 'build-subtree
              (lambda* (#:key native-inputs inputs #:allow-other-keys)
                (with-directory-excursion "contrib/subtree"
                  (invoke "make")
                  (invoke "make" "install")
                  (invoke "make" "install-doc")
                  (substitute* "git-subtree"
                    (("/bin/sh") (which "sh"))))))
            (add-after 'install 'install-info-manual
              (lambda* (#:key parallel-build? #:allow-other-keys)
                (define job-count (if parallel-build?
                                      (number->string (parallel-job-count))
                                      "1"))
                (invoke "make" "-C" "Documentation" "install-info"
                        "-j" job-count
                        ;; The Makefile refer to 'docbook2x-texi', but our
                        ;; binary is named 'docbook2texi'.
                        "DOCBOOK2X_TEXI=docbook2texi" "PERL_PATH=perl")))
            (add-after 'install 'install-credential-netrc
              (lambda _
                (install-file
                 "contrib/credential/netrc/git-credential-netrc.perl"
                 (string-append #$output:credential-netrc "/bin"))
                (rename-file (string-append #$output:credential-netrc
                                            "/bin/git-credential-netrc.perl")
                             (string-append #$output:credential-netrc
                                            "/bin/git-credential-netrc"))
                ;; Previously, Git.pm was automatically found by netrc.
                ;; Perl 5.26 changed how it locates modules so that @INC no
                ;; longer includes the current working directory (the Perl
                ;; community calls this "dotless @INC").
                (wrap-program (string-append #$output:credential-netrc
                                             "/bin/git-credential-netrc")
                  `("PERL5LIB" ":" prefix
                    (,(string-append #$output "/share/perl5"))))))
            (add-after 'install 'install-credential-libsecret
              (lambda _
                (with-directory-excursion "contrib/credential/libsecret"
                  ((assoc-ref gnu:%standard-phases 'build))
                  (install-file "git-credential-libsecret"
                                (string-append #$output:credential-libsecret
                                               "/bin")))))
            (add-after 'install 'install-subtree
              (lambda _
                (install-file "contrib/subtree/git-subtree"
                              (string-append #$output:subtree "/bin"))
                (install-file "contrib/subtree/git-subtree.1"
                              (string-append #$output:subtree
                                             "/share/man/man1"))))
            (add-after 'install 'split
              (lambda* (#:key inputs #:allow-other-keys)
                ;; Split the binaries to the various outputs.
                (let* ((out      #$output)
                       (se       #$output:send-email)
                       (svn      #$output:svn)
                       (gui      #$output:gui)
                       (gitk     (string-append out "/bin/gitk"))
                       (gitk*    (string-append gui "/bin/gitk"))
                       (git-gui  (string-append
                                  out "/libexec/git-core/git-gui"))
                       (git-gui* (string-append
                                  gui "/libexec/git-core/git-gui"))
                       (git-cit  (string-append
                                  out "/libexec/git-core/git-citool"))
                       (git-cit* (string-append
                                  gui "/libexec/git-core/git-citool"))
                       (git-se   (string-append
                                  out "/libexec/git-core/git-send-email"))
                       (git-se*  (string-append
                                  se  "/libexec/git-core/git-send-email"))
                       (git-svn  (string-append
                                  out "/libexec/git-core/git-svn"))
                       (git-svn* (string-append
                                  svn "/libexec/git-core/git-svn"))
                       (git-sm   (string-append
                                  out "/libexec/git-core/git-submodule")))
                  (mkdir-p (string-append gui "/bin"))
                  (mkdir-p (string-append gui "/libexec/git-core"))
                  (mkdir-p (string-append se  "/libexec/git-core"))
                  (mkdir-p (string-append svn "/libexec/git-core"))

                  (for-each (lambda (old new)
                              (copy-file old new)
                              (delete-file old)
                              (chmod new #o555))
                            (list gitk git-gui git-cit git-se git-svn)
                            (list gitk* git-gui* git-cit* git-se* git-svn*))

                  ;; Tell 'git-svn' where Subversion and perl-term-readkey are.

                  ;; FIXME: Old school 'assoc-ref' is used to retrieve
                  ;; subversion here, as #$(this-package-input "subversion")
                  ;; causes a dependency cycle for unknown reasons.
                  (wrap-program git-svn*
                    `("PATH" ":" prefix
                      (,(dirname (search-input-file inputs "bin/perl"))))
                    `("PERL5LIB" ":" prefix
                      ,(search-path-as-list
                        '("lib/perl5/site_perl")
                        (list (assoc-ref inputs "subversion")
                              #$(this-package-input "perl-term-readkey"))))

                    ;; XXX: The .so for SVN/Core.pm lacks a RUNPATH, so
                    ;; help it find 'libsvn_client-1.so'.
                    `("LD_LIBRARY_PATH" ":" prefix
                      (,(string-append (assoc-ref inputs "subversion")
                                       "/lib"))))

                  ;; Tell 'git-send-email' where perl modules are.
                  (wrap-program git-se*
                    `("PERL5LIB" ":" prefix
                      ,(search-path-as-list
                        '("lib/perl5/site_perl")
                        '#$(delete-duplicates
                            (append-map
                             (compose last package-transitive-propagated-inputs)
                             (list (this-package-input "perl-authen-sasl")
                                   (this-package-input "perl-net-smtp-ssl")
                                   (this-package-input
                                    "perl-io-socket-ssl")))))))
                  ;; Tell 'gitweb.cgi' where perl modules are.
                  (wrap-program (string-append out "/share/gitweb/gitweb.cgi")
                    `("PERL5LIB" ":" prefix
                      ,(search-path-as-list
                        '("lib/perl5/site_perl")
                        '#$(delete-duplicates
                            (append-map
                             (compose last package-transitive-propagated-inputs)
                             (list (this-package-input "perl-cgi")))))))

                  ;; Tell 'git-submodule' where Perl is.
                  (wrap-program git-sm
                    `("PATH" ":" prefix
                      (,(dirname (search-input-file inputs "bin/perl"))))))))
            (add-after 'split 'install-man-pages
              (lambda _
                (let ((man (string-append #$output "/share/man")))
                  (mkdir-p man)
                  (with-directory-excursion man
                    (invoke
                     "tar" "xvf"
                     #$(origin
                         (method url-fetch)
                         (uri (string-append
                               "mirror://kernel.org/software/scm/git/"
                               "git-manpages-" (package-version this-package)
                               ".tar.xz"))
                         (sha256
                          (base32
                           "0xsqakgy0s60zpa13ilj6zj420kdh8pf4v3nrp1nziwj8ja4qymw"))))))))))))
    (native-inputs
     (modify-inputs (package-native-inputs git-minimal)
       ;; For subtree documentation.
       (append asciidoc
               docbook2x
               docbook-xml-4.5
               docbook-xsl
               libxslt
               pkg-config
               texinfo
               xmlto)))
    (inputs
     (modify-inputs (package-inputs git-minimal)
       (append bash-minimal             ;for wrap-program
               python                   ;for git-p4

               ;; For PCRE support in git grep (USE_LIBPCRE2).
               pcre2

               ;; For 'gitweb.cgi'.
               perl-cgi

               ;; For 'git-svn'.
               subversion
               perl-term-readkey

               ;; For 'git-send-email'.
               perl-authen-sasl
               perl-net-smtp-ssl
               perl-io-socket-ssl

               ;; For 'git gui', 'gitk', and 'git citool'.
               tcl
               tk

               ;; For 'git-credential-libsecret'
               glib
               libsecret)))))

;;; The symbol git-minimal/fixed should be used when git-minimal needs fixes
;;; (security or else) and this deprecation could be removed.
(define-deprecated/public-alias git-minimal/fixed git-minimal/pinned)

(define-public git-minimal/pinned
  ;; Version that rarely changes, depended on by Graphene/GTK+.
  (package/inherit git-minimal
    (version "2.41.0")
    (source (origin
              (method url-fetch)
              (uri (string-append "mirror://kernel.org/software/scm/git/git-"
                                  version ".tar.xz"))
              (sha256
               (base32
                "0h40arw08xbpi2cbf7pvc947v963rjxz3inb2ar81zjc8byvlj77"))))))

(define-public git2cl
  (let ((commit "1d74d4c0d933fc69ed5cec838c73502584dead05"))
    (package
      (name "git2cl")
      (version (string-append "20120919." (string-take commit 7)))
      (source (origin
                (method git-fetch)
                (uri (git-reference
                      (url "https://git.savannah.nongnu.org/git/git2cl.git")
                      (commit commit)))
                (file-name (git-file-name name version))
                (sha256
                 (base32
                  "0wnnbm2sjvfj0qrksj89jlnl69miwl0vk3wrrvgvpclgys3na2g1"))))
      (build-system copy-build-system)
      (inputs
       (list perl))
      (arguments
       `(#:install-plan '(("git2cl" "bin/git2cl"))))
      (home-page "https://savannah.nongnu.org/projects/git2cl")
      (synopsis "Convert Git logs to GNU ChangeLog format")
      (description "@code{git2cl} is a command line tool for converting Git
logs to GNU ChangeLog format.")
      (license license:gpl2+))))

(define-public gitless
  (package
    (name "gitless")
    (version "0.8.8")
    (source
     (origin
       ;; The PyPI package lacks a test suite.  Build directly from git.
       (method git-fetch)
       (uri (git-reference
             (url "https://github.com/gitless-vcs/gitless")
             (commit (string-append "v" version))))
       (sha256
        (base32 "048kl27zjr68hgs70g3l98ci9765wxva6azzrhcdys7nsdd493n6"))
       (file-name (git-file-name name version))))
    (build-system python-build-system)
    (arguments
     (list
      #:phases
      #~(modify-phases %standard-phases
          (add-before 'build 'loosen-requirements
            (lambda _
              (substitute* "setup.py"
                ;; Using Guix's python-pygit2 1.1.0 appears to work fine…
                (("pygit2==") "pygit2>="))))
          (add-before 'check 'prepare-for-tests
            (lambda _
              ;; Find the 'gl' command.
              (rename-file "gl.py" "gl")
              (setenv "PATH" (string-append (getcwd) ":" (getenv "PATH")))

              ;; The tests try to run git as if it were already set up.
              (setenv "HOME" (getcwd))
              (invoke "git" "config" "--global" "user.email" "git@example.com")
              (invoke "git" "config" "--global" "user.name" "Guix")))
          (replace 'wrap
            (lambda* (#:key inputs #:allow-other-keys)
              (let ((out #$output)
                    (git (search-input-file inputs "bin/git")))
                (wrap-program (string-append out "/bin/gl")
                  `("PATH" ":" prefix (,(dirname git)))
                  `("GUIX_PYTHONPATH" ":" =
                    (,(string-append out "/lib/python"
                                     #$(version-major+minor
                                        (package-version python))
                                     "/site-packages:")
                     ,(getenv "GUIX_PYTHONPATH"))))))))))
    (native-inputs (list git-minimal))
    (inputs
     (list bash-minimal
           git-minimal
           python-clint
           python-pygit2
           python-sh))
    (home-page "https://gitless.com")
    (synopsis "Simple version control system built on top of Git")
    (description
     "Gitless is a Git-compatible version control system that aims to be easy to
learn and use.  It simplifies the common workflow by committing changes to
tracked files by default and saving any uncommitted changes as part of a branch.

The friendly @command{gl} command-line interface gives feedback and helps you
figure out what to do next.

Gitless is implemented on top of Git and its commits and repositories are
indistinguishable from Git's.  You (or other contributors) can always fall back
on @command{git}, and use any regular Git hosting service.")
    (license license:expat)))

(define-public git-cal
  (package
    (name "git-cal")
    (version "0.9.1")
    (source (origin
              (method git-fetch)
              (uri (git-reference
                    (url "https://github.com/k4rthik/git-cal")
                    (commit (string-append "v" version))))
              (file-name (git-file-name name version))
              (sha256
               (base32
                "08s9sif3qlk5n2dqpzq5yjczggnqlnxldljspjdqgpfydb2dqg3z"))))
    (build-system perl-build-system)
    (home-page "https://github.com/k4rthik/git-cal/")
    (synopsis "GitHub like contributions calendar for terminal")
    (description "@code{git-cal} is a script to view commits calendar similar
to GitHub contributions calendar.")
    (license license:expat)))

(define-public libgit2
  (package
    (name "libgit2")
    (version "1.5.1")
    (source (origin
              ;; Since v1.1.1, release artifacts are no longer offered (see:
              ;; https://github.com/libgit2/libgit2/discussions/5932#discussioncomment-1682729).
              (method git-fetch)
              (uri (git-reference
                    (url "https://github.com/libgit2/libgit2")
                    (commit (string-append "v" version))))
              (file-name (git-file-name name version))
              (sha256
               (base32
                "04ypzpicpgq1wh6anwcmjjyh2b854lvjhxq0hq2hbsx7kb14qc1b"))
              (modules '((guix build utils)))
              (snippet
               '(begin
                  (delete-file-recursively "deps")))))
    (build-system cmake-build-system)
    (outputs '("out" "debug"))
    (arguments
     `(#:configure-flags
       (list "-DUSE_NTLMCLIENT=OFF" ;TODO: package this
             "-DREGEX_BACKEND=pcre2"
             "-DUSE_HTTP_PARSER=system"
             "-DUSE_SSH=ON" ; cmake fails to find libssh if this is missing
             ,@(if (%current-target-system)
                   `((string-append
                      "-DPKG_CONFIG_EXECUTABLE="
                      (search-input-file
                       %build-inputs
                       (string-append "/bin/" ,(%current-target-system)
                                      "-pkg-config"))))
                   '()))
       #:phases
       (modify-phases %standard-phases
         ,@(if (target-arm32?)
             ;; Some tests are flaky on armhf.
             '((add-before 'check 'pre-check
                 (lambda _
                   (setenv "GITTEST_FLAKY_STAT" "true"))))
             '())
         ;; Run checks more verbosely, unless we are cross-compiling.
         (replace 'check
           (lambda* (#:key (tests? #t) #:allow-other-keys)
             (if tests?
                 (invoke "./libgit2_tests" "-v" "-Q")
                 ;; Tests may be disabled if cross-compiling.
                 (format #t "Test suite not run.~%")))))))
    (inputs
     (list libssh2 http-parser))
    (native-inputs
     (list pkg-config python))
    (propagated-inputs
     ;; These libraries are in 'Requires.private' in libgit2.pc.
     (list openssl pcre2 zlib))
    (home-page "https://libgit2.org/")
    (synopsis "Library providing Git core methods")
    (description
     "Libgit2 is a portable, pure C implementation of the Git core methods
provided as a re-entrant linkable library with a solid API, allowing you to
write native speed custom Git applications in any language with bindings.")
    ;; GPLv2 with linking exception
    (license license:gpl2)))

(define-public libgit2-1.7
  (package
    (inherit libgit2)
    (version "1.7.1")
    (source (origin
              (inherit (package-source libgit2))
              (method git-fetch)
              (uri (git-reference
                    (url "https://github.com/libgit2/libgit2")
                    (commit (string-append "v" version))))
              (file-name (git-file-name "libgit2" version))
              (sha256
               (base32
                "1wq6a91k97gbsyafla39yvn1lnr559hqc41ksz1qxv7flf5kyvfx"))
              ;; We need to use the bundled xdiff until an option is given
              ;; to use the one from git.
              (modules '((guix build utils)))
              (snippet
               '(begin
                  (for-each delete-file-recursively
                            '("deps/chromium-zlib"
                              "deps/http-parser"
                              "deps/ntlmclient"
                              "deps/pcre"
                              "deps/winhttp"
                              "deps/zlib"))))))))

(define-public libgit2-1.6
  (package
    (inherit libgit2)
    (version "1.6.4")
    (source (origin
              (inherit (package-source libgit2))
              (method git-fetch)
              (uri (git-reference
                    (url "https://github.com/libgit2/libgit2")
                    (commit (string-append "v" version))))
              (file-name (git-file-name "libgit2" version))
              (sha256
               (base32
                "078jnis7lwzb38ha5lcrs8hzi4br3c8v7c9xaqkvkcaa8nifcvcm"))))))

(define-public libgit2-1.4
  (package
    (inherit libgit2)
    (version "1.4.5")
    (source (origin
              (inherit (package-source libgit2))
              (method git-fetch)
              (uri (git-reference
                    (url "https://github.com/libgit2/libgit2")
                    (commit (string-append "v" version))))
              (file-name (git-file-name "libgit2" version))
              (sha256
               (base32
                "0q754ipc6skagszi93lcy6qr09ibavivm2q5i5fhpdblvlnv2p7x"))))))

(define-public libgit2-1.3
  (package
    (inherit libgit2-1.4)
    (version "1.3.2")
    (source (origin
              (inherit (package-source libgit2-1.4))
              (method git-fetch)
              (uri (git-reference
                    (url "https://github.com/libgit2/libgit2")
                    (commit (string-append "v" version))))
              (file-name (git-file-name "libgit2" version))
              (sha256
               (base32
                "1dngga8jq419z6ps65wpmh2jihcf70k6r98pb1m1yiwj7qqh9792"))))
    (arguments
     (substitute-keyword-arguments (package-arguments libgit2)
       ((#:phases _ '%standard-phases)
        `(modify-phases %standard-phases
           ;; Run checks more verbosely, unless we are cross-compiling.
           (replace 'check
             (lambda* (#:key (tests? #t) #:allow-other-keys)
               (if tests?
                   (invoke "./libgit2_clar" "-v" "-Q")
                   ;; Tests may be disabled if cross-compiling.
                   (format #t "Test suite not run.~%"))))))))))

(define-public git-crypt
  (package
    (name "git-crypt")
    (version "0.7.0")
    (source
     (origin
       (method git-fetch)
       (uri (git-reference
             (url "https://github.com/AGWA/git-crypt")
             (commit version)))
       (file-name (git-file-name name version))
       (sha256
        (base32 "0ymk2z0jfyhycia8hg6wbj2g06m163yzqzanfk172cxb13fa8c26"))))
    (build-system gnu-build-system)
    (inputs
     (list git openssl))
    (native-inputs
     (list docbook-xml-4.2 docbook-xsl libxslt))
    (arguments
     (list
      #:tests? #f ; No tests.
      #:make-flags
      #~(list
         "ENABLE_MAN=yes"
         ;; Add flag to work around OpenSSL 3 incompatibility.
         ;; See <https://github.com/AGWA/git-crypt/issues/232>.
         "CXXFLAGS+=-DOPENSSL_API_COMPAT=0x30000000L"
         (string-append "PREFIX=" #$output))
      #:phases
      #~(modify-phases %standard-phases
          (delete 'configure))))
    (home-page "https://www.agwa.name/projects/git-crypt/")
    (synopsis "Transparent encryption of files in a git repository")
    (description "git-crypt enables transparent encryption and decryption of
files in a git repository.  Files which you choose to protect are encrypted when
committed, and decrypted when checked out.  git-crypt lets you freely share a
repository containing a mix of public and private content.  git-crypt gracefully
degrades, so developers without the secret key can still clone and commit to a
repository with encrypted files.  This lets you store your secret material (such
as keys or passwords) in the same repository as your code, without requiring you
to lock down your entire repository.")
    (license license:gpl3+)))

(define-public git-remote-gcrypt
  (package
   (name "git-remote-gcrypt")
   (version "1.5")
   (source (origin
             (method git-fetch)
             (uri (git-reference
                   (url "https://git.spwhitton.name/git-remote-gcrypt")
                   (commit version)))
             (file-name (git-file-name name version))
             (sha256
              (base32
               "1m1wlbqpqyhh2z0ka3gjs5yabd32nnkzw5hak6czcqrhhkfsqbmv"))))
   (build-system trivial-build-system)
   (arguments
    `(#:modules ((guix build utils))
      #:builder (begin
                  (use-modules (guix build utils))
                  (let* ((source (assoc-ref %build-inputs "source"))
                         (output (assoc-ref %outputs "out"))
                         (bindir (string-append output "/bin")))
                    (install-file (string-append source "/git-remote-gcrypt")
                                  bindir)))))
   (home-page "https://spwhitton.name/tech/code/git-remote-gcrypt/")
   (synopsis "Whole remote repository encryption")
   (description "git-remote-gcrypt is a Git remote helper to push and pull from
repositories encrypted with GnuPG.  It works with the standard Git transports,
including repository hosting services like GitLab.

Remote helper programs are invoked by Git to handle network transport.  This
helper handles @code{gcrypt:} URLs that access a remote repository encrypted
with GPG, using our custom format.

Supported locations are local, @code{rsync://} and @code{sftp://}, where the
repository is stored as a set of files, or instead any Git URL where gcrypt
will store the same representation in a Git repository, bridged over arbitrary
Git transport.

The aim is to provide confidential, authenticated Git storage and
collaboration using typical untrusted file hosts or services.")
   (license license:gpl3+)))

(define-public cgit
  (package
    (name "cgit")
    ;; Update the ‘git-source’ input as well.
    (version "1.2.3")
    (source (origin
              (method url-fetch)
              (uri (string-append
                    "https://git.zx2c4.com/cgit/snapshot/cgit-"
                    version ".tar.xz"))
              (sha256
               (base32
                "193d990ym10qlslk0p8mjwp2j6rhqa7fq0y1iff65lvbyv914pss"))))
    (build-system gnu-build-system)
    (arguments
     (list
      #:tests? #f ; XXX: fail to build the in-source git.
      #:test-target "test"
      #:make-flags #~(list (string-append "CC=" #$(cc-for-target))
                           "SHELL_PATH=sh")
      #:phases
      #~(modify-phases %standard-phases
          (add-after 'unpack 'unpack-git
            (lambda* (#:key inputs #:allow-other-keys)
              ;; Unpack the source of git into the 'git' directory.
              (invoke "tar" "--strip-components=1" "-C" "git" "-xf"
                      (assoc-ref inputs "git-source"))))
          (add-after 'unpack 'patch-absolute-file-names
            (lambda* (#:key inputs #:allow-other-keys)
              (define (quoted-file-name input path)
                (string-append "\"" input path "\""))
              (substitute* "ui-snapshot.c"
                (("\"gzip\"")
                 (quoted-file-name (assoc-ref inputs "gzip") "/bin/gzip"))
                (("\"bzip2\"")
                 (quoted-file-name (assoc-ref inputs "bzip2") "/bin/bzip2"))
                (("\"xz\"")
                 (quoted-file-name (assoc-ref inputs "xz") "/bin/xz")))

              (substitute* "filters/about-formatting.sh"
                (("$\\(dirname $0\\)") (string-append (assoc-ref outputs "out")
                                                      "/lib/cgit/filters"))
                (("\\| tr") (string-append "| " (which "tr"))))

              (substitute* "filters/html-converters/txt2html"
                (("sed") (which "sed")))

              (substitute* "filters/html-converters/man2html"
                (("groff") (which "groff")))

              (substitute* "filters/html-converters/rst2html"
                (("rst2html\\.py") (which "rst2html.py")))))
          (delete 'configure) ; no configure script
          (add-after 'build 'build-man
            (lambda* (#:key make-flags #:allow-other-keys)
              (apply invoke "make" "doc-man" make-flags)))
          (replace 'install
            (lambda* (#:key make-flags outputs #:allow-other-keys)
              (let ((out (assoc-ref outputs "out")))
                (apply invoke
                       "make" "install" "install-man"
                       (string-append "prefix=" out)
                       (string-append "CGIT_SCRIPT_PATH=" out "/share/cgit")
                       make-flags)
                ;; Move the platform-dependent 'cgit.cgi' into lib to get it
                ;; stripped.
                (rename-file (string-append out "/share/cgit/cgit.cgi")
                             (string-append out "/lib/cgit/cgit.cgi")))))
          (add-after 'install 'wrap-python-scripts
            (lambda* (#:key outputs #:allow-other-keys)
              (for-each
               (lambda (file)
                 (wrap-program (string-append (assoc-ref outputs "out")
                                              "/lib/cgit/filters/" file)
                   `("GUIX_PYTHONPATH" ":" prefix (,(getenv "GUIX_PYTHONPATH")))))
               '("syntax-highlighting.py"
                 "html-converters/md2html")))))))
    (native-inputs
     ;; For building manpage.
     (list asciidoc))
    (inputs
     `(;; Building cgit requires a Git source tree.
       ("git-source"
        ,(origin
           (method url-fetch)
           ;; cgit is tightly bound to git.  Use GIT_VER from the Makefile,
           ;; which may not match the current (package-version git).
           (uri "mirror://kernel.org/software/scm/git/git-2.25.4.tar.xz")
           (sha256
            (base32 "11am6s46wmn1yll5614smjhzlghbqq6gysgcs64igjr9y5wzpdxq"))))
       ("bash-minimal" ,bash-minimal)
       ("openssl" ,openssl)
       ("python" ,python)
       ("python-docutils" ,python-docutils)
       ("python-markdown" ,python-markdown)
       ("python-pygments" ,python-pygments)
       ("zlib" ,zlib)
       ;; bzip2, groff, gzip and xz are inputs (not native inputs)
       ;; since they are actually substituted into cgit source and
       ;; referenced by the built package output.
       ("bzip2" ,bzip2)
       ("groff" ,groff)
       ("gzip" ,gzip)
       ("xz" ,xz)))
    (home-page "https://git.zx2c4.com/cgit/")
    (synopsis "Web frontend for git repositories")
    (description
     "CGit is an attempt to create a fast web interface for the Git SCM, using
a built-in cache to decrease server I/O pressure.")
    (license license:gpl2)))

(define-public cgit-pink
  (package
    (inherit cgit)
    (name "cgit-pink")
    (version "1.4.1")
    (source (origin
              (method git-fetch)
              (uri (git-reference
                    (url "https://git.causal.agency/cgit-pink")
                    (commit version)))
              (file-name (git-file-name name version))
              (sha256
               (base32
                "0yp6rm60pz8pj8wrm1aglix51hhy00al86mm94ag2bifc92q23ar"))))
    (arguments
     (substitute-keyword-arguments (package-arguments cgit)
       ((#:tests? _ #f)
        (not (%current-target-system)))
       ((#:make-flags _ '())
        #~(list (string-append "CC=" #$(cc-for-target))
                (string-append "PERL_PATH="
                               (search-input-file %build-inputs "/bin/perl"))
                ;; It is important to set an absolute path in SHELL_PATH
                ;; because it is used as the shebang of generated scripts that
                ;; are invoked during the test phase.
                (string-append "SHELL_PATH="
                               (search-input-file %build-inputs "/bin/sh"))))))
    (inputs
     (modify-inputs (package-inputs cgit)
       (replace "git-source"
         ;; cgit-pink is tightly bound to git. Use GIT_VER from the Makefile,
         ;; which may not match the current (package-version git).
         (origin
           (method url-fetch)
           (uri "mirror://kernel.org/software/scm/git/git-2.36.1.tar.xz")
           (sha256
            (base32
             "0w43a35mhc2qf2gjkxjlnkf2lq8g0snf34iy5gqx2678yq7llpa0"))))))
    (native-inputs
     (modify-inputs (package-native-inputs cgit)
       (append gnu-gettext perl)))
    (home-page "https://git.causal.agency/cgit-pink/about/")
    (description "cgit-pink is a fast web interface for the Git SCM, using a
built-in cache to decrease server I/O pressure.  cgit-pink is a fork of
cgit.")))

(define-public python-git-multimail
  (package
    (name "python-git-multimail")
    (version "1.6.0")
    (source
     (origin
       (method url-fetch)
       (uri (pypi-uri "git-multimail" version))
       (sha256
        (base32
         "0hwgf2p2dd4z397wj0y558s8xxbkzbsa6yb9n1iax624y7swjng1"))))
    (build-system python-build-system)
    (arguments
     '(#:phases
       (modify-phases %standard-phases
         (add-after 'unpack 'patch
           (lambda* (#:key inputs #:allow-other-keys)
             (substitute* "setup.py"
               (("'git-multimail', 'README.rst'")
                "'README.rst'"))
             (substitute* "git-multimail/git_multimail.py"
               (("GIT_EXECUTABLE = 'git'")
                (string-append "GIT_EXECUTABLE = '"
                               (assoc-ref inputs "git") "/bin/git"
                               "'"))
               (("/usr/sbin/sendmail")
                (search-input-file inputs
                                   "/sbin/sendmail"))))))))
    (inputs
     (list git sendmail))
    (home-page "https://github.com/git-multimail/git-multimail")
    (synopsis "Send notification emails for Git pushes")
    (description
     "This hook sends emails describing changes introduced by pushes to a Git
repository.  For each reference that was changed, it emits one ReferenceChange
email summarizing how the reference was changed, followed by one Revision
email for each new commit that was introduced by the reference change.

This script is designed to be used as a post-receive hook in a Git
repository")
    (license license:gpl2)))

(define-public python-ghp-import
  (package
    (name "python-ghp-import")
    (version "2.0.2")
    (source
     (origin
       (method git-fetch)
       (uri (git-reference
             (url "https://github.com/davisp/ghp-import")
             (commit version)))
       (file-name (git-file-name name version))
       (sha256
        (base32 "0i4lxsgqri1y8sw4k44bkwbzmdmk4vpmdi882mw148j8gk4i7vvj"))))
    (build-system python-build-system)
    (arguments
     `(#:phases (modify-phases %standard-phases
                  (add-after 'install 'install-documentation
                    (lambda* (#:key outputs #:allow-other-keys)
                      (let* ((out (assoc-ref outputs "out"))
                             (doc (string-append out "/share/doc"))
                             (licenses (string-append out "/share/licenses")))
                        (install-file "README.md" doc)
                        (install-file "LICENSE" licenses)))))))
    (propagated-inputs (list python-dateutil))
    (home-page "https://github.com/davisp/ghp-import")
    (synopsis "Copy directory to the gh-pages branch")
    (description "Script that copies a directory to the gh-pages branch (by
default) of the repository.")

    ;; See <https://bugs.gnu.org/27913>.
    (license (license:non-copyleft
              "https://raw.githubusercontent.com/davisp/ghp-import/master/LICENSE"
              "Tumbolia Public License"))))

(define-public python-gitdb
  (package
    (name "python-gitdb")
    (version "4.0.2")
    (source (origin
              (method url-fetch)
              (uri (pypi-uri "gitdb" version))
              (sha256
               (base32
                "0l113fphn6msjl3cl3kyf332b6lal7daxdd0nfma0x9ipfb013jr"))))
    (build-system python-build-system)
    (arguments
     `(#:phases (modify-phases %standard-phases
                  (add-before 'check 'create-test-repository
                    (lambda _
                      (mkdir "/tmp/testrepo")
                      ;; Some tests require a git repository, so create one.
                      (with-directory-excursion "/tmp/testrepo"
                        (do ((filecount 1 (1+ filecount)))
                            ((> filecount 1000))
                          (call-with-output-file (string-append
                                                  "file" (number->string filecount))
                            (lambda (port)
                              (format port "~a" filecount))))
                        (begin
                         (invoke "git" "init")
                         (invoke "git" "config" "user.name" "Total Git")
                         (invoke "git" "config" "user.email" "git@localhost")
                         (invoke "git" "add" "-A")
                         (invoke "git" "commit" "-q" "-m" "dummy commit")))

                      ;; The repository checkout must be a "bare" clone.
                      (invoke "git" "clone" "--bare" "/tmp/testrepo"
                              "/tmp/testrepo.git")))
                  (replace 'check
                    (lambda _
                      (setenv "GITDB_TEST_GIT_REPO_BASE" "/tmp/testrepo.git")
                      ;; Skip tests that must be run from the gitdb repository.
                      (setenv "TRAVIS" "1")
                      (invoke "nosetests" "-v"))))))
    (propagated-inputs
     (list python-smmap))
    (native-inputs
     (list git python-nose))
    (home-page "https://github.com/gitpython-developers/gitdb")
    (synopsis "Python implementation of the Git object database")
    (description
     "GitDB allows you to access @dfn{bare} Git repositories for reading and
writing.  It aims at allowing full access to loose objects as well as packs
with performance and scalability in mind.  It operates exclusively on streams,
allowing to handle large objects with a small memory footprint.")
    (license license:bsd-3)))

(define-public python-gitpython
  (package
    (name "python-gitpython")
    (version "3.1.24")
    (source (origin
              (method url-fetch)
              (uri (pypi-uri "GitPython" version))
              (sha256
               (base32
                "1rarp97cpjnhi106k2yhb7kygdyflmlgq0icxv3ggzl4wvszv0yz"))))
    (build-system python-build-system)
    (arguments
     `(#:tests? #f ;XXX: Tests can only be run within the GitPython repository.
       #:phases (modify-phases %standard-phases
                  (add-after 'unpack 'embed-git-reference
                    (lambda* (#:key inputs #:allow-other-keys)
                      (substitute* "git/cmd.py"
                        (("git_exec_name = \"git\"")
                         (string-append "git_exec_name = \""
                                        (assoc-ref inputs "git")
                                        "/bin/git\""))))))))
    (inputs
     (list git))
    (propagated-inputs
     (list python-gitdb python-typing-extensions))
    (native-inputs
     (list python-ddt python-nose))
    (home-page "https://github.com/gitpython-developers/GitPython")
    (synopsis "Python library for interacting with Git repositories")
    (description
     "GitPython is a python library used to interact with Git repositories,
high-level like git-porcelain, or low-level like git-plumbing.

It provides abstractions of Git objects for easy access of repository data,
and additionally allows you to access the Git repository more directly using
either a pure Python implementation, or the faster, but more resource intensive
 @command{git} command implementation.")
     (license license:bsd-3)))

(define-public savane
  (package
    (name "savane")
    (version "3.10")
    (source (origin
              (method git-fetch)
              (uri (git-reference
                    (url "https://git.savannah.gnu.org/git/administration/savane")
                    (commit (string-append "release-" version))))
              (file-name (git-file-name name version))
              (sha256
               (base32
                "10jg264wqmkc87nz0d8d2pq4hvradwqrvrpvgpz3h409y6c6v78z"))))
    (build-system gnu-build-system)
    (native-inputs
     (list autoconf
           automake
           gettext-minimal
           imagemagick))
    (inputs
     (list exim
           gnupg
           httpd
           mariadb
           php))
    (propagated-inputs
     (list perl
           perl-dbd-mysql
           perl-dbi
           perl-date-calc
           perl-digest-md5
           perl-mailtools
           perl-file-find-rule
           perl-xml-writer))
    (synopsis "Web-based software hosting system")
    (description
     "Savane is a Web-based software hosting system.  It includes issue
tracking (bugs, tasks, support, news and documentation), project member
management by roles and individual account maintenance.")
    (home-page "https://savannah.nongnu.org/p/administration")
    (license license:agpl3+)))

 (define-public shflags
   (package
     (name "shflags")
    (version "1.3.0")
    (source (origin
              (method git-fetch)
              (uri (git-reference
                     (url "https://github.com/kward/shflags")
                     (commit (string-append "v" version))))
              (file-name (git-file-name name version))
              (sha256
               (base32
                "0jj0zkly8yg42b8jvih2cmmafv95vm8mv80n3dyalvr5i14lzqd8"))))
    (build-system gnu-build-system)
    (arguments
     `(#:tests? #f                      ; no tests
       #:phases
       (modify-phases %standard-phases
         (delete 'configure)            ; nothing to configure
         (delete 'build)                ; nothing to build
         (replace 'install
           (lambda* (#:key outputs #:allow-other-keys)
             (let* ((out (assoc-ref outputs "out"))
                    (src (string-append out "/src")))
               (install-file "shflags" src)
               #t))))))
    (home-page "https://github.com/kward/shflags")
    (synopsis "Command-line flags library for shell scripts")
    (description
     "Shell Flags (shFlags) is a library written to greatly simplify the
handling of command-line flags in Bourne based Unix shell scripts (bash, dash,
ksh, sh, zsh).  Most shell scripts use getopt for flags processing, but the
different versions of getopt on various OSes make writing portable shell
scripts difficult.  shFlags instead provides an API that doesn't change across
shell and OS versions so the script writer can be confident that the script
will work.")
    (license license:lgpl2.1)))

(define-public git-flow
  (package
    (name "git-flow")
    ;; This version has not be officially released yet, so we build it
    ;; directly from the git repository.
    (version "1.12.3")
    (source (origin
              (method git-fetch)
              (uri (git-reference
                    (url "https://github.com/petervanderdoes/gitflow-avh/")
                    (commit version)))
              (file-name (git-file-name name version))
              (sha256
               (base32
                "13q4mnrxr03wz2dkhzy73j384g299m4d545cnhxcaznvdwfany4h"))))
    (build-system gnu-build-system)
    (inputs (list shflags))
    (arguments
     '(#:tests? #f                    ; no tests
       #:make-flags (list (string-append "prefix="
                                         (assoc-ref %outputs "out")))
       #:phases
       (modify-phases %standard-phases
         (add-after 'unpack 'reset-shFlags-link
           (lambda* (#:key inputs #:allow-other-keys)
             ;; The link points to a file in the shFlags submodule.
             ;; Redirect it to point to our system shFlags.
             (let ((shflags (assoc-ref inputs "shflags")))
               (begin
                 (delete-file "gitflow-shFlags")
                 (symlink (string-append shflags "/src/shflags")
                          "gitflow-shFlags")))))
         (delete 'configure)
         (delete 'build))))
    (home-page "https://nvie.com/posts/a-successful-git-branching-model/")
    (synopsis "Git extensions for Vincent Driessen's branching model")
    (description
     "Vincent Driessen's branching model is a git branching and release
management strategy that helps developers keep track of features, hotfixes,
and releases in bigger software projects.  The git-flow library of git
subcommands helps automate some parts of the flow to make working with it a
lot easier.")
    (license license:bsd-2)))

(define-public stgit-2
  (package
    (name "stgit")
    (version "2.4.0")
    (source
     (origin
       (method git-fetch)
       (uri (git-reference
             (url "https://github.com/stacked-git/stgit")
             (commit (string-append "v" version))))
       (file-name (git-file-name name version))
       (sha256
        (base32 "0cgv7chxqkjaqmzi4691in26j2fm8r0vanw8xzb9cqnz6350wvvj"))))
    (build-system cargo-build-system)
    (arguments
     `(#:cargo-inputs (("rust-anstyle" ,rust-anstyle-1)
                       ("rust-anyhow" ,rust-anyhow-1)
                       ("rust-bstr" ,rust-bstr-1)
                       ("rust-bzip2-rs" ,rust-bzip2-rs-0.1)
                       ("rust-clap" ,rust-clap-4)
                       ("rust-ctrlc" ,rust-ctrlc-3)
                       ("rust-curl" ,rust-curl-0.4)
                       ("rust-encoding_rs" ,rust-encoding-rs-0.8)
                       ("rust-flate2" ,rust-flate2-1)
                       ("rust-gix" ,rust-gix-0.54)
                       ("rust-indexmap" ,rust-indexmap-2)
                       ("rust-is-terminal" ,rust-is-terminal-0.4)
                       ("rust-nom" ,rust-nom-7)
                       ("rust-serde" ,rust-serde-1)
                       ("rust-serde-json" ,rust-serde-json-1)
                       ("rust-strsim" ,rust-strsim-0.10)
                       ("rust-tar" ,rust-tar-0.4)
                       ("rust-tempfile" ,rust-tempfile-3)
                       ("rust-termcolor" ,rust-termcolor-1)
                       ("rust-thiserror" ,rust-thiserror-1)
                       ("rust-time" ,rust-time-0.3))
       #:install-source? #f
       #:phases
       (modify-phases %standard-phases
         (add-after 'build 'build-extras
           (lambda _
             (substitute* "Documentation/Makefile"
               (("docbook2x-texi") "docbook2texi"))
             (setenv "PERL_PATH" "perl")
             (invoke "make" "-C" "Documentation" "info")
             (invoke "make" "-C" "completion" "stgit.bash")
             (invoke "make" "-C" "completion" "stg.fish")))
         (add-after 'install 'install-extras
           (lambda* (#:key outputs #:allow-other-keys)
             (let ((out (assoc-ref outputs "out")))
               (invoke "make" "-C" "Documentation" "install-info"
                       (string-append "prefix=" out))
               (invoke "make" "-C" "completion" "install"
                       (string-append "prefix=" out)
                       (string-append "bashdir=" out "/etc/bash_completion.d/"))))))))
    (native-inputs
     (list pkg-config
           ;; For the documentation
           asciidoc
           docbook2x
           libxslt
           perl
           texinfo
           xmlto))
    (inputs (list openssl zlib curl))
    (home-page "https://stacked-git.github.io/")
    (synopsis "Stacked Git (StGit) manages Git commits as a stack of patches")
    (description "StGit uses a patch stack workflow.  Each individual patch
focuses on a single concern, while a stack of patches forms a series of commits.
Patches are stored as normal git commits, allowing easy merging of StGit
patches into other repositories using standard Git.

Features include:
@itemize
@item Import and export patches from Git with @command{stg commit} and
@command{stg uncommit}
@item Create new patches and add them to the stack with @command{stg new}
@item Update a patch from the working tree with @command{stg refresh} and
@command{stg edit}
@item See information about the stack or patch with @command{stg series} and
@command{stg show}
@item Export and send a series of patches by email using @command{stg email}
@end itemize")
    (license license:gpl2)))

(define-public stgit
  (package
    (name "stgit")
    (version "1.5")
    (source
     (origin
       (method git-fetch)
       (uri (git-reference
             (url "https://github.com/ctmarinas/stgit")
             (commit (string-append "v" version))))
       (file-name (git-file-name name version))
       (sha256
        (base32 "1igljjpdgl4na1a5hi0nmg36ph0hw6hw8hhq5436fgcl8yjimyz3"))))
    (build-system python-build-system)
    (native-inputs
     (list perl))
    (inputs
     (list git))
    (arguments
     `(#:phases
       (modify-phases %standard-phases
         (add-after 'unpack 'hard-code-version
           (lambda _
             ;; setup.py tries to cleverly extract the version number from the
             ;; git history, which the source checkout lacks.  Hard-code one.
             (substitute* "setup.py"
               (("get_ver\\(\\)")
                (format #f "'~a'" ,version)))
             #t))
         (add-before 'check 'patch-tests
           (lambda _
             (substitute* (list "t/t1900-mail.sh"
                                "t/t7504-commit-msg-hook.sh")
               (("/bin/sh")
                (which "bash")))
             #t))
         (replace 'check
           (lambda _
             (invoke "make"
                     "PERL_PATH=perl"
                     (string-append "SHELL_PATH=" (which "bash"))
                     "test"))))))
    (home-page "https://stacked-git.github.io/")
    (synopsis "Stacked Git")
    (description
     "StGit is a command-line application that provides functionality similar
to Quilt (i.e., pushing/popping patches to/from a stack), but using Git
instead of @command{diff} and @command{patch}.  StGit stores its patches in a
Git repository as normal Git commits, and provides a number of commands to
manipulate them in various ways.")
    (license license:gpl2)))

(define-public vcsh
  (package
    (name "vcsh")
    (version "2.0.5")
    (source
     (origin
       (method git-fetch)
       (uri (git-reference
             (url "https://github.com/RichiH/vcsh")
             (commit (string-append "v" version))))
       (file-name (git-file-name name version))
       (sha256
        (base32 "15lb09c2q261p1pp5r7j9k8389ybrd2q19xhnp1nnha6gs78i4wq"))))
    (build-system gnu-build-system)
    (native-inputs
     (list autoconf
           automake
           ;; for man page
           ronn-ng
           ;; for tests
           perl
           perl-test-harness
           perl-shell-command
           perl-test-most
           ;; for bash-completion
           pkg-config))
    (inputs
     (list git))
    (arguments
     '(#:phases
       (modify-phases %standard-phases
         (add-before 'bootstrap 'fix-version-gen
           (lambda _
             (call-with-output-file ".tarball-version"
               (lambda (port)
                 (display version port))))))
       #:make-flags (list (string-append "PREFIX="
                                         (assoc-ref %outputs "out")))
       #:test-target "test"))
    (home-page "https://github.com/RichiH/vcsh")
    (synopsis "Version control system for @code{$HOME}")
    (description
     "vcsh version-controls configuration files in several Git repositories,
all in one single directory.  They all maintain their working trees without
clobbering each other or interfering otherwise.  By default, all Git
repositories maintained via vcsh store the actual files in @code{$HOME},
though this can be overridden.")
    (license license:gpl2+)))

(define-public git-test-sequence
  (let ((commit "48e5a2f5a13a5f30452647237e23362b459b9c76"))
    (package
      (name "git-test-sequence")
      (version (string-append "20140312." (string-take commit 7)))
      (source (origin
                (method git-fetch)
                (uri (git-reference
                      ;; There are many other scripts in this directory; we
                      ;; are interested in just one for this package.
                      (url "https://github.com/dustin/bindir")
                      (commit commit)))
                (file-name (git-file-name name version))
                (sha256
                 (base32
                  "1dcq0y16yznbv4k9h8gg90kv1gkn8r8dbvl4m2rpfd7q5nqhn617"))))
      (build-system trivial-build-system)
      (arguments
       `(#:modules ((guix build utils))
         #:builder (begin
                     (use-modules (guix build utils))
                     (let* ((source (assoc-ref %build-inputs "source"))
                            (output (assoc-ref %outputs "out"))
                            (bindir (string-append output "/bin"))
                            (script "git-test-sequence"))
                       (install-file (string-append source "/" script)
                                     bindir)
                       #t))))
      (home-page "https://dustin.sallings.org/2010/03/28/git-test-sequence.html")
      (synopsis "Run a command over a sequence of commits")
      (description
       "git-test-sequence is similar to an automated git bisect except it’s
linear.  It will test every change between two points in the DAG.  It will
also walk each side of a merge and test those changes individually.")
      (license (license:x11-style "file://LICENSE")))))

(define* (make-gitolite #:optional (extra-inputs '()))
  "Make a gitolite package object with EXTRA-INPUTS added to the binary
wrappers, to be used for optional gitolite extensions."
  (package
    (name "gitolite")
    (version "3.6.13")
    (source
     (origin
       (method git-fetch)
       (uri (git-reference
             (url "https://github.com/sitaramc/gitolite")
             (commit (string-append "v" version))))
       (file-name (git-file-name name version))
       (sha256
        (base32 "0lp4hi8pfg7k0fk0l8wzs8hxp1aspzv78nkafdbbq8m9lzwnwl7x"))))
    (build-system gnu-build-system)
    (arguments
     (list #:tests? #f                  ; no tests
           #:phases
           #~(modify-phases %standard-phases
               (delete 'configure)
               (delete 'build)
               (add-before 'install 'patch-scripts
                 (lambda* _
                   ;; This seems to take care of every shell script that
                   ;; invokes Perl.
                   (substitute* (find-files ".")
                     ((" perl -")
                      (string-append " " #$perl "/bin/perl" " -")))

                   (substitute* (find-files "src/triggers" ".*")
                     ((" sed ")
                      (string-append " " #$sed "/bin/sed" " ")))

                   (substitute*
                       '("src/triggers/post-compile/update-gitweb-access-list"
                         "src/triggers/post-compile/ssh-authkeys-split"
                         "src/triggers/upstream")
                     ((" grep ")
                      (string-append " " #$grep "/bin/grep" " ")))

                   ;; Avoid references to the store in authorized_keys.
                   ;; This works because gitolite-shell is in the PATH.
                   (substitute* "src/triggers/post-compile/ssh-authkeys"
                     (("\\$glshell \\$user")
                      "gitolite-shell $user"))))
               (add-before 'install 'patch-source
                 (lambda* _
                   ;; Gitolite uses cat to test the readability of the
                   ;; pubkey
                   (substitute* "src/lib/Gitolite/Setup.pm"
                     (("\"cat ")
                      (string-append "\"" #$coreutils "/bin/cat" " "))
                     (("\"ssh-keygen")
                      (string-append "\"" #$openssh "/bin/ssh-keygen")))

                   (substitute* '("src/lib/Gitolite/Hooks/PostUpdate.pm"
                                  "src/lib/Gitolite/Hooks/Update.pm")
                     (("/usr/bin/perl")
                      (string-append #$perl "/bin/perl")))

                   (substitute* "src/lib/Gitolite/Common.pm"
                     (("\"ssh-keygen")
                      (string-append "\"" #$openssh "/bin/ssh-keygen"))
                     (("\"logger\"")
                      (string-append "\"" #$inetutils "/bin/logger\"")))

                   (substitute* "src/lib/Gitolite/Cache.pm"
                     (("/usr/sbin/redis-server") "redis-server"))

                   (substitute* "src/commands/svnserve"
                     (("/usr/bin/svnserve") "svnserve"))))
               (replace 'install
                 (lambda* _
                   (let* ((sharedir (string-append #$output "/share/gitolite"))
                          (bindir (string-append #$output "/bin")))
                     (mkdir-p sharedir)
                     (mkdir-p bindir)
                     (invoke "./install" "-to" sharedir)
                     ;; Create symlinks for executable scripts in /bin.
                     (for-each (lambda (script)
                                 (symlink (string-append sharedir "/" script)
                                          (string-append bindir "/" script)))
                               '("gitolite" "gitolite-shell")))))
               (add-after 'install 'wrap-scripts
                 (lambda* _
                   (for-each (lambda (file-name)
                               (wrap-program (string-append #$output file-name)
                                 `("PATH" ":" prefix
                                   ,(map (lambda (dir)
                                           (string-append dir "/bin"))
                                         (list #$output
                                               #$coreutils
                                               #$findutils
                                               #$git
                                               #$@extra-inputs)))))
                             '("/bin/gitolite" "/bin/gitolite-shell")))))))
    (inputs
     (append (list bash-minimal coreutils findutils git inetutils openssh perl)
             extra-inputs))
    (home-page "https://gitolite.com")
    (synopsis "Git access control layer")
    (description
     "Gitolite is an access control layer on top of Git, providing fine access
control to Git repositories.")
    (license license:gpl2)))

(define-public gitolite (make-gitolite))

(define-public gitile
  (package
    (name "gitile")
    (version "0.1.4")
    (source
     (origin
       (method git-fetch)
       (uri (git-reference
              (url "https://git.lepiller.eu/git/gitile")
              (commit version)))
       (file-name (git-file-name name version))
       (sha256
        (base32 "1wb1rajcrzdqjncv40s7hjsnvlh1gq4z9pn9gf210g1iy35vimmz"))))
    (build-system gnu-build-system)
    (arguments
     `(#:imported-modules ((guix build guile-build-system)
                           ,@%default-gnu-imported-modules)
       #:make-flags (list "GUILE_AUTO_COMPILE=0")
       #:phases
       (modify-phases %standard-phases
         (replace 'bootstrap
           (lambda _
             ;; The 'bootstrap' script lacks a shebang, leading to "Exec
             ;; format error" with glibc 2.35.
             (invoke "autoreconf" "-vfi")))
         (add-after 'install-bin 'wrap-program
           (lambda* (#:key inputs outputs #:allow-other-keys)
             (use-modules (guix build guile-build-system))
             ;; Wrap the 'gitile' command to refer to the right modules.
             (let* ((out    (assoc-ref outputs "out"))
                    (commonmark (assoc-ref inputs "guile-commonmark"))
                    (git    (assoc-ref inputs "guile-git"))
                    (bytes  (assoc-ref inputs "guile-bytestructures"))
                    (fibers (assoc-ref inputs "guile-fibers"))
                    (gcrypt (assoc-ref inputs "guile-gcrypt"))
                    (syntax-highlight (assoc-ref inputs "guile-syntax-highlight"))
                    (deps   (list out commonmark git bytes fibers gcrypt
                                  syntax-highlight))
                    (guile  (assoc-ref inputs "guile"))
                    (effective (target-guile-effective-version))
                    (mods   (string-drop-right  ;drop trailing colon
                             (string-join deps
                                          (string-append "/share/guile/site/"
                                                         effective ":")
                                          'suffix)
                             1))
                    (objs   (string-drop-right
                             (string-join deps
                                          (string-append "/lib/guile/" effective
                                                         "/site-ccache:")
                                          'suffix)
                             1)))
               (wrap-program (string-append out "/bin/gitile")
                 `("GUILE_LOAD_PATH" ":" prefix (,mods))
                 `("GUILE_LOAD_COMPILED_PATH" ":" prefix (,objs)))))))))
    (native-inputs
     (list autoconf automake guile-3.0 pkg-config))
    (inputs
     (list bash-minimal                 ;for wrap-program
           guile-3.0
           guile-commonmark
           guile-fibers
           guile-gcrypt
           guile-git
           guile-syntax-highlight-for-gitile
           guile-gnutls))
    (home-page "https://git.lepiller.eu/gitile")
    (synopsis "Simple Git forge written in Guile")
    (description "Gitile is a Git forge written in Guile that lets you
visualize your public Git repositories on a web interface.")
    (license license:agpl3+)))

(define-public pre-commit
  (package
    (name "pre-commit") ;formerly known as python-pre-commit
    (version "3.3.3")
    (source
     (origin
       (method git-fetch)               ; no tests in PyPI release
       (uri (git-reference
             (url "https://github.com/pre-commit/pre-commit")
             (commit (string-append "v" version))))
       (file-name (git-file-name name version))
       (sha256
        (base32 "1spkg3ld3s6l7wz24lcywlf1z2ywp751bcdlxjfdsln76bi9ylp8"))
       (modules '((guix build utils)))
       (snippet '(substitute* "setup.cfg"
                   (("virtualenv>=20.10.0") ;our virtualenv (20.3.1) is fine
                    "virtualenv>=20.0.8")))))
    (build-system python-build-system)
    (arguments
     `(#:phases
       (modify-phases %standard-phases
         (add-before 'check 'prepare-check-env
           (lambda _
             ;; Change from /homeless-shelter to /tmp for write permission.
             (setenv "HOME" "/tmp")
             ;; Environment variables used in the tests.
             (setenv "GIT_AUTHOR_NAME" "Your Name")
             (setenv "GIT_COMMITTER_NAME" "Your Name")
             (setenv "GIT_AUTHOR_EMAIL" "you@example.com")
             (setenv "GIT_COMMITTER_EMAIL" "you@example.com")
             ;; Some tests still fail with PermissionError.  Make the source
             ;; tree writable.
             (for-each make-file-writable (find-files "."))
             ;; Some tests will need a working git repository.
             (invoke "git" "init")
             (invoke "git" "config" "--global" "user.name" "Your Name")
             (invoke "git" "config" "--global" "user.email" "you@example.com")))
         (replace 'check
           (lambda* (#:key inputs outputs tests? #:allow-other-keys)
             (add-installed-pythonpath inputs outputs)
             (when tests?
               ;; The file below contains 30+ tests that fail because they
               ;; depend on tools from multiple languages (cargo, npm, cpan,
               ;; Rscript, etc).  Other tests are passing, but it's more
               ;; convenient to skip the file than list 30 tests to skip.
               (invoke "pytest" "--ignore=tests/repository_test.py"
                       ;; Ruby and Node tests require node and gem.
                       "--ignore=tests/languages/node_test.py"
                       "--ignore=tests/languages/ruby_test.py"
                       ;; Skip lang-specific (network) tests added in 3.1.1
                       "--ignore=tests/languages/conda_test.py"
                       "--ignore=tests/languages/coursier_test.py"
                       "--ignore=tests/languages/dart_test.py"
                       "--ignore=tests/languages/docker_test.py"
                       "--ignore=tests/languages/docker_image_test.py"
                       "--ignore=tests/languages/dotnet_test.py"
                       "--ignore=tests/languages/golang_test.py"
                       "--ignore=tests/languages/lua_test.py"
                       "--ignore=tests/languages/perl_test.py"
                       "--ignore=tests/languages/rust_test.py"
                       "--ignore=tests/languages/swift_test.py"
                       "-k"
                       (string-append
                        ;; TODO: these tests fail with AssertionError.  It may
                        ;; be possible to fix them.
                        "not test_install_existing_hooks_no_overwrite"
                        " and not test_uninstall_restores_legacy_hooks"
                        " and not test_installed_from_venv"
                        " and not test_healthy_venv_creator"
                        " and not test_r_hook and not test_r_inline"))))))))
    (native-inputs
     `(("git" ,git-minimal)
       ("python-covdefaults" ,python-covdefaults)
       ("python-coverage" ,python-coverage)
       ("python-distlib" ,python-distlib)
       ("python-pytest" ,python-pytest)
       ("python-pytest-env" ,python-pytest-env)
       ("python-re-assert" ,python-re-assert)
       ("which" ,which)))
    ;; Propagate because pre-commit is also used as a module.
    (propagated-inputs
     (list python-cfgv
           python-identify
           python-nodeenv
           python-pyyaml
           python-virtualenv))
    (home-page "https://pre-commit.com/")
    (synopsis "Framework for managing and maintaining pre-commit hooks")
    (description
     "Pre-commit is a multi-language package manager for pre-commit hooks.  You
specify a list of hooks you want and pre-commit manages the installation and
execution of any hook written in any language before every commit.")
    (license license:expat)))

(define-public python-pre-commit
  (deprecated-package "python-pre-commit" pre-commit))

(define-public mercurial
  (package
    (name "mercurial")
    (version "6.2.2")
    (source (origin
             (method url-fetch)
             (uri (string-append "https://www.mercurial-scm.org/"
                                 "release/mercurial-" version ".tar.gz"))
             (patches (search-patches "mercurial-hg-extension-path.patch"
                                      "mercurial-openssl-compat.patch"))
             (sha256
              (base32
               "1pr00hdk3l9095fhq6302fgj0wmbqhqs93y4r457ba4pyjjrvyly"))
             (modules '((guix build utils)))
             (snippet
              '(substitute* (find-files "tests" "\\.(t|sh)$")
                 ;; grep 3.8 emits deprecation warnings for 'egrep' and
                 ;; 'fgrep' which breaks expected test output.
                 (("egrep") "grep -E")
                 (("fgrep") "grep -F")))))
    (build-system gnu-build-system)
    (arguments
     `(#:make-flags
       (list (string-append "PREFIX=" (assoc-ref %outputs "out")))
       #:phases
       (modify-phases %standard-phases
         (delete 'configure)
         (add-after 'unpack 'patch-tests
           (lambda _
             (substitute* (find-files "tests" "\\.(t|py)$")
               (("/bin/sh")
                (which "sh"))
               (("/usr/bin/env")
                (which "env")))))
         (replace 'check
           (lambda* (#:key tests? #:allow-other-keys)
             (with-directory-excursion "tests"
               ;; The following tests are known to fail.
               (for-each delete-file
                         '(;; XXX: This test calls 'run-tests.py --with-hg=
                           ;; `which hg`' and fails because there is no hg on
                           ;; PATH from before (that's why we are building it!)?
                           "test-hghave.t"

                           ;; This test creates a shebang spanning multiple
                           ;; lines which is difficult to substitute.  It
                           ;; only tests the test runner itself, which gets
                           ;; thoroughly tested during the check phase anyway.
                           "test-run-tests.t"

                           ;; These tests fail because the program is not
                           ;; connected to a TTY in the build container.
                           "test-nointerrupt.t"
                           "test-transaction-rollback-on-sigpipe.t"

                           ;; FIXME: This gets killed but does not receive an interrupt.
                           "test-commandserver.t"

                           ;; These tests get unexpected warnings about using
                           ;; deprecated functionality in Python, but otherwise
                           ;; succeed; try enabling for later Mercurial versions.
                           "test-demandimport.py"
                           "test-patchbomb-tls.t"
                           ;; Similarly, this gets a more informative error
                           ;; message from Python 3.10 than it expects.
                           "test-http-bad-server.t"

                           ;; Only works when run in a hg-repo, not in an
                           ;; extracted tarball
                           "test-doctest.py"

                           ;; TODO: the fqaddr() call fails in the build
                           ;; container, causing these server tests to fail.
                           "test-hgwebdir.t"
                           "test-http-branchmap.t"
                           "test-pull-bundle.t"
                           "test-push-http.t"
                           "test-serve.t"
                           "test-subrepo-deep-nested-change.t"
                           "test-subrepo-recursion.t"))
               (when tests?
                 (invoke "./run-tests.py"
                         ;; ‘make check’ does not respect ‘-j’.
                         (string-append "-j" (number->string
                                              (parallel-job-count)))
                         ;; The default time-outs are too low for many systems.
                         ;; Raise them generously: Guix enforces its own.
                         "--timeout" "86400"
                         "--slowtimeout" "86400"
                         ;; The test suite takes a long time and produces little
                         ;; output by default.  Prevent timeouts due to silence.
                         "-v"))))))))
    (native-inputs
     (list python-docutils
           ;; The following inputs are only needed to run the tests.
           python-nose unzip which))
    (inputs
     (list python-wrapper))
    ;; Find third-party extensions.
    (native-search-paths
     (list (search-path-specification
            (variable "HGEXTENSIONPATH")
            (files '("lib/python3.10/site-packages/hgext3rd")))))
    (home-page "https://www.mercurial-scm.org/")
    (synopsis "Decentralized version control system")
    (description
     "Mercurial is a free, distributed source control management tool.  It
efficiently handles projects of any size and offers an easy and intuitive
interface.")
    (license license:gpl2+)))

(define-public python-hg-evolve
  (package
    (name "python-hg-evolve")
    (version "10.3.2")
    (source
      (origin
        (method hg-fetch)
        (uri (hg-reference
               (url "https://www.mercurial-scm.org/repo/evolve")
               (changeset version)))
        (file-name (hg-file-name name version))
        (sha256
          (base32
            "0qgk39s5pwxbshfa6x1f1ccxahja3fs265dddxy6q99spy3b3x5h"))))
    (build-system python-build-system)
    (arguments
     ;; Tests need mercurial source code.
     '(#:tests? #f))
    (propagated-inputs
      (list mercurial))
    (home-page "https://www.mercurial-scm.org/doc/evolution/")
    (synopsis "Flexible evolution of Mercurial history")
    (description "Evolve is a Mercurial extension for faster and safer mutable
history.  It implements the changeset evolution concept for Mercurial.")
    (license license:gpl2)))

(define-public hg-commitsigs
  ;; Latest tag is 11 years old.
  (let ((changeset "b53eb6862bff")
        (revision "0"))
    (package
      (name "hg-commitsigs")
      (version (git-version "0.1.0" revision changeset))
      (source (origin
                (method hg-fetch)
                (uri (hg-reference
                      (url "https://foss.heptapod.net/mercurial/commitsigs")
                      (changeset changeset)))
                (file-name (git-file-name name version))
                (sha256
                 (base32
                  "059gm66q06m6ayl4brsc517zkw3ahmz249b6xm1m32ac5y24wb9x"))))
      (build-system copy-build-system)
      (arguments
       `(#:imported-modules ((guix build python-build-system)
                             ,@%copy-build-system-modules)
         #:modules ((srfi srfi-1)
                    (guix build python-build-system)
                    ;; Don't use `%copy-build-system-modules' because
                    ;; `standard-phases' from (guix build gnu-build-system)
                    ;; shadows the one from (guix build copy-build-system),
                    ;; which is the one we actually want.
                    (guix build copy-build-system)
                    ((guix build gnu-build-system) #:prefix gnu)
                    (guix build utils)
                    (guix build gremlin)
                    (ice-9 ftw)
                    (guix elf))
         #:phases
         (modify-phases %standard-phases
           (add-after 'unpack 'patch-paths
           (lambda* (#:key inputs #:allow-other-keys)
             (let ((gpg (search-input-file inputs "/bin/gpg"))
                   (openssl (search-input-file inputs "/bin/openssl")))
               (substitute* "commitsigs.py"
                 (("b'gpg',") (string-append "b'" gpg "',"))
                 (("b'openssl',") (string-append "b'" openssl "',")))))))
         #:install-plan
         `(("commitsigs.py" ,(string-append "lib/python"
                                            (python-version
                                             (assoc-ref %build-inputs "python"))
                                            "/site-packages/hgext3rd/commitsigs.py")))))
      (native-inputs
       (list python))
      (inputs
       (list gnupg openssl))
      (home-page "https://foss.heptapod.net/mercurial/commitsigs")
      (synopsis "Automatic signing of changeset hashes")
      (description "This package provides a Mercurial extension for signing
the changeset hash of commits.  The signure is embedded directly in the
changeset itself; there won't be any extra commits.  Either GnuPG or OpenSSL
can be used for signing.")
      (license license:gpl2))))                   ;per commitsigs.py

(define-public neon
  (package
    (name "neon")
    (version "0.32.2")
    (source (origin
             (method url-fetch)
             (uri (string-append "https://notroj.github.io/neon/neon-"
                                 version ".tar.gz"))
             (sha256
              (base32
               "11mj5zpp317dmds874wfwcpgij9i3scaahdi1xfzr5b2ii36crcq"))))
    (build-system gnu-build-system)
    (native-inputs
     (list perl pkg-config))
    (inputs
     (list libxml2 openssl zlib))
    (arguments
     `(;; FIXME: Add tests once reverse address lookup is fixed in glibc, see
       ;; https://sourceware.org/bugzilla/show_bug.cgi?id=16475
       #:tests? #f
       #:configure-flags '("--enable-shared"
                           "--disable-static"
                           ;; requires libgnutils-config, deprecated
                           ;; in gnutls 2.8.
                           ; "--with-ssl=gnutls")))
                           "--with-ssl=openssl")))
    (home-page "https://notroj.github.io/neon/")
    (synopsis "HTTP and WebDAV client library")
    (description
     "Neon is an HTTP and WebDAV client library, with a C interface and the
following features:
@enumerate
@item High-level wrappers for common HTTP and WebDAV operations (GET, MOVE,
  DELETE, etc.);
@item low-level interface to the HTTP request/response engine, allowing the use
  of arbitrary HTTP methods, headers, etc.;
@item authentication support including Basic and Digest support, along with
  GSSAPI-based Negotiate on Unix, and SSPI-based Negotiate/NTLM on Win32;
@item SSL/TLS support using OpenSSL or GnuTLS, exposing an abstraction layer for
  verifying server certificates, handling client certificates, and examining
  certificate properties, smartcard-based client certificates are also
  supported via a PKCS#11 wrapper interface;
@item abstract interface to parsing XML using libxml2 or expat, and wrappers for
  simplifying handling XML HTTP response bodies;
@item WebDAV metadata support, wrappers for PROPFIND and PROPPATCH to simplify
  property manipulation.
@end enumerate\n")
    (license license:gpl2+))) ; for documentation and tests; source under lgpl2.0+

(define-public subversion
  (package
    (name "subversion")
    (version "1.14.2")
    (source (origin
              (method url-fetch)
              (uri (string-append "mirror://apache/subversion/"
                                  "subversion-" version ".tar.bz2"))
              (sha256
               (base32
                "0a6csc84hfymm8b5cnvq1n1p3rjjf33qy0z7y1k8lwkm1f6hw4y9"))))
    (build-system gnu-build-system)
    (arguments
     (list
      ;; Running the tests in parallel causes test failures on i686-linux.
      ;; The issue was reported to users@subversion.apache.org, as suggested
      ;; at https://subversion.apache.org/reporting-issues.
      #:parallel-tests? #f
      #:configure-flags #~(list "--enable-static=no")
      #:phases
      #~(modify-phases %standard-phases
          (add-after 'configure 'patch-libtool-wrapper-ls
            (lambda* (#:key inputs #:allow-other-keys)
              ;; This substitution allows tests svnauthz_tests and svnlook_tests
              ;; to pass.  These tests execute svnauthz and svnlook through
              ;; their libtool wrapper scripts from svn hooks, whose empty
              ;; environments cause "ls: command not found" errors.  It would be
              ;; nice if this fix ultimately made its way into libtool.
              (substitute* "libtool"
                (("\\\\`ls")
                 (string-append "\\`" (search-input-file inputs "bin/ls"))))))
          (add-before 'build 'patch-test-sh
            (lambda _
              (substitute* "subversion/tests/libsvn_repos/repos-test.c"
                (("#!/bin/sh") (string-append "#!" (which "sh"))))))
          (add-before 'check 'set-PARALLEL
            (lambda* (#:key parallel-tests? #:allow-other-keys)
              (if parallel-tests?
                  (setenv "PARALLEL" (number->string (parallel-job-count)))
                  (simple-format #t "parallel-tests? are disabled\n"))))
          (add-after 'install 'install-perl-bindings
            (lambda _
              ;; Follow the instructions from 'subversion/bindings/swig/INSTALL'.
              (invoke "make" "swig-pl-lib")
              ;; FIXME: Test failures.
              ;; (invoke "make" "check-swig-pl")
              (invoke "make" "install-swig-pl-lib")

              ;; Set the right installation prefix.
              (with-directory-excursion "subversion/bindings/swig/perl/native"
                (invoke "perl" "Makefile.PL" "NO_PERLLOCAL=1"
                        (string-append "PREFIX=" #$output))
                (invoke "make" "install"
                        (string-append "OTHERLDFLAGS=-Wl,-rpath="
                                       #$output "/lib"))))))))
    (native-inputs
     (list pkg-config
           ;; For the Perl bindings.
           swig))
    (inputs
     (list apr
           apr-util
           lz4
           perl
           python-wrapper
           serf
           sqlite
           utf8proc
           zlib))
    (home-page "https://subversion.apache.org/")
    (synopsis "Revision control system")
    (description
     "@dfn{Subversion} (svn) exists to be recognized and adopted as a
centralized version control system characterized by its
reliability as a safe haven for valuable data; the simplicity of its model and
usage; and its ability to support the needs of a wide variety of users and
projects, from individuals to large-scale enterprise operations.")
    (license license:asl2.0)))

(define-public rcs
  (package
    (name "rcs")
    (version "5.10.1")
    (source (origin
             (method url-fetch)
             (uri (string-append "mirror://gnu/rcs/rcs-"
                                 version ".tar.lz"))
             (sha256
              (base32
               "1iac4d1dhsfy5zb0n3p605pihdq702v06r4g8vi8b2saf88gxpa3"))))
    (build-system gnu-build-system)
    (arguments `(#:phases
                 (modify-phases %standard-phases
                   (add-after 'install 'install-rcsfreeze
                     (lambda* (#:key outputs #:allow-other-keys)
                       (let* ((out (assoc-ref outputs "out"))
                              (bin (string-append out "/bin"))
                              (man1 (string-append out "/share/man/man1")))
                         (chmod "src/rcsfreeze" #o755)
                         (install-file "src/rcsfreeze" bin)
                         (install-file "man/rcsfreeze.1" man1)))))))
    (native-inputs (list ed lzip))
    (home-page "https://www.gnu.org/software/rcs/")
    (synopsis "Per-file local revision control system")
    (description
     "RCS is the original Revision Control System.  It works on a
file-by-file basis, in contrast to subsequent version control systems such as
CVS, Subversion, and Git.  This can make it suitable for system
administration files, for example, which are often inherently local to one
machine.")
    (license license:gpl3+)))

(define-public rcs-blame
  (package
    (name "rcs-blame")
    (version "1.3.1-20210207")
    (source (origin
             (method url-fetch)
             (uri (string-append
                   "https://invisible-mirror.net/archives/rcs-blame/blame-"
                   version ".tgz"))
             (sha256
              (base32
               "1j0brsvdx3hlbwchddafh8r2xmxv5vg4ahpd68v4bb9xhcq6pcih"))))
    (build-system gnu-build-system)
    (home-page "https://invisible-island.net/rcs-blame/rcs-blame.html")
    (synopsis "Display the last modification for each line in an RCS file")
    (description
     "@code{blame} outputs an annotated revision from each RCS file.  An
annotated RCS file describes the revision and date in which each line was
added to the file, and the author of each line.")
    (license license:gpl2+)))

(define-public rcshist
  (package
    (name "rcshist")
    (version "1.04-20190106")
    (source (origin
             (method url-fetch)
             (uri (string-append
                   "https://invisible-mirror.net/archives/rcshist/rcshist-"
                   version ".tgz"))
             (sha256
              (base32
               "01ab3xwgm934lxr8bm758am3vxwx4hxx7cc9prbgqj5nh30vdg1n"))))
    (build-system gnu-build-system)
    (home-page "https://invisible-island.net/rcshist/rcshist.html")
    (synopsis "Display RCS change history")
    (description
     "The @code{rcshist} utility displays the complete revision history of a
set of RCS files including log messages and patches.  It can also display the
patch associated with a particular revision of an RCS file.")
    (license (list license:bsd-2
                   license:bsd-3))))  ; bsd_queue.h

(define-public cvs
  (package
    (name "cvs")
    (version "1.12.13")
    (source (origin
             (method url-fetch)
             (uri (string-append
                   "https://ftp.gnu.org/non-gnu/cvs/source/feature/"
                   version "/cvs-" version ".tar.bz2"))
             (patches (search-patches "cvs-CVE-2017-12836.patch"))
             (sha256
              (base32
               "0pjir8cwn0087mxszzbsi1gyfc6373vif96cw4q3m1x6p49kd1bq"))))
    (build-system gnu-build-system)
    (arguments
     ;; XXX: The test suite looks flawed, and the package is obsolete anyway.
     '(#:tests? #f
       #:configure-flags (list "--with-external-zlib")))
    (inputs (list zlib nano))                    ; the default editor
    (home-page "https://cvs.nongnu.org")
    (synopsis "Historical centralized version control system")
    (description
     "CVS is a version control system, an important component of Source
Configuration Management (SCM).  Using it, you can record the history of
sources files, and documents.  It fills a similar role to the free software
RCS, PRCS, and Aegis packages.")
    (license license:gpl1+)))

(define-public cvs-fast-export
  (package
    (name "cvs-fast-export")
    (version "1.56")
    (source (origin
              (method url-fetch)
              (uri (string-append "http://www.catb.org/~esr/cvs-fast-export/"
                                  "cvs-fast-export-" version ".tar.gz"))
              (sha256
               (base32
                "058bzp3npng48ascls943m16kgvrl0h197a10brf7mvx8zpfc7sc"))))
    (build-system gnu-build-system)
    (arguments
     '(#:phases
       (modify-phases %standard-phases
         (delete 'configure))       ; no configure script
       #:parallel-build? #f         ; parallel a2x commands fail spectacularly
       #:make-flags
       (list "CC=gcc" (string-append "prefix?=" (assoc-ref %outputs "out")))))
    (inputs
     `(("git" ,git)
       ("python" ,python-wrapper)))
    (native-inputs
     (list asciidoc
           ;; These are needed for the tests.
           cvs rcs))
    (home-page "http://www.catb.org/esr/cvs-fast-export/")
    (synopsis "Export an RCS or CVS history as a fast-import stream")
    (description "This program analyzes a collection of RCS files in a CVS
repository (or outside of one) and, when possible, emits an equivalent history
in the form of a fast-import stream.  Not all possible histories can be
rendered this way; the program tries to emit useful warnings when it can't.

The program can also produce a visualization of the resulting commit directed
acyclic graph (DAG) in the input format of @uref{http://www.graphviz.org,
Graphviz}.  The package also includes @command{cvssync}, a tool for mirroring
masters from remote CVS hosts.")
    (license license:gpl2+)))

(define-public vc-dwim
  (package
    (name "vc-dwim")
    (version "1.10")
    (source (origin
             (method url-fetch)
             (uri (string-append "mirror://gnu/vc-dwim/vc-dwim-"
                                 version ".tar.xz"))
             (sha256
              (base32
               "0am6axxdvkm2vwgg0gjrd930yv4dlsdbf0rdv0zh5bhy1ir64rph"))))
    (build-system gnu-build-system)
    (inputs (list perl))
    (native-inputs
     (list emacs-minimal ; for `ctags'
           inetutils))   ; for `hostname', used in the tests
    (home-page "https://www.gnu.org/software/vc-dwim/")
    (synopsis "Version-control-agnostic ChangeLog diff and commit tool")
    (description
     "The vc-dwim package contains two tools, \"vc-dwim\" and \"vc-chlog\".
vc-dwim is a tool that simplifies the task of maintaining a ChangeLog and
using version control at the same time, for example by printing a reminder
when a file change has been described in the ChangeLog but the file has not
been added to the VC.  vc-chlog scans changed files and generates
standards-compliant ChangeLog entries based on the changes that it detects.")
    (license license:gpl3+)))

(define-public diffstat
  (package
    (name "diffstat")
    (version "1.65")
    (source (origin
              (method url-fetch)
              (uri
               (list
                 (string-append "ftp://invisible-island.net/diffstat/"
                                "diffstat-" version ".tgz")
                 (string-append "http://invisible-mirror.net/archives/diffstat/"
                                "diffstat-" version ".tgz")))
              (sha256
               (base32
                "12m2aysq6syw83bn4gqhpm284a2ran8w6m8pja2wvsvdj8j79wlc"))))
    (build-system gnu-build-system)
    (home-page "https://invisible-island.net/diffstat/")
    (synopsis "Make histograms from the output of @command{diff}")
    (description
     "Diffstat reads the output of @command{diff} and displays a histogram of
the insertions, deletions, and modifications per file.  It is useful for
reviewing large, complex patch files.")
    (license (license:x11-style "file://COPYING"))))

(define-public cssc
  (package
    (name "cssc")
    (version "1.4.1")
    (source (origin
              (method url-fetch)
              (uri (string-append "mirror://gnu/" name "/CSSC-"
                                  version ".tar.gz"))
              (sha256
               (base32
                "1vsisqq573xjr2qpn19iwmpqgl3mq03m790akpa4rvj60b4d1gni"))))
    (build-system gnu-build-system)
    (arguments
     `(#:phases
       (modify-phases %standard-phases
         (add-before 'check 'precheck
           (lambda _
             (begin
               (substitute* "tests/common/test-common"
                 (("/bin/pwd") (which "pwd")))

               (substitute* "tests/prt/all-512.sh"
                 (("/bin/sh") (which "sh")))

               (for-each
                (lambda (file)
                  (substitute* file (("egrep") "grep -E")))
                '("tests/common/test-common"
                  "tests/admin/comment.sh"
                  "tests/cdc/2comment.sh"
                  "tests/cdc/4order.sh"
                  "tests/get/subst.sh"))

               ;; XXX: This test has no hope of passing until there is a "nogroup"
               ;; entry (or at least some group to which the guix builder does
               ;; not belong) in the /etc/group file of the build environment.
               ;; Currently we do not have such a group.  Disable this test for now.
               (substitute* "tests/Makefile"
                 (("test-delta ") ""))))))))
    ;; These are needed for the tests
    (native-inputs (list git cvs))
    (home-page "https://www.gnu.org/software/cssc/")
    (synopsis "File-based version control like SCCS")
    (description  "GNU CSSC provides a replacement for the legacy Unix source
code control system SCCS.  This allows old code still under that system to be
accessed and migrated on modern systems.")
    (license license:gpl3+)))

;; This package can unfortunately work only in -TEST mode, since Aegis
;; requires that it is installed setuid root.
(define-public aegis
  (package
    (name "aegis")
    (version "4.24")
    (source (origin
              (method url-fetch)
              (uri (string-append "mirror://sourceforge/aegis/aegis/" version
                                  "/aegis-" version ".tar.gz"))
              (sha256
               (base32
                "18s86ssarfmc4l17gbpzybca29m5wa37cbaimdji8czlcry3mcjl"))
            (patches (search-patches "aegis-perl-tempdir1.patch"
                                     "aegis-perl-tempdir2.patch"
                                     "aegis-test-fixup-1.patch"
                                     "aegis-test-fixup-2.patch"
                                     "aegis-constness-error.patch"))))
    (build-system gnu-build-system)
    (inputs
     `(("e2fsprogs" ,e2fsprogs)
       ("curl" ,curl)
       ("file" ,file)
       ("libxml2" ,libxml2)
       ("zlib" ,zlib)
       ("gettext" ,gettext-minimal)))
    (native-inputs
     (list bison
           groff
           perl
           ;; Various tests require the following:
           cvs
           flex
           cook
           subversion
           rcs
           ed))
    (arguments
     `(#:configure-flags (list "--with-no-aegis-configured"
                               "--sharedstatedir=/var/com/aegis"
                               ;; Uses the old 'throw()' specifier with 'new'
                               ;; which changed in C++11.
                               "CXXFLAGS=-std=c++03")
       #:parallel-build? #f ; There are some nasty racy rules in the Makefile.
       #:phases
       (modify-phases %standard-phases
         (add-before 'configure 'pre-conf
           (lambda _
              (substitute* (append '("configure"
                                     "etc/check-tar-gz.sh"
                                     "etc/patches.sh"
                                     "etc/test.sh"
                                     "script/aexver.in"
                                     "script/aebisect.in"
                                     "script/aeintegratq.in"
                                     "script/tkaegis.in"
                                     "script/test_funcs.in"
                                     "web/eg_oss_templ.sh"
                                     "web/webiface.html"
                                     "libaegis/getpw_cache.cc")
                                   (find-files "test" "\\.sh"))
                           (("/bin/sh") (which "sh")))
              (setenv "SH" (which "sh"))
              #t))
         (replace 'check
           (lambda _
             (let ((home (string-append (getcwd) "/my-new-home")))
               ;; Some tests need to write to $HOME.
               (mkdir home)
               (setenv "HOME" home)

               ;; This test assumes that flex has been symlinked to "lex".
               (substitute* "test/00/t0011a.sh"
                 (("type lex")  "type flex"))

               ;; XXX Disable tests that fail, for unknown reasons, ‘for now’.
               (for-each
                (lambda (test) (substitute* "Makefile"
                                 (((string-append "test/" test "\\.ES ")) "")))
                (list "00/t0011a"
                      "00/t0049a"
                      "01/t0196a"))

               ;; The author decided to call the check rule "sure".
               (invoke "make" "sure")))))))
    (home-page "https://sourceforge.net/projects/aegis/")
    (synopsis "Project change supervisor")
    (description "Aegis is a project change supervisor, and performs some of
the Software Configuration Management needed in a CASE environment.  Aegis
provides a framework within which a team of developers may work on many
changes to a program independently, and Aegis coordinates integrating these
changes back into the master source of the program, with as little disruption
as possible.  Resolution of contention for source files, a major headache for
any project with more than one developer, is one of Aegis's major functions.")
    (license license:gpl3+)))

(define-public tig
  (package
    (name "tig")
    (version "2.5.8")
    (source (origin
              (method url-fetch)
              (uri (string-append
                    "https://github.com/jonas/tig/releases/download/tig-"
                    version "/tig-" version ".tar.gz"))
              (sha256
               (base32
                "14b38200bmwvi3030hqnwdsp34854ck3bzncj0wlljnpmr10l3mp"))
              (modules '((guix build utils)))
              (snippet
               '(begin
                  ;; TODO: Delete and rebuild doc/*.(1|5|7).
                  (for-each delete-file (find-files "doc" "\\.html$"))))))
    (build-system gnu-build-system)
    (native-inputs
     (list asciidoc xmlto))
    (inputs
     (list ncurses readline))
    (arguments
     `(#:phases
       (modify-phases %standard-phases
         (add-after 'install 'install-doc
           (lambda _
             (invoke "make" "install-doc")))
         (add-after 'install 'install-completions
           (lambda* (#:key outputs #:allow-other-keys)
             (let* ((out   (assoc-ref outputs "out"))
                    (share (string-append out "/share")))
               (mkdir-p (string-append share "/bash-completion/completions"))
               (mkdir-p (string-append share "/zsh/site-functions"))
               (copy-file "contrib/tig-completion.bash"
                          (string-append share "/bash-completion/completions/tig"))
               (copy-file "contrib/tig-completion.zsh"
                          (string-append share "/zsh/site-functions/_tig"))))))
       #:test-target "test"
       #:tests? #f))                    ; tests require access to /dev/tty
    (home-page "https://jonas.github.io/tig/")
    (synopsis "Ncurses-based text user interface for Git")
    (description
     "Tig is an ncurses text user interface for Git, primarily intended as
a history browser.  It can also stage hunks for commit, or colorize the
output of the @code{git} command.")
    (license license:gpl2+)))

(define-public findnewest
  (package
    (name "findnewest")
    (version "0.3")
    (source
     (origin
       (method git-fetch)
       (uri (git-reference
             (url "https://github.com/0-wiz-0/findnewest")
             (commit (string-append "findnewest-" version))))
       (file-name (git-file-name name version))
       (sha256
        (base32 "1x1cbn2b27h5r0ah5xc06fkalfdci2ngrgd4wibxjw0h88h0nvgq"))))
    (build-system gnu-build-system)
    (native-inputs (list autoconf automake))
    (home-page "https://github.com/0-wiz-0/findnewest/releases")
    (synopsis "Print the modification time of the latest file")
    (description
     "Recursively find the newest file in a file tree and print its
modification time.")
    (license license:bsd-2)))

(define-public myrepos
  (package
    (name "myrepos")
    (version "1.20180726")
    (source
     (origin
       (method git-fetch)
       (uri (git-reference
             (url "git://myrepos.branchable.com/myrepos")
             (commit version)))
       (file-name (string-append name "-" version "-checkout"))
       (sha256
        (base32 "0jphw61plm8cgklja6hs639xhdvxgvjwbr6jpvjwpp7hc5gmhms5"))))
    (build-system gnu-build-system)
    (arguments
     '(#:test-target "test"
       #:make-flags (list (string-append "PREFIX=" %output))
       #:phases
       (modify-phases %standard-phases
         (delete 'configure)
         (add-after 'install 'wrap-webcheckout
           (lambda* (#:key inputs outputs #:allow-other-keys)
             (let ((out (assoc-ref outputs "out")))
               (wrap-program (string-append out "/bin/webcheckout")
                 `("PERL5LIB" ":" prefix
                   ,(map (lambda (i) (string-append (assoc-ref inputs i)
                                                    "/lib/perl5/site_perl"))
                         '("perl-encode-locale" "perl-http-date"
                           "perl-http-message" "perl-html-parser" "perl-libwww"
                           "perl-uri" "perl-try-tiny"))))))))))
    (inputs
     (list bash-minimal                 ;for wrap-program
           perl
           perl-encode-locale
           perl-html-parser
           perl-http-date
           perl-http-message
           perl-libwww
           perl-try-tiny
           perl-uri))
    (home-page "https://myrepos.branchable.com/")
    (synopsis "Multiple repository management tool")
    (description
     "Myrepos provides the @code{mr} command, which maps an operation (e.g.,
fetching updates) over a collection of version control repositories.  It
supports a large number of version control systems: Git, Subversion,
Mercurial, Bazaar, Darcs, CVS, Fossil, and Veracity.")
    (license license:gpl2+)))

(define-public grokmirror
  (package
    (name "grokmirror")
    (version "2.0.11")
    (source
     (origin
       (method git-fetch)
       (uri (git-reference
             (url (string-append "https://git.kernel.org/pub/scm/"
                                 "utils/grokmirror/grokmirror.git"))
             (commit (string-append "v" version))))
       (file-name (string-append name "-" version "-checkout"))
       (sha256
        (base32 "0c6nnfzzyl247r1dcjnsyx16d34nyra9ikjjhi0xzlrbiwnb0w32"))))
    (build-system python-build-system)
    (arguments
     `(#:tests? #f                      ; no test suite
       #:phases
       (modify-phases %standard-phases
         (add-after 'install 'install-manpages
           (lambda* (#:key outputs #:allow-other-keys)
             (let* ((man (string-append (assoc-ref outputs "out")
                                        "/man/man1/")))
               (mkdir-p man)
               (for-each (lambda (file) (install-file file man))
                         (find-files "." "\\.1$"))))))))
    (propagated-inputs
     (list python-packaging python-requests))
    (home-page
     "https://git.kernel.org/pub/scm/utils/grokmirror/grokmirror.git")
    (synopsis "Framework to smartly mirror git repositories")
    (description "Grokmirror enables replicating large git repository
collections efficiently.  Mirrors decide to clone and update repositories
based on a manifest file published by servers.")
    (license license:gpl3+)))

(define-public patatt
  (package
    (name "patatt")
    (version "0.4.9")
    (source
     (origin
       (method url-fetch)
       (uri (pypi-uri "patatt" version))
       (sha256
        (base32 "0fpbkmdlnz9s1lakw11jlrzpz4mb6f4dksdiir9g1ppq0g34sy58"))))
    (build-system python-build-system)
    (arguments '(#:tests? #f))          ; No tests.
    (propagated-inputs
     (list python-pynacl))
    (home-page "https://git.kernel.org/pub/scm/utils/patatt/patatt.git")
    (synopsis "Tool for cryptographic patch attestation")
    (description "This utility provides end-to-end cryptographic attestation
of patches sent via mail.  It does so by adapting the DKIM email signature
standard to include cryptographic signatures via the X-Developer-Signature
email header.")
    (license license:expat-0)))

(define-public b4
  (package
    (name "b4")
    (version "0.12.3")
    (source
     (origin
       (method url-fetch)
       (uri (pypi-uri "b4" version))
       (sha256
        (base32 "0qpa0ahw1d86mdgs09ykq5pd0lm8083ds6j0knalw757yh31akmn"))))
    (build-system python-build-system)
    (arguments
     (list #:tests? #f                  ;no tests
           #:phases
           #~(modify-phases %standard-phases
               ;; XXX: dnspython attempts to read /etc/resolv.conf when loading
               ;; resolver.py, which breaks the sanity check in dependent
               ;; packages.  This should rather be fixed in dnspython.
               (delete 'sanity-check))))
    (inputs
     (list python-dkimpy python-dnspython python-requests))
    (propagated-inputs
     (list patatt))
    (home-page "https://git.kernel.org/pub/scm/utils/b4/b4.git")
    (synopsis "Tool for working with patches in public-inbox archives")
    (description
     "The @code{b4} command is designed to make it easier to participate in
patch-based workflows for projects that have public-inbox archives.

Features include:
@itemize
@item downloading a thread's mbox given a message ID
@item processing an mbox so that is ready to be fed to @code{git-am}
@item creating templated replies for processed patches and pull requests
@item submitting cryptographic attestation for patches.
@end itemize")
    (license license:gpl2+)))

(define-public git-annex-remote-rclone
  (package
    (name "git-annex-remote-rclone")
    (version "0.6")
    (source
     (origin
       (method git-fetch)
       (uri (git-reference
             (url "https://github.com/DanielDent/git-annex-remote-rclone")
             (commit (string-append "v" version))))
       (file-name (git-file-name name version))
       (sha256
        (base32
         "0j0hlxji8d974fq7zd4xc02n0jpi31ylhxc7z4zp8iiwad5mkpxp"))))
    (build-system trivial-build-system)
    (arguments
     `(#:modules ((guix build utils))
       #:builder
       (begin
         (use-modules (guix build utils))
         (let ((bash (search-input-file %build-inputs "/bin/bash"))
               (rclone (search-input-file %build-inputs "/bin/rclone")))
           (copy-file (string-append (assoc-ref %build-inputs "source")
                                     "/git-annex-remote-rclone")
                      "git-annex-remote-rclone")
           (substitute* "git-annex-remote-rclone"
             (("/bin/bash") bash)
             (("runcmd rclone") (string-append "runcmd " rclone)))
           (install-file "git-annex-remote-rclone"
                         (string-append %output "/bin"))
           #t))))
    (inputs
     (list bash rclone))
    (home-page "https://github.com/DanielDent/git-annex-remote-rclone")
    (synopsis "Use rclone-supported cloud storage providers with git-annex")
    (description "This wrapper around rclone makes any destination supported
by rclone usable with git-annex.")
    (license license:gpl3+)))

(define-public fossil
  (package
    (name "fossil")
    (version "2.20")
    (source
     (origin
       (method url-fetch)
       (uri (string-append
             "https://www.fossil-scm.org/home/tarball/"
             "210e89a0597f225f49722b096cf5563bf193e920e02a9bd38503a906deacd416"
             "/fossil-src-" version ".tar.gz"))
       ;; XXX: Currently the above hash must be manually updated.
       (sha256
        (base32 "08g7img88n2nwcdkpzmg4aqbp2iy40nllgas53502dspm97ym4h8"))
       (modules '((guix build utils)))
       (snippet
        '(delete-file-recursively "compat"))))
    (build-system gnu-build-system)
    (native-inputs
     (list tcl                          ;for configuration only
           which                        ;for tests only
           ed))                         ;ditto
    (inputs
     (list openssl zlib sqlite))
    (arguments
     `(#:configure-flags (list "--with-openssl=auto"
                               "--disable-internal-sqlite")
       #:test-target "test"
       #:phases (modify-phases %standard-phases
                  (add-after 'patch-source-shebangs 'patch-sh
                    (lambda _
                      (substitute* '("auto.def")
                        (("/bin/sh") (which "sh")))))
                  (replace 'configure
                    (lambda* (#:key outputs (configure-flags '())
                              #:allow-other-keys)
                      ;; The 'configure' script is not an autoconf script and
                      ;; chokes on unrecognized options.
                      (apply invoke
                             "./configure"
                             (string-append "--prefix="
                                            (assoc-ref outputs "out"))
                             configure-flags)))
                  (add-before 'check 'test-setup
                    (lambda _
                      (setenv "USER" "guix")
                      (setenv "TZ" "UTC"))))))
    (home-page "https://fossil-scm.org")
    (synopsis "Software configuration management system")
    (description
     "Fossil is a distributed source control management system which supports
access and administration over HTTP CGI or via a built-in HTTP server.  It has
a built-in wiki, built-in file browsing, built-in tickets system, etc.")
    (properties
     '((release-monitoring-url
        . "https://fossil-scm.org/home/uv/latest-release.md")))
    (license (list license:public-domain        ;src/miniz.c, src/shell.c
                   license:bsd-2))))

(define-public stagit
  (package
    (name "stagit")
    (version "1.0")
    (source (origin
              (method git-fetch)
              (uri (git-reference
                     (url "git://git.codemadness.org/stagit")
                     (commit version)))
              (file-name (git-file-name name version))
              (sha256
               (base32
                "0j2242vx5pbwdv79gcjxdbrwii48qphr8gk1lk7szj2irxdql171"))))
    (build-system gnu-build-system)
    (arguments
     `(#:tests? #f ; No tests
       #:make-flags (list (string-append "CC=" ,(cc-for-target))
                          (string-append "PREFIX=" %output))
       #:phases
       (modify-phases %standard-phases
         (delete 'configure)))) ; No configure script
    (inputs
     (list libgit2))
    (home-page "https://git.codemadness.org/stagit/")
    (synopsis "Static git page generator")
    (description "Stagit creates static pages for git repositories, the results can
be served with a HTTP file server of your choice.")
    (license license:expat)))

(define-public gource
  (package
    (name "gource")
    (version "0.51")
    (source (origin
              (method url-fetch)
              (uri (string-append
                    "https://github.com/acaudwell/Gource/releases/download"
                    "/gource-" version "/gource-" version ".tar.gz"))
              (sha256
               (base32
                "16p7b1x4r0915w883lp374jcdqqja37fnb7m8vnsfnl2n64gi8qr"))))
    (build-system gnu-build-system)
    (arguments
     `(#:configure-flags
       (list (string-append "--with-boost-libdir="
                            (assoc-ref %build-inputs "boost")
                            "/lib"))))
    (native-inputs
     (list pkg-config))
    (inputs
     (list boost
           ftgl
           glew
           glm
           glu
           libpng
           mesa
           pcre
           (sdl-union (list sdl2 sdl2-image))))
    (home-page "https://gource.io/")
    (synopsis "3D visualisation tool for source control repositories")
    (description "@code{gource} provides a software version control
visualization.  The repository is displayed as a tree where the root of the
repository is the centre, directories are branches and files are leaves.
Contributors to the source code appear and disappear as they contribute to
specific files and directories.")
    (license license:gpl3+)))

(define-public src
  (package
    (name "src")
    (version "1.32")
    (source (origin
              (method url-fetch)
              (uri (string-append
                    "http://www.catb.org/~esr/src/src-" version ".tar.gz"))
              (sha256
               (base32
                "0r9i399kkagpwj08nwf1f7c6lr50xjzzgmzwyjjy6ppgcc53a809"))))
    (build-system gnu-build-system)
    (arguments
     (list
      #:make-flags
      #~(list (string-append "prefix=" #$output))
      #:phases
      #~(modify-phases %standard-phases
          (delete 'configure)           ; no 'configure' script
          (add-after 'install 'wrap-program
            (lambda* (#:key inputs #:allow-other-keys)
              (let* ((prog (string-append #$output "/bin/src"))
                     (rcs  (search-input-file inputs "bin/rcs")))
                (wrap-program prog
                  `("PATH" ":" prefix (,(dirname rcs)))))))
          (replace 'check
            (lambda _
              (setenv "HOME" (getenv "TMPDIR"))
              (invoke "git" "config" "--global" "user.name" "guix")
              (invoke "git" "config" "--global" "user.email" "guix")
              (invoke "./srctest"))))))
    (native-inputs
     ;; For testing.
     (list git perl))
    (inputs
     (list bash-minimal
           cssc
           python-wrapper
           rcs))
    (synopsis "Simple revision control")
    (home-page "http://www.catb.org/~esr/src/")
    (description
     "SRC (or src) is simple revision control, a version-control system for
single-file projects by solo developers and authors.  It modernizes the
venerable RCS, hence the anagrammatic acronym.  The design is tuned for use
cases like all those little scripts in your @file{~/bin} directory, or a
directory full of HOWTOs.")
    (license license:bsd-2)))

(define-public git-when-merged
  ;; Use an unreleased version to get a PY3 compatibility fix.
  (let ((commit "ab6af7865a0ba55ba364a6c507e0be6f84f31c6d"))
    (package
      (name "git-when-merged")
      (version (string-append "1.2.0-" (string-take commit 7)))
      (source (origin
                (method git-fetch)
                (uri (git-reference
                      (url "https://github.com/mhagger/git-when-merged/")
                      (commit commit)))
                (file-name (git-file-name name version))
                (sha256
                 (base32
                  "0iyk2psf97bc9h43m89p3xjmm79fsx99i7px29g4lcnmdy5kmz0p"))))
      (build-system gnu-build-system)
      (arguments
       `(#:tests? #f                    ; there are no tests
         #:phases
         (modify-phases %standard-phases
           (delete 'configure)
           (delete 'build)
           (replace 'install
             (lambda* (#:key outputs #:allow-other-keys)
               (install-file "bin/git-when-merged"
                             (string-append (assoc-ref outputs "out")
                                            "/bin"))))
           (add-before 'install 'patch-git
             (lambda* (#:key inputs #:allow-other-keys)
               (let ((git (search-input-file inputs "/bin/git")))
                 (substitute* "bin/git-when-merged"
                   (("'git'") (string-append "'" git "'"))))))
           (add-after 'install 'wrap-script
             (lambda* (#:key outputs #:allow-other-keys)
               (wrap-program (string-append (assoc-ref outputs "out")
                                            "/bin/git-when-merged")
                 `("GUIX_PYTHONPATH" ":" prefix
                   (,(getenv "GUIX_PYTHONPATH")))))))))
      (inputs (list bash-minimal git python-wrapper))
      (home-page "https://github.com/mhagger/git-when-merged")
      (synopsis "Determine when a commit was merged into a Git branch")
      (description "This Git extension defines a subcommand,
@code{when-merged}, whose core operation is to find the merge that brought a
given commit into the specified ref(s).  It has various options that control
how information about the merge is displayed.")
      (license license:gpl2+))))

(define-public git-imerge
  (package
    (name "git-imerge")
    (version "1.1.0")
    (source
     (origin
       (method git-fetch)
       (uri (git-reference
             (url "https://github.com/mhagger/git-imerge")
             (commit (string-append "v" version))))
       (file-name (git-file-name name version))
       (sha256
        (base32 "0vi1w3f0yk4gqhxj2hzqafqq28rihyhyfnp8x7xzib96j2si14a4"))))
    (build-system gnu-build-system)
    (arguments
     `(#:tests? #f                      ; only manual test scripts
       #:make-flags (list (string-append "DESTDIR=" %output)
                          "PREFIX=")
       #:phases
       (modify-phases %standard-phases
         (delete 'configure)
         (add-before 'install 'patch-git
           (lambda* (#:key inputs #:allow-other-keys)
             (let ((git (search-input-file inputs "/bin/git")))
               (substitute* "git-imerge"
                 (("'git'") (string-append "'" git "'"))))))
         (add-after 'install 'wrap-script
           (lambda* (#:key outputs #:allow-other-keys)
             (wrap-program (string-append (assoc-ref outputs "out")
                                          "/bin/git-imerge")
               `("GUIX_PYTHONPATH" ":" prefix
                 (,(getenv "GUIX_PYTHONPATH")))))))))
    (inputs (list bash-minimal git python-wrapper))
    (home-page "https://github.com/mhagger/git-imerge")
    (synopsis "Incremental merge for Git")
    (description "This Git extension defines a subcommand, @code{imerge},
which performs an incremental merge between two branches.  Its two primary
design goals are to reduce the pain of resolving merge conflicts by finding
the smallest possible conflicts and to allow a merge to be saved, tested,
interrupted, published, and collaborated on while in progress.")
    (license license:gpl2+)))

(define-public go-github-com-git-lfs-pktline
  (let ((commit "06e9096e28253ba5c7825cbba43f469e4efd10f0")
        (revision "0"))
    (package
      (name "go-github-com-git-lfs-pktline")
      (version (git-version "0.0.0" revision commit))
      (source
       (origin
         (method git-fetch)
         (uri
          (git-reference
           (url "https://github.com/git-lfs/pktline")
           (commit commit)))
         (file-name (git-file-name name version))
         (sha256
          (base32 "02sn3v8vrl7qjnagbnrbrjnyjvzq8cwkxmc922zyc9b2hg187kpz"))))
      (build-system go-build-system)
      (arguments `(#:import-path "github.com/git-lfs/pktline"))
      (propagated-inputs (list go-github-com-stretchr-testify
                               go-github-com-pmezard-go-difflib
                               go-github-com-davecgh-go-spew))
      (home-page "https://github.com/git-lfs/pktline")
      (synopsis "Git pkt-line Go toolkit")
      (description "This package is a Go language toolkit for reading and
writing files using the Git pkt-line format used in various Git operations.")
(license license:expat))))

(define-public go-github-com-git-lfs-wildmatch-v2
  (package
    (name "go-github-com-git-lfs-wildmatch-v2")
    (version "2.0.1")
    (source (origin
              (method git-fetch)
              (uri (git-reference
                    (url "https://github.com/git-lfs/wildmatch")
                    (commit (string-append "v" version))))
              (file-name (git-file-name name version))
              (sha256
               (base32
                "0yg6d77d5l6v7cd8vr00y68z9aqb8qs4lidv0hkqh4fvz0ggvpln"))))
    (build-system go-build-system)
    (arguments
     '(#:import-path "github.com/git-lfs/wildmatch/v2"))
    (home-page "https://github.com/git-lfs/wildmatch")
    (synopsis "Go implementation of Git's wildmatch")
    (description
     "This package is an implementation of Git's wildmatch.c-style pattern
matching.")
    (license license:expat)))

(define-public go-github-com-git-lfs-gitobj-v2
  (package
    (name "go-github-com-git-lfs-gitobj-v2")
    (version "2.1.1")
    (source (origin
              (method git-fetch)
              (uri (git-reference
                    (url "https://github.com/git-lfs/gitobj")
                    (commit (string-append "v" version))))
              (file-name (git-file-name name version))
              (sha256
               (base32
                "1sd7y4xbx00js1g2az4nq8g5lvsm4d7nqr3v4kxy8fxrfzdm63j9"))))
    (build-system go-build-system)
    (arguments
     '(#:import-path "github.com/git-lfs/gitobj/v2"))
    (propagated-inputs (list go-github-com-stretchr-testify
                             go-github-com-pmezard-go-difflib
                             go-github-com-davecgh-go-spew))
    (home-page "https://github.com/git-lfs/gitobj")
    (synopsis "Read and write git objects")
    (description
     "This package reads and writes loose and packed (objects found in git
packfiles) Git objects.  It uses the pack package to search pack index files
and locate the corresponding delta-base chain in the appropriate pack file.
If gitobj can't find a loose object with the appropriate SHA-1, it will search
the repository's packfile(s) instead.  If it finds an object in a packfile, it
will reconstruct the object along its delta-base chain and return it.")
    (license license:expat)))

(define-public git-lfs
  (package
    (name "git-lfs")
    (version "3.4.0")
    (source (origin
              (method git-fetch)
              (uri (git-reference
                    (url "https://github.com/git-lfs/git-lfs")
                    (commit (string-append "v" version))))
              (file-name (git-file-name name version))
              (sha256
               (base32
                "0ljjs8kyznp2ifkqdcd9q3550sknyx5qxx247icwkd9djjq7x74m"))))
    (build-system go-build-system)
    (arguments
     (list
      #:import-path "github.com/git-lfs/git-lfs"
      #:install-source? #f
      #:phases
      #~(modify-phases %standard-phases
          (add-after 'unpack 'patch-/bin/sh
            (lambda* (#:key inputs #:allow-other-keys)
              (substitute* "src/github.com/git-lfs/git-lfs/lfs/hook.go"
                (("/bin/sh")
                 (search-input-file inputs "bin/sh")))))
          (add-after 'unpack 'fix-embed-x-net
            (lambda _
              (delete-file-recursively "src/golang.org/x/net/publicsuffix/data")
              (copy-recursively
               #$(file-append (this-package-input "go-golang-org-x-net")
                              "/src/golang.org/x/net/publicsuffix/data")
               "src/golang.org/x/net/publicsuffix/data")))
          ;; Only build the man pages if ruby-asciidoctor is available.
          #$@(if (this-package-native-input "ruby-asciidoctor")
               #~((add-before 'build 'man-gen
                    ;; Without this, the binary generated in 'build
                    ;; phase won't have any embedded usage-text.
                    (lambda _
                      (with-directory-excursion "src/github.com/git-lfs/git-lfs"
                        (invoke "make" "mangen"))))
                  (add-after 'build 'build-man-pages
                    (lambda _
                      (with-directory-excursion "src/github.com/git-lfs/git-lfs"
                        (invoke "make" "man"))))
                  (add-after 'install 'install-man-pages
                    (lambda* (#:key outputs #:allow-other-keys)
                      (with-directory-excursion "src/github.com/git-lfs/git-lfs/man"
                        (for-each
                         (lambda (manpage)
                           (install-file manpage
                                         (string-append #$output "/share/man/man1")))
                         (find-files "." "^git-lfs.*\\.1$"))))))
               #~()))))
    ;; make `ronn` available during build for man page generation
    (native-inputs
     (append (list git-minimal)
             (if (supported-package? ruby-asciidoctor)
               (list ronn-ng ruby-asciidoctor)
               '())))
    (propagated-inputs
     (list go-github-com-xeipuuv-gojsonschema
           go-github-com-xeipuuv-gojsonreference
           go-github-com-xeipuuv-gojsonpointer
           go-golang-org-x-net
           go-golang.org-x-sync-semaphore
           go-github-com-ssgelm-cookiejarparser
           go-github-com-rubyist-tracerx
           go-github-com-olekukonko-ts
           go-github-com-leonelquinteros-gotext
           go-github-com-git-lfs-wildmatch-v2
           go-github-com-git-lfs-pktline
           go-github-com-git-lfs-go-netrc
           go-github-com-git-lfs-gitobj-v2
           go-github-com-dpotapov-go-spnego
           go-github-com-avast-retry-go
           go-github-com-mattn-go-isatty
           go-github-com-pkg-errors
           go-github-com-spf13-cobra))
    (home-page "https://git-lfs.github.com/")
    (synopsis "Git extension for versioning large files")
    (description
     "Git Large File Storage (LFS) replaces large files such as audio samples,
videos, datasets, and graphics with text pointers inside Git, while storing the
file contents on a remote server.")
    (license license:expat)))

(define-public lfs-s3
  (package
    (name "lfs-s3")
    (version "0.1.5")
    (source (origin
              (method git-fetch)
              (uri (git-reference
                    (url "https://git.sr.ht/~ngraves/lfs-s3")
                    (commit version)))
              (file-name (git-file-name name version))
              (sha256
               (base32
                "0yilbxpia2lh36s872hiji77hazy83h2zc0iyqldrf3r18szqniw"))))
    (build-system go-build-system)
    (arguments
     (list
      #:import-path "git.sr.ht/~ngraves/lfs-s3"))
    (inputs (list git-lfs))
    (propagated-inputs
     (list go-github-com-aws-aws-sdk-go-v2
           go-github-com-aws-aws-sdk-go-v2-config
           go-github-com-aws-aws-sdk-go-v2-feature-s3-manager
           go-github-com-aws-aws-sdk-go-v2-service-s3))
    (home-page "https://git.sr.ht/~ngraves/lfs-s3/")
    (synopsis "Git extension for versioning large files in S3")
    (description
     "This package provides a custom transfer agent for Git LFS, allowing
plain S3 bucket usage as remote storage for media files. This package uses a
standalone agent instead of a server.")
    (license license:expat)))

(define-public git-open
  (package
    (name "git-open")
    (version "2.1.0")
    (source
     (origin
       (method git-fetch)
       (uri (git-reference
             (url "https://github.com/paulirish/git-open")
             (commit (string-append "v" version))))
       (file-name (git-file-name name version))
       (sha256
        (base32 "11n46bngvca5wbdbfcxzjhjbfdbad7sgf7h9gf956cb1q8swsdm0"))))
    (build-system copy-build-system)
    (inputs
     (list bash-minimal xdg-utils))
    (arguments
     `(#:phases
       (modify-phases %standard-phases
         (add-after 'install 'wrap-program
           (lambda* (#:key outputs inputs #:allow-other-keys)
             (let ((out (assoc-ref outputs "out"))
                   (xdg-utils (assoc-ref inputs "xdg-utils")))
               (wrap-program (string-append out "/bin/git-open")
                 `("PATH" ":" prefix (,(string-append xdg-utils "/bin"))))))))
       #:install-plan
       '(("git-open" "bin/git-open"))))
    (home-page "https://github.com/paulirish/git-open")
    (synopsis "Open a Git repository's homepage from the command-line")
    (description
     "@code{git open} opens the repository's website from the command-line,
guessing the URL pattern from the @code{origin} remote.")
    (license license:expat)))

(define-public tla
  (package
    (name "gnu-arch")
    (version "1.3.5")
    (source (origin
              (method url-fetch)
              (uri (string-append "https://ftp.gnu.org/old-gnu/gnu-arch/"
                                  "tla-" version ".tar.gz"))
              (sha256
               (base32
                "01mfzj1i6p4s8191cgd5850hds1zls88hkf9rb6qx1vqjv585aj0"))
              (modules '((guix build utils)))
              (snippet
               '(begin
                  ;; In tar 1.32, '--preserve' is ambiguous and leads to an
                  ;; error, so address that.
                  (substitute* "src/tla/libarch/archive.c"
                    (("\"--preserve\"")
                     "\"--preserve-permissions\""))
                  #t))))
    (build-system gnu-build-system)
    (arguments
     '(#:phases (modify-phases %standard-phases
                  (replace 'configure
                    (lambda* (#:key inputs outputs #:allow-other-keys)
                      (let ((out (assoc-ref outputs "out")))
                        (chdir "src")

                        (mkdir "=build")
                        (chdir "=build")

                        ;; For libneon's 'configure' script.
                        ;; XXX: There's a bundled copy of neon.
                        (setenv "CONFIG_SHELL" (which "sh"))

                        (invoke "../configure" "--prefix" out
                                "--config-shell" (which "sh")
                                "--with-posix-shell" (which "sh")
                                "--with-cc" "gcc")))))


       ;; There are build failures when building in parallel.
       #:parallel-build? #f
       #:parallel-tests? #f

       #:test-target "test"))
    (native-inputs
     (list which))
    (synopsis "Historical distributed version-control system")
    (description
     "GNU Arch, aka. @code{tla}, was one of the first free distributed
version-control systems (DVCS).  It saw its last release in 2006.  This
package is provided for users who need to recover @code{tla} repositories and
for historians.")
    (home-page "https://www.gnu.org/software/gnu-arch/")
    (license license:gpl2)))                      ;version 2 only

(define-public diff-so-fancy
  (package
    (name "diff-so-fancy")
    (version "1.4.3")
    (source (origin
              (method git-fetch)
              (uri (git-reference
                    (url "https://github.com/so-fancy/diff-so-fancy")
                    (commit (string-append "v" version))))
              (file-name (git-file-name name version))
              (sha256
               (base32
                "11vkq5njjlvjipic7db44ga875n61drszw1qrdzwxmmfmnz425zz"))))
    (inputs
     (list bash-minimal perl ncurses))
    (build-system copy-build-system)
    (arguments
     '(#:phases
       (modify-phases %standard-phases
         (add-after 'unpack 'patch-lib-path
           (lambda* (#:key outputs #:allow-other-keys)
             (let ((lib (string-append (assoc-ref outputs "out") "/lib")))
               (substitute* "diff-so-fancy"
                 (("use lib.*$")
                  (string-append "use lib '" lib "';\n"))))))
         (add-after 'install 'symlink-executable
           (lambda* (#:key outputs inputs #:allow-other-keys)
             (let ((out (assoc-ref outputs "out"))
                   (ncurses (assoc-ref inputs "ncurses"))
                   (perl (assoc-ref inputs "perl")))
               (wrap-program (string-append out "/bin/diff-so-fancy")
                 `("PATH" ":" prefix (,(string-append ncurses "/bin")
                                      ,(string-append perl "/bin"))))))))
       #:install-plan
       '(("lib" "lib")
         ("diff-so-fancy" "bin/"))))
    (home-page "https://github.com/so-fancy/diff-so-fancy")
    (synopsis "Makes diffs more human friendly and readable")
    (description
     "@code{diff-so-fancy} strives to make your diffs human readable instead
of machine readable.  This helps improve code quality and helps you spot
defects faster.")
    (license license:expat)))

(define-public go-github-go-git
  (package
    (name "go-github-go-git")
    (version "5.1.0")
    (source (origin
              (method git-fetch)
              (uri (git-reference
                    (url "https://github.com/go-git/go-git")
                    (commit (string-append "v" version))))
              (file-name (git-file-name name version))
              (sha256
               (base32
                "1vkcmhh2qq8c38sjbnzf0wvg2rzr19wssaq177bsvrjwj1xz1qbs"))))
    (build-system go-build-system)
    (arguments
     `(#:tests? #f ;requires network connection
       #:import-path "github.com/go-git/go-git/v5"
       #:phases
       (modify-phases %standard-phases
         (add-before 'build 'setup
           (lambda* (#:key inputs #:allow-other-keys)
             (let* ((git (assoc-ref inputs "git"))
                    (git-bin (string-append (assoc-ref inputs "git") "/bin"))
                    (git-exe (string-append git-bin "/git")))
               (setenv "GIT_DIST_PATH=" git)
               (setenv "GIT_EXEC_PATH=" git-bin)
               (setenv "HOME" (getcwd))
               (invoke git-exe "config" "--global" "user.email" "gha@example.com")
               (invoke git-exe "config" "--global" "user.name" "GitHub Actions")
               #t)
             #t)))))
    (native-inputs
     `(("go-github-com-emirpasic-gods" ,go-github-com-emirpasic-gods)
       ("go-github-com-go-git-gcfg" ,go-github-com-go-git-gcfg)
       ("go-github-com-go-git-go-billy" ,go-github-com-go-git-go-billy)
       ("go-github-com-imdario-mergo" ,go-github-com-imdario-mergo)
       ("go-github-com-jbenet-go-context" ,go-github-com-jbenet-go-context)
       ("go-github-com-kevinburke-ssh-config" ,go-github-com-kevinburke-ssh-config)
       ("go-github-com-mitchellh-go-homedir" ,go-github-com-mitchellh-go-homedir)
       ("go-github-com-sergi-go-diff" ,go-github-com-sergi-go-diff)
       ("go-github-com-xanzy-ssh-agentf" ,go-github-com-xanzy-ssh-agent)
       ("go-golang-org-x-crypto" ,go-golang-org-x-crypto)
       ("go-golang-org-x-net" ,go-golang-org-x-net)
       ("go-gopkg-in-warnings" ,go-gopkg-in-warnings)
       ("go-github-com-go-git-go-git-fixtures" ,go-github-com-go-git-go-git-fixtures)
       ("go-gopkg-in-check-v1" ,go-gopkg-in-check-v1)
       ("go-github-com-alcortesm-tgz" ,go-github-com-alcortesm-tgz)
       ("go-golang-org-x-text" ,go-golang-org-x-text)
       ("git" ,git)))
    (home-page "https://github.com/go-git/")
    (synopsis "Git implementation library")
    (description "This package provides a Git implementation library.")
    (license license:asl2.0)))

(define-public gita
  (let ((commit "e41b504dca90a25e9be27f296da7ce22e5782893")
        (revision "1"))
    (package
      (name "gita")
      (version (git-version "0.12.9" revision commit))
      (source (origin
                (method git-fetch)
                (uri (git-reference
                      (url "https://github.com/nosarthur/gita")
                      (commit commit)))
                (file-name (git-file-name name version))
                (sha256
                 (base32
                  "1k03zgcbhl91cgyh4k7ywyjp00y63q4bqbimncqh5b3lni8l8j5l"))))
      (build-system python-build-system)
      (native-inputs
       (list git ;for tests
             python-pytest))
      (propagated-inputs
       (list python-pyyaml))
      (arguments
       `(#:phases
         (modify-phases %standard-phases
           (replace 'check
             (lambda* (#:key inputs outputs #:allow-other-keys)
               (substitute* "tests/test_main.py"
                 (("'gita\\\\n'") "'source\\n'")
                 (("'gita'") "'source'"))
               (invoke (search-input-file inputs "/bin/git")
                       "init")
               (add-installed-pythonpath inputs outputs)
               (invoke (search-input-file inputs "/bin/pytest")
                       "-vv" "tests")))
           (add-after 'install 'install-shell-completions
             (lambda* (#:key outputs #:allow-other-keys)
               (let* ((out (assoc-ref outputs "out"))
                      (bash-completion (string-append out "/etc/bash_completion.d"))
                      (zsh-completion (string-append out "/etc/zsh/site-functions")))
                 (mkdir-p bash-completion)
                 (copy-file ".gita-completion.bash"
                            (string-append bash-completion "/gita"))
                 (mkdir-p zsh-completion)
                 (copy-file ".gita-completion.zsh"
                            (string-append zsh-completion "/_gita"))))))))
      (home-page "https://github.com/nosarthur/gita")
      (synopsis "Command-line tool to manage multiple Git repos")
      (description "This package provides a command-line tool to manage
multiple Git repos.

This tool does two things:
@itemize
@item display the status of multiple Git repos such as branch, modification,
commit message side by side
@item (batch) delegate Git commands/aliases from any working directory
@end itemize

If several repos are related, it helps to see their status together.")
      (license license:expat))))

(define-public ghq
  (package
    (name "ghq")
    (version "1.1.7")
    (home-page "https://github.com/x-motemen/ghq")
    (source (origin
              (method git-fetch)
              (uri (git-reference
                    (url home-page)
                    (commit (string-append "v" version))))
              (file-name (git-file-name name version))
              (sha256
               (base32
                "155sfmhmh4ia3iinm1s8fk7fxyn5dxdryad9xkbg7mr3i3ikqjwh"))))
    (build-system go-build-system)
    (arguments
     '(#:install-source? #f
       #:import-path "github.com/x-motemen/ghq"
       #:phases
       (modify-phases %standard-phases
         (add-after 'install 'install-completions
           (lambda* (#:key outputs import-path #:allow-other-keys)
             (let* ((out (assoc-ref outputs "out"))
                    (bash-completion (string-append out "/etc/bash_completion.d"))
                    (zsh-completion (string-append out "/share/zsh/site-functions")))
               (with-directory-excursion (string-append "src/" import-path)
                 (mkdir-p bash-completion)
                 (copy-file "misc/bash/_ghq"
                            (string-append bash-completion "/ghq"))
                 (mkdir-p zsh-completion)
                 (copy-file "misc/zsh/_ghq"
                            (string-append zsh-completion "/_ghq"))))
             #t)))))
    (native-inputs
     `(("git" ,git-minimal)))
    (inputs
     `(("github.com/songmu/gitconfig" ,go-github-com-songmu-gitconfig)
       ("github.com/mattn/go-isatty" ,go-github-com-mattn-go-isatty)
       ("github.com/motemen/go-colorine" ,go-github-com-motemen-go-colorine)
       ("github.com/saracen/walker" ,go-github-com-saracen-walker)
       ("github.com/urfave/cli/v2" ,go-github-com-urfave-cli-v2)
       ("golang.org/x/net/html" ,go-golang-org-x-net-html)
       ("golang.org/x/sync/errgroup" ,go-golang.org-x-sync-errgroup)))
    (synopsis "Manage remote repository clones")
    (description
     "@code{ghq} provides a way to organize remote repository clones, like
@code{go get} does.  When you clone a remote repository by @code{ghq get}, ghq
makes a directory under a specific root directory (by default @file{~/ghq})
using the remote repository URL's host and path.")
    (license license:expat)))

(define-public tkrev
  (package
    (name "tkrev")
    (version "9.4.1")
    (source
     (origin
       (method url-fetch)
       (uri (string-append
             "mirror://sourceforge/tkcvs/tkrev_" version ".tar.gz"))
       (sha256
        (base32 "0bpfbhkngzmwy476mfc69mkd94l0m2wxznrn0qzd81s450yxjw2q"))))
    (build-system gnu-build-system)
    (arguments
     `(#:phases
       (modify-phases %standard-phases
         (delete 'configure)
         (delete 'build)
         (replace 'install
           (lambda* (#:key outputs #:allow-other-keys)
             (let* ((out (assoc-ref outputs "out"))
                    (bin (string-append out "/bin")))
               (invoke "wish" "doinstall.tcl" "-nox" out)
               (install-file "contrib/tkdirdiff" bin))))
         (add-after 'install 'wrap-programs
           (lambda* (#:key outputs #:allow-other-keys)
             (for-each
               (lambda (file)
                 (wrap-program (string-append (assoc-ref outputs "out")
                                              "/bin/" file)
                   `("PATH" ":" prefix (,(dirname (which "wish"))))))
               '("tkdiff"
                 "tkdirdiff"
                 "tkrev")))))
       #:tests? #f))
    (inputs
     (list bash-minimal tk))
    (home-page "https://tkcvs.sourceforge.io")
    (synopsis "Graphical interface to CVS, Subversion, Git, and RCS")
    (description
     "TkRev (formerly TkCVS) is a Tcl/Tk-based graphical interface to the CVS,
Subversion and Git configuration management systems.  It will also help with
RCS.  It shows the status of the files in the current working directory, and
has tools for tagging, merging, checking in/out, and other user operations.
TkDiff is included for browsing and merging your changes.")
    (license license:gpl2+)))

(define-public qgit
  (package
    (name "qgit")
    (version "2.10")
    (source (origin
              (method git-fetch)
              (uri (git-reference
                     (url "https://github.com/tibirna/qgit")
                     (commit (string-append "qgit-" version))))
              (file-name (git-file-name name version))
              (sha256
               (base32
                "10j5xll7ai1rb2ybyblbgqm762bqspffpf33fdr61qdchnp2gkf4"))))
    (build-system qt-build-system)
    (arguments
     (list #:tests? #f)) ;no tests
    (propagated-inputs
     (list git))
    (home-page "https://github.com/tibirna/qgit")
    (synopsis "Graphical front-end for git")
    (description
     "Qgit is a graphical front-end for git, with features to:
@itemize
@item view revisions, diffs, files history, files annotation and archive tree,
@item commit changes visually cherry picking modified files,
@item apply or save patch series from selected commits, drag and drop commits,
@item associate commands sequences, scripts and anything else executable to a
 custom action,
@item push/pop commits,
@item apply/save/create patches
@item and cherry pick single modified files.
@end itemize")
    (license license:gpl3+)))

(define-public git-filter-repo
  (package
    (name "git-filter-repo")
    (version "2.29.0")
    (source
     (origin
       ;; Use a release tarball instead of 'git-fetch' because it contains
       ;; pre-compiled man-pages which are too hard to build in this context
       ;; as it depends on Git's Makefile.
       (method url-fetch)
       (uri (string-append "https://github.com/newren/git-filter-repo/releases/"
                           "download/v" version
                           "/git-filter-repo-" version ".tar.xz"))
       (sha256
        (base32
         "00nn7k9jqrybb762486fmigsnbcn9lbvimgpfvvarz4ikdp9y9pb"))))
    (build-system copy-build-system)
    (arguments
     `(#:install-plan
       '(("git-filter-repo" "libexec/git-core/")
         ("Documentation/man1/" "share/man/man1")
         ("/" "" #:include ()))))
    (inputs (list python))                ;for the shebang
    (home-page "https://github.com/newren/git-filter-repo")
    (synopsis "Quickly rewrite Git repository history")
    (description
     "@command{git filter-repo} is a versatile tool for rewriting history,
which roughly falls into the same space of tool like git filter-branch but
with more capabilities.  @command{git filter-repo} is now recommended by the
Git project instead of @command{git filter-branch}.")
    (license (list license:expat ;; Main license.
                   license:gpl2)))) ;; For test harness.

(define-public gitlint
  (package
    (name "gitlint")
    (version "0.17.0")
    (source (origin
              (method url-fetch)
              ;; the gitlint-core pypi package contains the actual gitlint
              ;; code; the gitlint package only pulls in gitlint-core with
              ;; stricter dependency versioning
              (uri (pypi-uri "gitlint-core" version))
              (sha256
               (base32
                "14cn89biys8r7mwcdgllv371k34km9k1941ylxf53a7sxwrzsbbp"))))
    (build-system python-build-system)
    (arguments
     (list
      #:phases
      #~(modify-phases %standard-phases
          (add-before 'build 'loosen-requirements
            (lambda* (#:key inputs #:allow-other-keys)
              (substitute* "gitlint/shell.py"
                (("'git'") (string-append
                            "'"
                            (search-input-file inputs "bin/git")
                            "'"))
                ;; force using subprocess instead of sh so git does not need
                ;; to be a propagated input
                (("if USE_SH_LIB") "if False")))))))
    (inputs
     (list git python-arrow python-click python-sh))
    (home-page "https://jorisroovers.com/gitlint/")
    (synopsis "Linting Git commit messages")
    (description
     "Gitlint is a Git commit message linter written in Python: it checks your
commit messages for style.")
    (license license:expat)))

(define-public hut
  (package
    (name "hut")
    (version "0.4.0")
    (source
     (origin
       (method git-fetch)
       (uri (git-reference
             (url "https://git.sr.ht/~emersion/hut")
             (commit (string-append "v" version))))
       (file-name (git-file-name name version))
       (sha256
        (base32 "0klp7qlii07j8ka9g91m5xg3ybg6cq0p5lp1ibfihq2p4kwqj57m"))))
    (build-system go-build-system)
    (arguments
     (list
      #:import-path "git.sr.ht/~emersion/hut"
      #:phases
      #~(modify-phases %standard-phases
          (replace 'build
            (lambda* (#:key import-path #:allow-other-keys)
              (with-directory-excursion (string-append "src/" import-path)
                ;; The flags are copied from (guix build go-build-system).
                (setenv "CGO_LDFLAGS" "-s -w")
                (invoke "make" "all" "GOFLAGS=-v -x"))))
          (replace 'install
            (lambda* (#:key import-path #:allow-other-keys)
              (with-directory-excursion (string-append "src/" import-path)
                (invoke "make" "install"
                        (string-append "PREFIX=" #$output))))))))
    (native-inputs
     (list scdoc))
    (inputs
     (list go-git-sr-ht-emersion-go-scfg
           go-git-sr-ht-emersion-gqlclient
           go-github-com-dustin-go-humanize
           go-github-com-juju-ansiterm
           go-github-com-spf13-cobra
           go-golang-org-x-oauth2
           go-golang-org-x-term))
    (home-page "https://git.sr.ht/~emersion/hut")
    (synopsis "CLI tool for sr.ht")
    (description "@command{hut} is a CLI tool for
@uref{https://sr.ht/~sircmpwn/sourcehut/, sr.ht}.  It helps you interact with
sr.ht's public services:
@table @asis
@item builds
submit and manage build jobs
@item git
create, and manage git repositories and artifacts
@item hg
list Mercurial repositories
@item lists
manage mailing lists and patches
@item meta
manage PGP, and SSH keys
@item pages
publish and manage hosted websites
@item paste
create and manage pastes
@item todo
create and manage trackers, tickets
@item graphql
interact with GraphQL APIs directly
@end table")
    (license license:agpl3)))

(define-public commit-patch
  (package
    (name "commit-patch")
    (version "2.6.2")
    (source (origin
              (method url-fetch)
              (uri (string-append
                    "https://github.com/caldwell/commit-patch/releases/download/"
                    version "/commit-patch-" version ".tar.gz"))
              (sha256
               (base32
                "0v11vjyisk243zi0ym90bnqb229j7iaqx1lwqdkszxzn1yxwq4ck"))))
    (build-system copy-build-system)
    (arguments
     (list #:phases #~(modify-phases %standard-phases
                        (add-after 'unpack 'fix-paths
                          (lambda* (#:key inputs #:allow-other-keys)
                            (patch-shebang "commit-patch"))))
           #:install-plan ''(("commit-patch" "bin/")
                             ("commit-patch-buffer.el"
                              "share/emacs/site-lisp/"))))
    (inputs (list perl))
    (propagated-inputs (list patchutils))
    (synopsis "Commit parts of changes to VCS repositories")
    (description
     "commit-patch is a utility that lets you check in select portions of a
file into Darcs, Git, Mercurial, Bazaar, Subversion, or CVS repositories.  It
comes as a command line app and also an Emacs interface.")
    (home-page "https://porkrind.org/commit-patch/")
    (license license:gpl2+)))<|MERGE_RESOLUTION|>--- conflicted
+++ resolved
@@ -50,11 +50,8 @@
 ;;; Copyright © 2023 Nicolas Graves <ngraves@ngraves.fr>
 ;;; Copyright © 2023 Bruno Victal <mirai@makinata.eu>
 ;;; Copyright © 2023 Kjartan Oli Agustsson <kjartanoli@disroot.org>
-<<<<<<< HEAD
 ;;; Copyright © 2023 Zheng Junjie <873216071@qq.com>
-=======
 ;;; Copyright © 2023 Steve George <steve@futurile.net>
->>>>>>> 5f8a993a
 ;;;
 ;;; This file is part of GNU Guix.
 ;;;
