;;; GNU Guix --- Functional package management for GNU
;;; Copyright © 2013, 2014, 2015, 2016, 2019, 2020 Andreas Enge <andreas@enge.fr>
;;; Copyright © 2013 Nikita Karetnikov <nikita@karetnikov.org>
;;; Copyright © 2014, 2016, 2017 John Darrington <jmd@gnu.org>
;;; Copyright © 2014, 2015, 2016, 2017, 2018, 2019, 2020, 2021 Eric Bavier <bavier@posteo.net>
;;; Copyright © 2014 Federico Beffa <beffa@fbengineering.ch>
;;; Copyright © 2014 Mathieu Lirzin <mathieu.lirzin@openmailbox.org>
;;; Copyright © 2015, 2016, 2017, 2018, 2019, 2020 Ricardo Wurmus <rekado@elephly.net>
;;; Copyright © 2015 Sou Bunnbu <iyzsong@gmail.com>
;;; Copyright © 2015, 2018 Mark H Weaver <mhw@netris.org>
;;; Copyright © 2015, 2016, 2017, 2018, 2019, 2020, 2021 Efraim Flashner <efraim@flashner.co.il>
;;; Copyright © 2015 Fabian Harfert <fhmgufs@web.de>
;;; Copyright © 2016 Roel Janssen <roel@gnu.org>
;;; Copyright © 2016, 2018, 2020 Kei Kebreau <kkebreau@posteo.net>
;;; Copyright © 2016, 2017, 2018, 2019, 2020, 2021 Ludovic Courtès <ludo@gnu.org>
;;; Copyright © 2016 Leo Famulari <leo@famulari.name>
;;; Copyright © 2016, 2017 Thomas Danckaert <post@thomasdanckaert.be>
;;; Copyright © 2017, 2018, 2019, 2020 Paul Garlick <pgarlick@tourbillion-technology.com>
;;; Copyright © 2017 Nikita <nikita@n0.is>
;;; Copyright © 2017 Ben Woodcroft <donttrustben@gmail.com>
;;; Copyright © 2017 Theodoros Foradis <theodoros@foradis.org>
;;; Copyright © 2017, 2019 Arun Isaac <arunisaac@systemreboot.net>
;;; Copyright © 2017, 2018, 2019, 2020 Tobias Geerinckx-Rice <me@tobias.gr>
;;; Copyright © 2017 Dave Love <me@fx@gnu.org>
;;; Copyright © 2018, 2019, 2020 Jan Nieuwenhuizen <janneke@gnu.org>
;;; Copyright © 2018 Joshua Sierles, Nextjournal <joshua@nextjournal.com>
;;; Copyright © 2018 Nadya Voronova <voronovank@gmail.com>
;;; Copyright © 2018 Adam Massmann <massmannak@gmail.com>
;;; Copyright © 2018, 2020, 2021 Marius Bakke <marius@gnu.org>
;;; Copyright © 2018 Eric Brown <brown@fastmail.com>
;;; Copyright © 2018, 2021 Julien Lepiller <julien@lepiller.eu>
;;; Copyright © 2018 Amin Bandali <bandali@gnu.org>
;;; Copyright © 2019, 2021 Nicolas Goaziou <mail@nicolasgoaziou.fr>
;;; Copyright © 2019 Steve Sprang <scs@stevesprang.com>
;;; Copyright © 2019 Robert Smith <robertsmith@posteo.net>
;;; Copyright © 2020 Jakub Kądziołka <kuba@kadziolka.net>
;;; Copyright © 2020, 2021 Felix Gruber <felgru@posteo.net>
;;; Copyright © 2020 R Veera Kumar <vkor@vkten.in>
;;; Copyright © 2020 Vincent Legoll <vincent.legoll@gmail.com>
;;; Copyright © 2020 Nicolò Balzarotti <nicolo@nixo.xyz>
;;; Copyright © 2020 B. Wilson <elaexuotee@wilsonb.com>
;;; Copyright © 2020, 2021 Vinicius Monego <monego@posteo.net>
;;; Copyright © 2020 Simon Tournier <zimon.toutoune@gmail.com>
;;; Copyright © 2020 Martin Becze <mjbecze@riseup.net>
;;; Copyright © 2021 Gerd Heber <gerd.heber@gmail.com>
;;; Copyright © 2021 Franck Pérignon <franck.perignon@univ-grenoble-alpes.fr>
;;; Copyright © 2021 Philip McGrath <philip@philipmcgrath.com>
;;; Copyright © 2021 Paul A. Patience <paul@apatience.com>
;;;
;;; This file is part of GNU Guix.
;;;
;;; GNU Guix is free software; you can redistribute it and/or modify it
;;; under the terms of the GNU General Public License as published by
;;; the Free Software Foundation; either version 3 of the License, or (at
;;; your option) any later version.
;;;
;;; GNU Guix is distributed in the hope that it will be useful, but
;;; WITHOUT ANY WARRANTY; without even the implied warranty of
;;; MERCHANTABILITY or FITNESS FOR A PARTICULAR PURPOSE.  See the
;;; GNU General Public License for more details.
;;;
;;; You should have received a copy of the GNU General Public License
;;; along with GNU Guix.  If not, see <http://www.gnu.org/licenses/>.

(define-module (gnu packages maths)
  #:use-module (ice-9 regex)
  #:use-module (ice-9 match)
  #:use-module (gnu packages)
  #:use-module ((guix licenses) #:prefix license:)
  #:use-module (guix packages)
  #:use-module (guix download)
  #:use-module (guix git-download)
  #:use-module (guix utils)
  #:use-module ((guix build utils) #:select (alist-replace))
  #:use-module (guix build-system cmake)
  #:use-module (guix build-system glib-or-gtk)
  #:use-module (guix build-system gnu)
  #:use-module (guix build-system ocaml)
  #:use-module (guix build-system python)
  #:use-module (guix build-system ruby)
  #:use-module (gnu packages algebra)
  #:use-module (gnu packages audio)
  #:use-module (gnu packages autotools)
  #:use-module (gnu packages base)
  #:use-module (gnu packages bison)
  #:use-module (gnu packages boost)
  #:use-module (gnu packages check)
  #:use-module (gnu packages cmake)
  #:use-module (gnu packages compression)
  #:use-module (gnu packages coq)
  #:use-module (gnu packages curl)
  #:use-module (gnu packages cyrus-sasl)
  #:use-module (gnu packages dbm)
  #:use-module (gnu packages documentation)
  #:use-module (gnu packages elf)
  #:use-module (gnu packages emacs)
  #:use-module (gnu packages file)
  #:use-module (gnu packages flex)
  #:use-module (gnu packages fltk)
  #:use-module (gnu packages fontutils)
  #:use-module (gnu packages gettext)
  #:use-module (gnu packages gcc)
  #:use-module (gnu packages gd)
  #:use-module (gnu packages ghostscript)
  #:use-module (gnu packages glib)
  #:use-module (gnu packages graphviz)
  #:use-module (gnu packages gtk)
  #:use-module (gnu packages icu4c)
  #:use-module (gnu packages image)
  #:use-module (gnu packages java)
  #:use-module (gnu packages less)
  #:use-module (gnu packages lisp)
  #:use-module (gnu packages linux)
  #:use-module (gnu packages llvm)
  #:use-module (gnu packages logging)
  #:use-module (gnu packages lua)
  #:use-module (gnu packages gnome)
  #:use-module (gnu packages guile)
  #:use-module (gnu packages xorg)
  #:use-module (gnu packages gl)
  #:use-module (gnu packages imagemagick)
  #:use-module (gnu packages m4)
  #:use-module (gnu packages mpi)
  #:use-module (gnu packages multiprecision)
  #:use-module (gnu packages netpbm)
  #:use-module (gnu packages ocaml)
  #:use-module (gnu packages onc-rpc)
  #:use-module (gnu packages pcre)
  #:use-module (gnu packages popt)
  #:use-module (gnu packages perl)
  #:use-module (gnu packages pkg-config)
  #:use-module (gnu packages pulseaudio)
  #:use-module (gnu packages python)
  #:use-module (gnu packages python-web)
  #:use-module (gnu packages python-xyz)
  #:use-module (gnu packages qt)
  #:use-module (gnu packages readline)
  #:use-module (gnu packages ruby)
  #:use-module (gnu packages tbb)
  #:use-module (gnu packages scheme)
  #:use-module (gnu packages shells)
  #:use-module (gnu packages sphinx)
  #:use-module (gnu packages tcl)
  #:use-module (gnu packages texinfo)
  #:use-module (gnu packages tex)
  #:use-module (gnu packages tls)
  #:use-module (gnu packages version-control)
  #:use-module (gnu packages wxwidgets)
  #:use-module (gnu packages xml)
  #:use-module (srfi srfi-1)
  #:use-module (srfi srfi-26))

(define-public aris
  (package
    (name "aris")
    (version "2.2")
    (source (origin
              (method url-fetch)
              (uri (string-append "mirror://gnu/" name "/" name "-" version ".tar.gz"))
              (sha256 (base32
                       "1q1887ryqdr9sn0522hc7p16kqwlxxyz5dkmma8ar2nxplhgll7q"))))
    (build-system gnu-build-system)
    (inputs `(("gtk+" ,gtk+)
              ("libxml2" ,libxml2)))
    (native-inputs `(("pkg-config" ,pkg-config)))
    (synopsis "Natural deduction first-order logic interface")
    (description "Aris is a program for performing logical proofs.  It supports
propositional and predicate logic, as well as Boolean algebra and
arithmetical logic.  In addition to its predefined inference and equivalence
rules, Aris also supports references to older proofs.  Its use of standard
logical symbols and its natural deduction interface make it easy to use for
beginners.")
    (license license:gpl3+)
    (home-page "https://www.gnu.org/software/aris/")))

(define-public c-graph
  (package
   (name "c-graph")
   (version "2.0.1")
   (source (origin
            (method url-fetch)
            (uri (string-append "mirror://gnu/c-graph/c-graph-" version
                                ".tar.gz"))
            (sha256 (base32
                     "092412jzxy6wdvpk96pfj499hpmaww8xllavbvlqspfpr7ips9id"))))
   (build-system gnu-build-system)
   (inputs
    `(("fortran" ,gfortran)))
   (synopsis "Visualizing and demonstrating convolution")
   (description
    "GNU C-Graph is a tool for demonstrating the theory of convolution.
Thus, it can serve as an excellent aid to students of signal and systems
theory in visualizing the convolution process.  Rather than forcing the
student to write code, the program offers an intuitive interface with
interactive dialogs to guide them.")
   (license license:gpl3+)
   (home-page "https://www.gnu.org/software/c-graph/")))

(define-public coda
  (package
    (name "coda")
    (version "2.19")
    (source
     (origin
       (method url-fetch)
       (uri (string-append "https://github.com/stcorp/coda/releases/download/"
                           version "/coda-" version ".tar.gz"))
       (sha256
        (base32 "1fbxd2afm7dshd92p10yy8dwbr9gc1h1fmnnnmr7d0c5lnw80245"))
       (patches (search-patches "coda-use-system-libs.patch"))
       (modules '((guix build utils)))
       (snippet
        ;; Make sure we don't use the bundled software.
        '(begin
           (for-each (lambda (d)
                       (delete-file-recursively (string-append "libcoda/" d)))
                     '("zlib" "pcre" "expat"))
           #t))))
    (native-inputs
     `(("fortran" ,gfortran)
       ("python" ,python)
       ("python-numpy" ,python-numpy)))
    (inputs
     `(("zlib" ,zlib)
       ("pcre" ,pcre)
       ("expat" ,expat)
       ("hdf4" ,hdf4-alt)
       ("hdf5" ,hdf5)))
    (build-system gnu-build-system)
    (arguments
     '(#:configure-flags '("--with-hdf4" "--with-hdf5" "--enable-python"
                           "LIBS= -lz -lpcre -lexpat")))
    (synopsis "A common interface to various earth observation data formats")
    (description
     "The Common Data Access toolbox (CODA) provides a set of interfaces for
reading remote sensing data from earth observation data files.  It consists of
command line applications and interfaces to the C, Fortran, Python, and Java
programming languages.")
    (home-page "https://stcorp.nl/coda")
    (license license:gpl2+)))

(define-public qhull
  (package
    (name "qhull")
    (version "2020.2")
    (source (origin
              (method url-fetch)
              (uri (string-append "http://www.qhull.org/download/qhull-"
                                  (car (string-split version #\.))
                                  "-src-8.0.2.tgz"))
              (sha256
               (base32
                "0zlbhg0lb6j60188c2xhcrvviskr079552icjldqhy1jhgmxghmm"))))
    (build-system cmake-build-system)
    (arguments
     `(#:configure-flags '("-DLINK_APPS_SHARED=ON"
                           "-DCMAKE_POSITION_INDEPENDENT_CODE=ON")))
    (synopsis "Calculate convex hulls and related structures")
    (description
     "@code{Qhull} computes the convex hull, Delaunay triangulation, Voronoi
diagram, halfspace intersection about a point, furthest-site Delaunay
triangulation, and furthest-site Voronoi diagram.  The source code runs in 2-d,
3-d, 4-d, and higher dimensions.  @code{Qhull} implements the Quickhull
algorithm for computing the convex hull.  It handles roundoff errors from
floating point arithmetic.  It computes volumes, surface areas, and
approximations to the convex hull.

@code{Qhull} does not support triangulation of non-convex surfaces, mesh
generation of non-convex objects, medium-sized inputs in 9-D and higher, alpha
shapes, weighted Voronoi diagrams, Voronoi volumes, or constrained Delaunay
triangulations.")
    (home-page "http://qhull.org")
    (license (license:non-copyleft "file://COPYING.txt"
                                   "See COPYING in the distribution."))))

(define-public python-cvxopt
  (package
    (name "python-cvxopt")
    (version "1.2.3")
    (source (origin
              (method git-fetch)
              (uri (git-reference
                    (url "https://github.com/cvxopt/cvxopt")
                    (commit version)))
              (file-name (git-file-name name version))
              (sha256
               (base32
                "1kiy2m62xgs2d5id6dnnwy4vap85cd70p7pgkb9nh23qf9xnak7b"))))
    (build-system python-build-system)
    (arguments
     `(#:phases
       (modify-phases %standard-phases
         (add-after 'unpack 'find-libraries
           (lambda* (#:key inputs #:allow-other-keys)
             (setenv "CVXOPT_BLAS_LIB" "openblas")
             (setenv "CVXOPT_BUILD_FFTW" "1")
             (setenv "CVXOPT_BUILD_GLPK" "1")
             (setenv "CVXOPT_BUILD_GSL" "1")
             #t)))))
    (inputs
     `(("fftw" ,fftw)
       ("glpk" ,glpk)
       ("gsl" ,gsl)
       ("lapack" ,lapack)
       ("openblas" ,openblas)
       ("suitesparse" ,suitesparse)))
    (home-page "https://www.cvxopt.org")
    (synopsis "Python library for convex optimization")
    (description
     "CVXOPT is a package for convex optimization based on the Python
programming language.  Its main purpose is to make the development of software
for convex optimization applications straightforward by building on Python’s
extensive standard library and on the strengths of Python as a high-level
programming language.")
    (license license:gpl3+)))

(define-public python2-cvxopt
  (package-with-python2 python-cvxopt))

(define-public units
  (package
   (name "units")
   (version "2.21")
   (source (origin
            (method url-fetch)
            (uri (string-append "mirror://gnu/units/units-" version
                                ".tar.gz"))
            (sha256 (base32
                     "1bybhqs4yrly9myb5maz3kdmf8k4fhk2m1d5cbcryn40z6lq0gkc"))))
   (build-system gnu-build-system)
   (inputs
    `(("readline" ,readline)
      ("python" ,python-wrapper)        ;for 'units_cur' script
      ("python-requests" ,python-requests)))
   (arguments
    `(#:phases (modify-phases %standard-phases
                 (add-after 'install 'wrap-units_cur
                   (lambda* (#:key outputs #:allow-other-keys)
                     (let* ((out (assoc-ref outputs "out"))
                            (bin (string-append out "/bin")))
                       (wrap-program (string-append bin "/units_cur")
                         `("GUIX_PYTHONPATH" ":" prefix
                           ,(search-path-as-string->list (getenv "GUIX_PYTHONPATH"))))
                       #t))))))
   (synopsis "Conversion between thousands of scales")
   (description
    "GNU Units converts numeric quantities between units of measure.  It
can handle scale changes through adaptive usage of standard scale
prefixes (micro-, kilo-, etc.).  It can also handle nonlinear
conversions such as Fahrenheit to Celsius.  Its interpreter is powerful
enough to be used effectively as a scientific calculator.")
   (license license:gpl3+)
   (home-page "https://www.gnu.org/software/units/")))

(define-public double-conversion
  (package
    (name "double-conversion")
    (version "3.1.5")
    (home-page "https://github.com/google/double-conversion")
    (source (origin
              (method git-fetch)
              (uri (git-reference (url home-page)
                                  (commit (string-append "v" version))))
              (file-name (git-file-name name version))
              (sha256
               (base32
                "0csy4pjw1p8rp6g5qxi2h0ychhhp1fldv7gb761627fs2mclw9gv"))))
    (build-system cmake-build-system)
    (arguments
     '(#:test-target "test"
       #:configure-flags '("-DBUILD_SHARED_LIBS=ON"
                           "-DBUILD_TESTING=ON")))
    (synopsis "Conversion routines for IEEE doubles")
    (description
     "The double-conversion library provides binary-decimal and decimal-binary
routines for IEEE doubles.  The library consists of efficient conversion
routines that have been extracted from the V8 JavaScript engine.")
    (license license:bsd-3)))

(define-public dionysus
  (package
    (name "dionysus")
    (version "1.4.0")
    (source (origin
              (method url-fetch)
              (uri (string-append "mirror://gnu/dionysus/dionysus-" version
                                  ".tar.xz"))
              (sha256
               (base32
                "194pzs1mlsj4ww6v37qq3961h5hckm5h805cv0r14xj3g9wfx2sk"))))
    (build-system gnu-build-system)
    (inputs `(("tcl" ,tcl)))                      ;for 'tclsh'
    (synopsis "Local search for universal constants and scientific values")
    (description
     "GNU Dionysus is a convenient system for quickly retrieving the values of
mathematical constants used in science and engineering.  Values can be
searched using a simple command-line tool, choosing from three databases:
universal constants, atomic numbers, and constants related to
semiconductors.")
    (license license:gpl3+)
    (home-page "https://www.gnu.org/software/dionysus/")))

(define-public dsfmt
  (package
    (name "dsfmt")
    (version "2.2.3")
    (source
     (origin
       (method url-fetch)
       (uri
         (string-append
           "http://www.math.sci.hiroshima-u.ac.jp/~m-mat/MT/SFMT/"
           "dSFMT-src-" version ".tar.gz"))
       (sha256
        (base32
         "03kaqbjbi6viz0n33dk5jlf6ayxqlsq4804n7kwkndiga9s4hd42"))
       (modules '((guix build utils)))
       ;; Don't distribute html documentation with bundled jquery.
       (snippet
        '(begin
           (delete-file-recursively "html") #t))
       ;; Add patches borrowed from Julia.
       (patches
         (list
           (origin
             (method url-fetch)
             (uri (string-append
                    "https://raw.githubusercontent.com/JuliaLang/julia/"
                    "v1.3.0/deps/patches/dSFMT.c.patch"))
             (sha256 (base32
                      "09mhv11bms8jsmkmdqvlcgljwhzw3b6n9nncpi2b6dla9798hw2y"))
             (file-name "dSFMT.c.patch"))
           (origin
             (method url-fetch)
             (uri (string-append
                    "https://raw.githubusercontent.com/JuliaLang/julia/"
                    "v1.3.0/deps/patches/dSFMT.h.patch"))
             (sha256 (base32
                      "1py5rd0yxic335lzka23f6x2dhncrpizpyrk57gi2f28c0p98y5n"))
             (file-name "dSFMT.h.patch"))))))
    (build-system gnu-build-system)
    (arguments
     `(#:phases
       (modify-phases %standard-phases
         (delete 'configure)            ; no configure script
         (replace 'build
           ;; Upstream Makefile does not build a shared library. Borrow from Julia
           ;; https://github.com/JuliaLang/julia/blob/v1.3.0/deps/dsfmt.mk
           (lambda _
             (invoke
               "gcc" "-DNDEBUG" "-DDSFMT_MEXP=19937"
               "-fPIC" "-DDSFMT_DO_NOT_USE_OLD_NAMES"
               "-O3" "-finline-functions" "-fomit-frame-pointer"
               "-fno-strict-aliasing" "--param" "max-inline-insns-single=1800"
               "-Wmissing-prototypes" "-Wall" "-std=c99" "-shared" "dSFMT.c"
               "-o" "libdSFMT.so")))
         (replace 'install              ; no "install" target
           (lambda* (#:key outputs #:allow-other-keys)
             (let* ((out (assoc-ref outputs "out"))
                    (lib (string-append out "/lib"))
                    (inc (string-append out "/include"))
                    (doc (string-append out "/share/doc/" ,name "-" ,version)))
               (install-file "libdSFMT.so" lib)
               (install-file "dSFMT.h" inc)
               (install-file "LICENSE.txt" doc)
               #t))))))
    (synopsis "Double precision SIMD-oriented Fast Mersenne Twister")
    (description
     "The dSMFT package speeds up Fast Mersenne Twister generation by avoiding
the expensive conversion of integer to double (floating point).  dSFMT directly
generates double precision floating point pseudorandom numbers which have the
IEEE Standard for Binary Floating-Point Arithmetic (ANSI/IEEE Std 754-1985)
format.  dSFMT is only available on the CPUs which use IEEE 754 format double
precision floating point numbers.")
    (home-page "http://www.math.sci.hiroshima-u.ac.jp/~m-mat/MT/SFMT/")
    (license license:bsd-3)))

(define-public gsl
  (package
    (name "gsl")
    (version "2.6")
    (source (origin
              (method url-fetch)
              (uri (string-append "mirror://gnu/gsl/gsl-"
                                  version ".tar.gz"))
              (sha256
               (base32
                "1a460zj9xmbgvcymkdhqh313c4l29mn9cffbi5vf33x3qygk70mp"))))
    (build-system gnu-build-system)
    (arguments
     (let ((system (%current-system)))
       `(#:configure-flags (list "--disable-static") ;halves package size
         #:phases
         (modify-phases %standard-phases
           ,@(cond
              ((or (string-prefix? "aarch64" system)
                   (string-prefix? "powerpc" system))
               ;; Some sparse matrix tests are failing on AArch64 and PowerPC:
               ;; https://lists.gnu.org/archive/html/bug-gsl/2020-04/msg00001.html
               '((add-before 'check 'disable-failing-tests
                   (lambda _
                     (substitute* "spmatrix/test.c"
                       ((".*test_complex.*") "\n"))
                     #t))))

              ((string-prefix? "i686" system)
               ;; There are rounding issues with these tests on i686:
               ;; https://lists.gnu.org/archive/html/bug-gsl/2016-10/msg00000.html
               ;; https://lists.gnu.org/archive/html/bug-gsl/2020-04/msg00000.html
               '((add-before 'check 'disable-failing-tests
                   (lambda _
                     (substitute* "linalg/test.c"
                       ((".*gsl_test\\(test_LU_decomp.*") "\n")
                       ((".*gsl_test\\(test_LUc_decomp.*") "\n")
                       ((".*gsl_test\\(test_cholesky_decomp.*") "\n")
                       ((".*gsl_test\\(test_COD_lssolve2.*") "\n"))
                     (substitute* "spmatrix/test.c"
                       ((".*test_all.*") "\n")
                       ((".*test_float.*") "\n")
                       ((".*test_complex.*") "\n"))
                     #t))))

              (else '()))))))
    (home-page "https://www.gnu.org/software/gsl/")
    (synopsis "Numerical library for C and C++")
    (description
     "The GNU Scientific Library is a library for numerical analysis in C
and C++.  It includes a wide range of mathematical routines, with over 1000
functions in total.  Subject areas covered by the library include:
differential equations, linear algebra, Fast Fourier Transforms and random
numbers.")
    (license license:gpl3+)))

(define-public sleef
  (package
    (name "sleef")
    (version "3.5.1")
    (source
     (origin
       (method git-fetch)
       (uri (git-reference
             (url "https://github.com/shibatch/sleef")
             (commit version)))
       (file-name (git-file-name name version))
       (sha256
        (base32 "1jybqrl2dvjxzg30xrhh847s375n2jr1pix644wi6hb5wh5mx3f7"))))
    (build-system cmake-build-system)
    (arguments
     '(#:configure-flags (list "-DCMAKE_BUILD_TYPE=Release"
                               (string-append "-DCMAKE_INSTALL_LIBDIR="
                                              (assoc-ref %outputs "out")
                                              "/lib")
                               (string-append "-DCMAKE_INSTALL_PREFIX="
                                              (assoc-ref %outputs "out")))
       #:phases
       (modify-phases %standard-phases
         ;; SLEEF generates a header library during the build process and writes
         ;; to it via shell redirection.  Make the checkout writable so the
         ;; build can succeed.
         (add-after 'unpack 'make-git-checkout-writable
           (lambda _
             (for-each make-file-writable (find-files "."))
             #t)))))
    (inputs
     `(("fftw" ,fftw)
       ("gmp" ,gmp)
       ("mpfr" ,mpfr)
       ("openssl" ,openssl)))
    (home-page "https://sleef.org/")
    (synopsis "SIMD library for evaluating elementary functions and DFT")
    (description
     "SLEEF (SIMD Library for Evaluating Elementary Functions) is a library that
implements vectorized versions of all C99 real floating point math functions.
It can utilize SIMD instructions that are available on modern processors.")
    (license (list license:boost1.0       ;sleef
                   license:cc-by4.0))))   ;simplex algorithm

(define-public glpk
  (package
    (name "glpk")
    (version "5.0")
    (source
     (origin
      (method url-fetch)
      (uri (string-append "mirror://gnu/glpk/glpk-"
                          version ".tar.gz"))
      (sha256
       (base32
        "05bgxidxj8d9xdp82niy7cy36w181cxq7p8vc3y2ixshpgp1642a"))))
    (build-system gnu-build-system)
    (inputs
     `(("gmp" ,gmp)))
    (arguments
     `(#:configure-flags '("--with-gmp"
                           "--disable-static")))
    (home-page "https://www.gnu.org/software/glpk/")
    (synopsis "GNU Linear Programming Kit, supporting the MathProg language")
    (description
     "GLPK is a C library for solving large-scale linear programming (LP),
mixed integer programming (MIP), and other related problems.  It supports the
GNU MathProg modeling language, a subset of the AMPL language, and features a
translator for the language.  In addition to the C library, a stand-alone
LP/MIP solver is included in the package.")
    (license license:gpl3+)))

(define-public glpk-4
  (package
    (inherit glpk)
    (name "glpk")
    (version "4.65")
    (source
     (origin
      (method url-fetch)
      (uri (string-append "mirror://gnu/glpk/glpk-"
                          version ".tar.gz"))
      (sha256
       (base32
        "040sfaa9jclg2nqdh83w71sv9rc1sznpnfiripjdyr48cady50a2"))))))

(define-public 4ti2
  (package
    (name "4ti2")
    (version "1.6.9")
    (source
     (origin
       (method url-fetch)
       (uri (string-append "https://github.com/4ti2/4ti2/releases/download/"
                           "Release_"
                           (string-map (lambda (c) (if (char=? c #\.) #\_ c))
                                       version)
                           "/4ti2-" version ".tar.gz"))
       (sha256
        (base32 "0rj92x6p9m3la5gasjbj7sa569im527ffmka5y2sv1amgd3fflrh"))))
    (build-system gnu-build-system)
    (native-inputs
     `(("which" ,(@ (gnu packages base) which)))) ; for the tests
    (inputs
     `(("glpk" ,glpk)
       ("gmp" ,gmp)))
    (home-page "http://www.4ti2.de/")
    (synopsis "Mathematical tool suite for problems on linear spaces")
    (description
     "4ti2 implements algorithms for solving algebraic, geometric and
combinatorial problems on linear spaces.  Among others, it solves systems
of linear equations, computes extreme rays of polyhedral cones, solves
integer programming problems and computes Markov bases for statistics.")
    (license license:gpl2+)))

(define-public cddlib
  (package
    (name "cddlib")
    (version "0.94i")
    (source
     (origin
      (method url-fetch)
      (uri (string-append "ftp://ftp.math.ethz.ch/users/fukudak/cdd/cddlib-"
                          (string-delete #\. version) ".tar.gz"))
      (sha256
       (base32
        "00zdgiqb91vx6gd2103h3ijij0llspsxc6zz3iw2bll39fvkl4xq"))))
    (build-system gnu-build-system)
    (inputs
     `(("gmp" ,gmp)))
    (home-page "https://www.inf.ethz.ch/personal/fukudak/cdd_home/index.html")
    (synopsis "Library for convex hulls and extreme rays of polyhedra")
    (description
     "The C-library cddlib implements the Double Description Method of
Motzkin et al. for generating all vertices (i.e. extreme points) and extreme
rays of a general convex polyhedron given by a system of linear inequalities
in arbitrary dimension.  It can also be used for the converse operation of
computing convex hulls.")
    (license license:gpl2+)))

(define-public lrslib
  (package
    (name "lrslib")
    (version "7.1")
    (source
     (origin
       (method url-fetch)
       (uri (string-append "http://cgm.cs.mcgill.ca/~avis/C/lrslib/archive/"
                           "lrslib-0"
                           (string-delete #\. version) ".tar.gz"))
       (sha256
        (base32
         "05kq3hzam31dlmkccv3v358r478kpvx76mw37ka12c6ypwv5dsnk"))))
    (build-system gnu-build-system)
    (inputs
     `(("gmp" ,gmp)))
    (arguments
     `(#:tests? #f                      ; no check phase
       #:make-flags `("CC=gcc"
                      ,(string-append "prefix=" (assoc-ref %outputs "out"))
                      "all-shared")
       #:phases
       (modify-phases %standard-phases
         (replace 'configure
           (lambda _
             (substitute* "makefile"
               (("-L \\.") "-L . -Wl,-rpath='$$ORIGIN/../lib'"))
             #t)))))
    (home-page "http://cgm.cs.mcgill.ca/~avis/C/lrs.html")
    (synopsis "Convex hulls of polyhedra with exact arithmetic")
    (description
     "The C code of lrslib implements the reverse search algorithm for
vertex enumeration and convex hull problems.  Its input file format is
compatible with cddlib.  All computations are done exactly in either
multiple precision or fixed integer arithmetic.  Output is not stored
in memory, so even problems with very large output sizes can sometimes
be solved.")
    (license license:gpl2+)))

(define-public libcerf
  (package
    (name "libcerf")
    (version "1.14")
    (source
     (origin
       (method git-fetch)
       (uri (git-reference
             (url "https://jugit.fz-juelich.de/mlz/libcerf")
             (commit (string-append "v" version))))
       (file-name (git-file-name name version))
       (sha256
        (base32 "1ic2q7kvxpqmgxlishygvx8d00i4wn51vkq4fyac44ahhf6c3kwd"))))
    (build-system cmake-build-system)
    (native-inputs
     `(("perl" ,perl)))
    (home-page "https://jugit.fz-juelich.de/mlz/libcerf")
    (synopsis "Library for complex error functions")
    (description
     "@code{libcerf} is a self-contained numeric library that provides an
efficient and accurate implementation of complex error functions, along with
Dawson, Faddeeva, and Voigt functions.")
    (license license:expat)))

(define-public vinci
  (package
    (name "vinci")
    (version "1.0.5")
    (source
     (origin
       (method url-fetch)
       (uri (string-append "https://www.math.u-bordeaux.fr/~aenge/software/"
                           "vinci/vinci-" version ".tar.gz"))
       (sha256
        (base32
         "1aq0qc1y27iw9grhgnyji3290wwfznsrk3sg6ynqpxwjdda53h4m"))))
    (build-system gnu-build-system)
    (inputs
     `(("lrslib" ,lrslib)))
    (arguments
     `(#:tests? #f                      ; no check phase
       #:phases
       (modify-phases %standard-phases
         (replace 'configure
           ;; register the lrs location in the config file
           (lambda* (#:key inputs #:allow-other-keys)
             (let* ((lrs (assoc-ref inputs "lrslib"))
                    (lrsexec (string-append lrs "/bin/lrs")))
               (substitute* "vinci.h"
                 (("#define LRS_EXEC      \"lrs\"")
                  (string-append "#define LRS_EXEC \"" lrsexec "\""))))
             #t))
         (replace 'install
           (lambda* (#:key outputs #:allow-other-keys)
             (let* ((out (assoc-ref outputs "out"))
                    (bin (string-append out "/bin")))
               (install-file "vinci" bin))
             #t)))))
    (home-page
     "https://www.math.u-bordeaux.fr/~aenge/?category=software&page=vinci")
    (synopsis "Volume computation for polytopes")
    (description
     "Vinci implements a number of volume computation algorithms for convex
polytopes in arbitrary dimension.  The polytopes can be given by their
V-representation (as the convex hull of a finite number of vertices), by
their H-representation (as the bounded intersection of a finite number of
halfspaces) or by their double description with both representations.")
    (license license:gpl2+)))

(define-public arpack-ng
  (package
    (name "arpack-ng")
    (version "3.8.0")
    (home-page "https://github.com/opencollab/arpack-ng")
    (source (origin
              (method git-fetch)
              (uri (git-reference (url home-page) (commit version)))
              (file-name (git-file-name name version))
              (sha256
               (base32
                "0l7as5z6xvbxly8alam9s4kws70952qq35a6vkljzayi4b9gbklx"))))
    (build-system gnu-build-system)
    (native-inputs
     `(("autoconf" ,autoconf)
       ("automake" ,automake)
       ("libtool" ,libtool)
       ("pkg-config" ,pkg-config)))
    (inputs
     `(("eigen" ,eigen)
       ("lapack" ,lapack)
       ("fortran" ,gfortran)))
    (synopsis "Fortran subroutines for solving eigenvalue problems")
    (description
     "ARPACK-NG is a collection of Fortran77 subroutines designed to solve
large scale eigenvalue problems.")
    (license (license:non-copyleft "file://COPYING"
                                "See COPYING in the distribution."))))

(define-public arpack-ng-3.3.0
  (package
    (inherit arpack-ng)
    (version "3.3.0")
    (source
     (origin
       (method git-fetch)
       (uri (git-reference (url (package-home-page arpack-ng))
                           (commit version)))
       (file-name (git-file-name (package-name arpack-ng) version))
       (sha256
        (base32
         "00h6bjvxjq7bv0b8pwnc0gw33ns6brlqv00xx2rh3w9b5n205918"))))))

(define-public arpack-ng-openmpi
  (package (inherit arpack-ng)
    (name "arpack-ng-openmpi")
    (inputs
     `(("mpi" ,openmpi)
       ,@(package-inputs arpack-ng)))
    (arguments
     (substitute-keyword-arguments (package-arguments arpack-ng)
       ((#:configure-flags _ '())
        ''("--enable-mpi"))
       ((#:phases phases '%standard-phases)
        `(modify-phases ,phases
           (add-before 'check 'mpi-setup
             ,%openmpi-setup)))))
    (synopsis "Fortran subroutines for solving eigenvalue problems with MPI")))

(define-public lapack
  (package
    (name "lapack")
    (version "3.9.0")
    (source
     (origin
      (method url-fetch)
      (uri (string-append "http://www.netlib.org/lapack/lapack-"
                          version ".tgz"))
      (sha256
       (base32
        "1155qixp26c12yrxc76z9mlfw2h3xxymxxv5znpgzh5gaykpndgj"))))
    (build-system cmake-build-system)
    (home-page "http://www.netlib.org/lapack/")
    (inputs `(("fortran" ,gfortran)
              ("python" ,python-wrapper)))
    (arguments
     `(#:configure-flags (list
                          "-DBUILD_SHARED_LIBS:BOOL=YES"
                          "-DLAPACKE=ON"
                          ;; Build the 'LAPACKE_clatms' functions.
                          "-DLAPACKE_WITH_TMG=ON"
                          "-DBUILD_TESTING=ON")))
    (synopsis "Library for numerical linear algebra")
    (description
     "LAPACK is a Fortran 90 library for solving the most commonly occurring
problems in numerical linear algebra.")
    (license (license:non-copyleft "file://LICENSE"
                                "See LICENSE in the distribution."))))

(define-public clapack
  (package
    (name "clapack")
    (version "3.2.1")
    (source
     (origin
      (method url-fetch)
      (uri (string-append "http://www.netlib.org/clapack/clapack-"
                          version "-CMAKE.tgz"))
      (sha256
       (base32
        "0nnap9q1mv14g57dl3vkvxrdr10k5w7zzyxs6rgxhia8q8mphgqb"))))
    (build-system cmake-build-system)
    (arguments
     `(#:phases
       (modify-phases %standard-phases
         ;; These tests use a lot of stack variables and segfault without
         ;; lifting resource limits.
         (add-after 'unpack 'disable-broken-tests
           (lambda _
             (substitute* "TESTING/CMakeLists.txt"
               (("add_lapack_test.* xeigtstz\\)") ""))
             #t))
         (replace 'install
           (lambda* (#:key outputs #:allow-other-keys)
             (let* ((out (assoc-ref outputs "out"))
                    (libdir (string-append out "/lib"))
                    (f2cinc (string-append out "/include/libf2c")))
               (mkdir-p f2cinc)
               (display (getcwd))
               (for-each (lambda (file)
                           (install-file file libdir))
                         '("SRC/liblapack.a"
                           "F2CLIBS/libf2c/libf2c.a"
                           "TESTING/MATGEN/libtmglib.a"
                           "BLAS/SRC/libblas.a"))
               (for-each (lambda (file)
                           (install-file file f2cinc))
                         (cons "F2CLIBS/libf2c/arith.h"
                               (find-files (string-append "../clapack-"
                                                          ,version "-CMAKE/F2CLIBS/libf2c")
                                           "\\.h$")))
               (copy-recursively (string-append "../clapack-"
                                                ,version "-CMAKE/INCLUDE")
                                 (string-append out "/include"))
               #t))))))
    (home-page "https://www.netlib.org/clapack/")
    (synopsis "Numerical linear algebra library for C")
    (description
     "The CLAPACK library was built using a Fortran to C conversion utility
called f2c.  The entire Fortran 77 LAPACK library is run through f2c to obtain
C code, and then modified to improve readability.  CLAPACK's goal is to
provide LAPACK for someone who does not have access to a Fortran compiler.")
    (license (license:non-copyleft "file://LICENSE"
                                   "See LICENSE in the distribution."))))

(define-public scalapack
  (package
    (name "scalapack")
    (version "2.0.2")
    (source
     (origin
       (method url-fetch)
       (uri (string-append "http://www.netlib.org/scalapack/scalapack-"
                           version ".tgz"))
       (sha256
        (base32
         "0p1r61ss1fq0bs8ynnx7xq4wwsdvs32ljvwjnx6yxr8gd6pawx0c"))
       (patches (search-patches "scalapack-blacs-mpi-deprecations.patch"))))
    (build-system cmake-build-system)
    (inputs
     `(("mpi" ,openmpi)
       ("fortran" ,gfortran)
       ("lapack" ,lapack)))             ;for testing only
    (arguments
     `(#:configure-flags `("-DBUILD_SHARED_LIBS:BOOL=YES")
       #:phases (modify-phases %standard-phases
                  (add-before 'check 'mpi-setup
		    ,%openmpi-setup))))
    (home-page "http://www.netlib.org/scalapack/")
    (synopsis "Library for scalable numerical linear algebra")
    (description
     "ScaLAPACK is a Fortran 90 library of high-performance linear algebra
routines on parallel distributed memory machines.  ScaLAPACK solves dense and
banded linear systems, least squares problems, eigenvalue problems, and
singular value problems.")
    (license (license:non-copyleft "file://LICENSE"
                                   "See LICENSE in the distribution."))))

(define-public gnuplot
  (package
    (name "gnuplot")
    (version "5.4.1")
    (source (origin
              (method url-fetch)
              (uri (string-append "mirror://sourceforge/gnuplot/gnuplot/"
                                  version "/gnuplot-"
                                  version ".tar.gz"))
       (sha256
        (base32 "03jrqs5lvxmbbz2c4g17dn2hrxqwd3hfadk9q8wbkbkyas2h8sbb"))))
    (build-system gnu-build-system)
    (inputs `(("readline" ,readline)
              ("cairo" ,cairo)
              ("pango" ,pango)
              ("gd" ,gd)
              ("lua" ,lua)))
    (native-inputs
     `(("pkg-config" ,pkg-config)
       ("texlive" ,texlive-tiny)))
    (arguments `(#:configure-flags (list (string-append
                                          "--with-texdir=" %output
                                          "/texmf-local/tex/latex/gnuplot"))
                 ;; Plot on a dumb terminal during tests.
                 #:make-flags '("GNUTERM=dumb")))
    (home-page "http://www.gnuplot.info")
    (synopsis "Command-line driven graphing utility")
    (description "Gnuplot is a portable command-line driven graphing
utility.  It was originally created to allow scientists and students to
visualize mathematical functions and data interactively, but has grown to
support many non-interactive uses such as web scripting.  It is also used as a
plotting engine by third-party applications like Octave.")
    ;;  X11 Style with the additional restriction that derived works may only be
    ;;  distributed as patches to the original.
    (license (license:fsf-free
              "http://gnuplot.cvs.sourceforge.net/gnuplot/gnuplot/Copyright"))))

(define-public gctp
  (package
    (name "gctp")
    (version "2.0.0")
    (source
     (origin
       (method git-fetch)
       (uri (git-reference
             (url "https://github.com/OkoSanto/GCTP")
             (commit (string-append "v" version))))
       (file-name (git-file-name name version))
       (sha256
        (base32 "11wqmd443b4nksdbzp1msdws3av948nmwq1xz80w6hka3ss2aigd"))))
    (native-inputs
     `(("fortran" ,gfortran)))
    (build-system gnu-build-system)
    (synopsis "General Cartographic Transformation Package (GCTP)")
    (description
     "The General Cartographic Transformation Package (GCTP) is a system of
software routines designed to permit the transformation of coordinate pairs
from one map projection to another.  The GCTP is the standard computer
software used by the National Mapping Division for map projection
computations.")
    (home-page "https://github.com/OkoSanto/GCTP")
    (license license:public-domain))) ;https://www2.usgs.gov/laws/info_policies.html

(define-public hdf4
  (package
    (name "hdf4")
    (version "4.2.14")
    (source
     (origin
       (method url-fetch)
       (uri (string-append "https://support.hdfgroup.org/ftp/HDF/releases/HDF"
                           version "/src/hdf-" version ".tar.bz2"))
       (sha256
        (base32 "0n29klrrbwan9307np0d9hr128dlpc4nnlf57a140080ll3jmp8l"))
       (patches (search-patches "hdf4-architectures.patch"
                                "hdf4-reproducibility.patch"
                                "hdf4-shared-fortran.patch"
                                "hdf4-tirpc.patch"))))
    (build-system gnu-build-system)
    (native-inputs
     `(("gfortran" ,gfortran)
       ("bison" ,bison)
       ("flex" ,flex)))
    (inputs
     `(("zlib" ,zlib)
       ("libjpeg" ,libjpeg-turbo)
       ("libtirpc" ,libtirpc)))
    (arguments
     `(#:parallel-tests? #f
       #:configure-flags (list "--enable-shared"
                               (string-append "CPPFLAGS=-I"
                                              (assoc-ref %build-inputs "libtirpc")
                                              "/include/tirpc"))
       #:phases
       (modify-phases %standard-phases
         ;; This is inspired by two of Debian's patches.
         (add-before 'configure 'add-more-aarch64-support
           (lambda _
             (substitute* '("mfhdf/ncgen/ncgen.l"
                            "mfhdf/ncgen/ncgenyy.c"
                            "mfhdf/libsrc/netcdf.h.in")
               (("AIX5L64") "__aarch64__"))
             #t))
         (add-before 'configure 'patchbuild
           (lambda _
             (substitute*
                 '("mfhdf/hdfimport/testutil.sh.in" "hdf/util/testutil.sh.in")
               (("/bin/rm") "rm")
               (("/bin/mkdir") "mkdir"))
             (substitute* (find-files "." "^Makefile\\.in$")
               (("@HDF_BUILD_XDR_TRUE@XDR_ADD = \
-R\\$\\(abs_top_builddir\\)/mfhdf/xdr/\\.libs") "")
               (("@HDF_BUILD_SHARED_TRUE@AM_LDFLAGS = \
-R\\$\\(abs_top_builddir\\)/mfhdf/libsrc/\\.libs \
-R\\$\\(abs_top_builddir\\)/hdf/src/\\.libs \\$\\(XDR_ADD\\)") ""))
             #t))
         (add-after 'configure 'patch-settings
           (lambda _
             ;; libhdf4.settings contains the full path of the
             ;; compilers used, and its contents are included in
             ;; .so-files.  We truncate the hashes to avoid
             ;; unnecessary store references to those compilers:
             (substitute* "libhdf4.settings"
               (("(/gnu/store/)([a-Z0-9]*)" all prefix hash)
                (string-append prefix (string-take hash 10) "...")))
             #t))
         (add-after 'install 'provide-absolute-libjpeg-reference
           (lambda* (#:key inputs outputs #:allow-other-keys)
             (let ((out (assoc-ref outputs "out"))
                   (libjpeg (assoc-ref inputs "libjpeg")))
               ;; libjpeg-turbo does not provide a .la file, so libtool is
               ;; unable to add an absolute reference for -ljpeg in the .la
               ;; files.  Fix it manually to avoid having to propagate it.
               (substitute* (find-files (string-append out "/lib") "\\.la$")
                 (("-ljpeg")
                  (string-append "-L" libjpeg "/lib -ljpeg")))
               #t))))))
    (home-page "https://www.hdfgroup.org/products/hdf4/")
    (synopsis
     "Library and multi-object file format for storing and managing data")
    (description "HDF4 is a library and multi-object file format for storing
and managing data between machines.  HDF4 is an older hierarchical data format,
incompatible with HDF5.")
    (license
     (license:non-copyleft
      "https://www.hdfgroup.org/ftp/HDF/HDF_Current/src/unpacked/COPYING"))))

(define-public hdf4-alt
  (package
    (inherit hdf4)
    (name "hdf4-alt")
    (arguments
     (substitute-keyword-arguments (package-arguments hdf4)
       ((#:configure-flags flags) `(cons* "--disable-netcdf" ,flags))))
    (synopsis
     "HDF4 without netCDF API, can be combined with the regular netCDF library")))

(define-public hdf5-1.8
  (package
    (name "hdf5")
    (version "1.8.22")
    (source
     (origin
      (method url-fetch)
      (uri (list (string-append "https://support.hdfgroup.org/ftp/HDF5/releases/"
                                "hdf5-" (version-major+minor version)
                                "/hdf5-" version "/src/hdf5-"
                                version ".tar.bz2")
                 (string-append "https://support.hdfgroup.org/ftp/HDF5/"
                                "current"
                                (match (string-split version #\.)
                                  ((major minor _ ...)
                                   (string-append major minor)))
                                "/src/hdf5-" version ".tar.bz2")))
      (sha256
       (base32 "194ki2s5jrgl4czkvy5nc9nwjyapah0fj72l0gb0aysplp38i6v8"))
      (patches (search-patches "hdf5-config-date.patch"))))
    (build-system gnu-build-system)
    (inputs
     `(("zlib" ,zlib)))
    (native-inputs
     `(("gfortran" ,gfortran)
       ("perl" ,perl)))                 ;part of the test machinery needs Perl
    (outputs '("out"       ; core library
               "fortran")) ; fortran interface
    (arguments
     `(;; Some of the users, notably Flann, need the C++ interface.
       #:configure-flags '("--enable-cxx"
                           "--enable-fortran"
                           "--enable-fortran2003"

                           ;; Build a thread-safe library.  Unfortunately,
                           ;; 'configure' invites you to either turn off C++,
                           ;; Fortran, and the high-level interface (HL), or
                           ;; to pass '--enable-unsupported'.  Debian
                           ;; packagers chose to pass '--enable-unsupported'
                           ;; and we follow their lead here.
                           "--enable-threadsafe"
                           "--with-pthread"
                           "--enable-unsupported")
       ;; Use -fPIC to allow the R bindings to link with the static libraries
       #:make-flags (list "CFLAGS=-fPIC"
                          "CXXFLAGS=-fPIC")
       #:phases
       (modify-phases %standard-phases
         (add-before 'configure 'patch-configure
           (lambda* (#:key outputs #:allow-other-keys)
             (substitute* "configure"
               (("/bin/mv") "mv"))
             (substitute* "fortran/src/Makefile.in"
               (("libhdf5_fortran_la_LDFLAGS =")
                (string-append "libhdf5_fortran_la_LDFLAGS = -Wl-rpath="
                               (assoc-ref outputs "fortran") "/lib")))
             (substitute* "hl/fortran/src/Makefile.in"
               (("libhdf5hl_fortran_la_LDFLAGS =")
                (string-append "libhdf5hl_fortran_la_LDFLAGS = -Wl,-rpath="
                               (assoc-ref outputs "fortran") "/lib")))
             #t))
         (add-after 'configure 'patch-settings
           (lambda _
             ;; libhdf5.settings contains the full path of the
             ;; compilers used, and its contents are included in
             ;; libhdf5.so.  We truncate the hashes to avoid
             ;; unnecessary store references to those compilers:
             (substitute* "src/libhdf5.settings"
              (("(/gnu/store/)([a-zA-Z0-9]*)" all prefix hash)
               (string-append prefix (string-take hash 10) "..."))
              ;; Don't record the build-time kernel version to make the
              ;; settings file reproducible.
              (("Uname information:.*")
               "Uname information: Linux\n"))
             #t))
         (add-after 'install 'patch-references
           (lambda* (#:key inputs outputs #:allow-other-keys)
             (let ((bin (string-append (assoc-ref outputs "out") "/bin"))
                   (zlib (assoc-ref inputs "zlib")))
               (substitute* (find-files bin "h5p?cc")
                 (("-lz" lib)
                  (string-append "-L" zlib "/lib " lib)))
               #t)))
         (add-after 'install 'split
            (lambda* (#:key inputs outputs #:allow-other-keys)
              ;; Move all fortran-related files
              (let* ((out (assoc-ref outputs "out"))
                     (bin (string-append out "/bin"))
                     (lib (string-append out "/lib"))
                     (inc (string-append out "/include"))
                     (ex (string-append out "/share/hdf5_examples/fortran"))
                     (fort (assoc-ref outputs "fortran"))
                     (fbin (string-append fort "/bin"))
                     (flib (string-append fort "/lib"))
                     (finc (string-append fort "/include"))
                     (fex (string-append fort "/share/hdf5_examples/fortran")))
                (mkdir-p fbin)
                (mkdir-p flib)
                (mkdir-p finc)
                (mkdir-p fex)
                ;; Note: When built with --enable-parallel, the 'h5fc' file
                ;; doesn't exist, hence this condition.
                (when (file-exists? (string-append bin "/h5fc"))
                  (rename-file (string-append bin "/h5fc")
                               (string-append fbin "/h5fc")))
                (for-each (lambda (file)
                            (rename-file file
                                         (string-append flib "/" (basename file))))
                          (find-files lib ".*fortran.*"))
                (for-each (lambda (file)
                            (rename-file file
                                         (string-append finc "/" (basename file))))
                          (find-files inc ".*mod"))
                (for-each (lambda (file)
                            (rename-file file
                                         (string-append fex "/" (basename file))))
                          (find-files ex ".*"))
                (delete-file-recursively ex))
              #t)))))
    (home-page "https://www.hdfgroup.org")
    (synopsis "Management suite for extremely large and complex data")
    (description "HDF5 is a suite that makes possible the management of
extremely large and complex data collections.")
    (license (license:x11-style
              "https://www.hdfgroup.org/ftp/HDF5/current/src/unpacked/COPYING"))))

(define-public hdf5-1.10
  (package
    (inherit hdf5-1.8)
    (version "1.10.7")
    (source
     (origin
       (method url-fetch)
       (uri (list (string-append "https://support.hdfgroup.org/ftp/HDF5/releases/"
                                 "hdf5-" (version-major+minor version)
                                 "/hdf5-" version "/src/hdf5-"
                                 version ".tar.bz2")
                  (string-append "https://support.hdfgroup.org/ftp/HDF5/"
                                 "current"
                                 (apply string-append
                                        (take (string-split version #\.) 2))
                                 "/src/hdf5-" version ".tar.bz2")))
       (sha256
        (base32 "0pm5xxry55i0h7wmvc7svzdaa90rnk7h78rrjmnlkz2ygsn8y082"))
       (patches (search-patches "hdf5-config-date.patch"))))))

(define-public hdf5-1.12
  (package
    (inherit hdf5-1.8)
    (version "1.12.0")
    (source
     (origin
       (method url-fetch)
       (uri (list (string-append "https://support.hdfgroup.org/ftp/HDF5/releases/"
                                 "hdf5-" (version-major+minor version)
                                 "/hdf5-" version "/src/hdf5-"
                                 version ".tar.bz2")
                  (string-append "https://support.hdfgroup.org/ftp/HDF5/"
                                 "current"
                                 (apply string-append
                                        (take (string-split version #\.) 2))
                                 "/src/hdf5-" version ".tar.bz2")))
       (sha256
        (base32 "0qazfslkqbmzg495jafpvqp0khws3jkxa0z7rph9qvhacil6544p"))
       (patches (search-patches "hdf5-config-date.patch"))))))

(define-public hdf5
  ;; Default version of HDF5.
  hdf5-1.10)

(define-public hdf-java
  (package
    (name "hdf-java")
    (version "3.3.2")
    (source
     (origin
       (method url-fetch)
       (uri (string-append
             "https://www.hdfgroup.org/ftp/HDF5/releases/HDF-JAVA/hdfjni-"
             version "/src/CMake-hdfjava-" version ".tar.gz"))
       (sha256
        (base32 "0m1gp2aspcblqzmpqbdpfp6giskws85ds6p5gz8sx7asyp7wznpr"))
       (modules '((guix build utils)))
       (snippet     ; Make sure we don't use the bundled sources and binaries.
        `(begin
           (for-each delete-file
                     (list "SZip.tar.gz" "ZLib.tar.gz" "JPEG8d.tar.gz"
                           "HDF4.tar.gz" "HDF5.tar.gz"))
           (delete-file-recursively ,(string-append "hdfjava-" version "/lib"))
           #t))))
    (build-system gnu-build-system)
    (native-inputs
     `(("jdk" ,icedtea "jdk")
       ("automake" ,automake) ; For up to date 'config.guess' and 'config.sub'.
       ;; For tests:
       ("hamcrest-core" ,java-hamcrest-core)
       ("junit" ,java-junit)
       ("slf4j-simple" ,java-slf4j-simple)))
    (inputs
     `(("hdf4" ,hdf4)
       ("hdf5" ,hdf5-1.8)
       ("zlib" ,zlib)
       ("libjpeg" ,libjpeg-turbo)
       ("slf4j-api" ,java-slf4j-api)))
    (arguments
     `(#:configure-flags
       (list (string-append "--target=" ,(or (%current-target-system) (%current-system)))
             (string-append "--with-jdk=" (assoc-ref %build-inputs "jdk") "/include,"
                            (assoc-ref %build-inputs "jdk") "/lib" )
             (string-append "--with-hdf4=" (assoc-ref %build-inputs "hdf4") "/lib")
             (string-append "--with-hdf5=" (assoc-ref %build-inputs "hdf5") "/lib"))

       #:make-flags
       (list (string-append "HDFLIB=" (assoc-ref %build-inputs "hdf4") "/lib")
             (string-append "HDF5LIB=" (assoc-ref %build-inputs "hdf5") "/lib")
             (string-append "ZLIB=" (assoc-ref %build-inputs "zlib") "/lib/libz.so")
             (string-append "JPEGLIB="
                            (assoc-ref %build-inputs "libjpeg") "/lib/libjpeg.so")
             "LLEXT=so")

       #:phases
       (modify-phases %standard-phases
         (add-before 'configure 'chdir-to-source
           (lambda _ (chdir ,(string-append "hdfjava-" version)) #t))
         (add-before 'configure 'patch-build
           (lambda* (#:key inputs outputs #:allow-other-keys)
             (substitute* "configure"
               (("COPT=\"") "COPT=\"-O2 ") ; CFLAGS is ignored in Makefiles
               (("/bin/cat") (which "cat")))
             ;; Set classpath for compilation
             (substitute* '("hdf/hdf5lib/Makefile.in"
                            "hdf/hdf5lib/exceptions/Makefile.in"
                            "hdf/hdflib/Makefile.in")
               (("\\$\\(TOP\\)/lib/slf4j-api-1\\.7\\.5\\.jar")
                (string-append (assoc-ref inputs "slf4j-api")
                               "/share/java/slf4j-api.jar")))
             ;; Replace outdated config.sub and config.guess:
             (with-directory-excursion "config"
               (for-each (lambda (file)
                           (install-file
                            (string-append (assoc-ref inputs "automake")
                                           "/share/automake-"
                                           ,(version-major+minor (package-version automake))
                                           "/" file) "."))
                         '("config.sub" "config.guess")))

             ;; Fix embedded version number
             (let ((hdf5version (list ,@(string-split (package-version hdf5) #\.))))
               (substitute* "hdf/hdf5lib/H5.java"
                 (("1, 8, 19")
                  (string-join hdf5version ", "))))

             (mkdir-p (string-append (assoc-ref outputs "out")))
             ;; Set classpath for tests
             (let* ((build-dir (getcwd))
                    (lib (string-append build-dir "/lib"))
                    (jhdf (string-append lib "/jhdf.jar"))
                    (jhdf5 (string-append lib "/jhdf5.jar"))
                    (testjars
                     (append
                       (map (lambda (i)
                              (string-append (assoc-ref inputs i)
                                             "/share/java/" i ".jar"))
                            '("slf4j-api" "slf4j-simple"))
                       (list
                         (car (find-files (assoc-ref inputs "junit") "jar$"))
                         (car (find-files (assoc-ref inputs "hamcrest-core")
                                          "jar$")))))
                    (class-path
                     (string-join `("." ,build-dir ,jhdf ,jhdf5 ,@testjars) ":")))

               (substitute* '("test/hdf5lib/Makefile.in"
                              "test/hdf5lib/junit.sh.in"
                              "examples/runExample.sh.in")
                 (("/usr/bin/test")
                  (string-append (assoc-ref inputs "coreutils")
                                 "/bin/test"))
                 (("/usr/bin/uname")
                  (string-append (assoc-ref inputs "coreutils")
                                 "/bin/uname"))
                 (("CLASSPATH=[^\n]*")
                  (string-append "CLASSPATH=" class-path)))
               (setenv "CLASSPATH" class-path))
             #t))
         (add-before 'check 'build-examples
           (lambda _
             (apply invoke `("javac"
                             ,@(find-files "examples" ".*\\.java"))))))

       #:parallel-build? #f

       #:parallel-tests? #f ))
    (home-page "https://support.hdfgroup.org/products/java")
    (synopsis "Java interface for the HDF4 and HDF5 libraries")
    (description "Java HDF Interface (JHI) and Java HDF5 Interface (JHI5) use
the Java Native Interface to wrap the HDF4 and HDF5 libraries, which are
implemented in C.")

    ;; BSD-style license:
    (license (license:x11-style
              "https://support.hdfgroup.org/ftp/HDF5/hdf-java\
/current/src/unpacked/COPYING"))))

(define-public hdf-eos2
  (package
    (name "hdf-eos2")
    (version "19.1.0")
    (source
     (origin
       (method url-fetch)
       (uri "ftp://edhs1.gsfc.nasa.gov\
/edhs/hdfeos/latest_release/HDF-EOS2.19v1.00.tar.Z")
       (sha256
        (base32 "0c9fcz25s292ldap12wxmlrvnyz99z24p63d8fwx51bf8s0s1zrz"))
       (patches (search-patches "hdf-eos2-remove-gctp.patch"
                                "hdf-eos2-build-shared.patch"
                                "hdf-eos2-fortrantests.patch"))))
    (build-system gnu-build-system)
    (native-inputs
     `(("gfortran" ,gfortran)))
    (inputs
     `(("hdf4" ,hdf4-alt) ; assume most HDF-EOS2 users won't use the HDF4 netCDF API
       ;; XXX: These inputs are really dependencies of hdf4.
       ("zlib" ,zlib)
       ("libjpeg" ,libjpeg-turbo)
       ("libtirpc" ,libtirpc)

       ("gctp" ,gctp)))
    (arguments
     `( #:configure-flags '("--enable-install-include" "--enable-shared"
                            "CC=h4cc -Df2cFortran" "LIBS=-lgctp")
        #:parallel-tests? #f))
    (home-page "https://hdfeos.org/software/library.php#HDF-EOS2")
    (synopsis "HDF4-based data format for NASA's Earth Observing System")
    (description "HDF-EOS2 is a software library built on HDF4 which supports
the construction of data structures used in NASA's Earth Observing
System (Grid, Point and Swath).")

    ;; Source files carry a permissive license header.
    (license (license:non-copyleft home-page))))

(define-public hdf-eos5
  (package
    (name "hdf-eos5")
    (version "1.15")
    (source (origin
              (method url-fetch)
              (uri (string-append "ftp://edhs1.gsfc.nasa.gov\
/edhs/hdfeos5/latest_release/HDF-EOS5." version ".tar.Z"))
              (sha256
               (base32
                "1p83333nzzy8rn5chxlm0hrkjjnhh2w1ji8ac0f9q4xzg838i58i"))
              (patches (search-patches "hdf-eos5-build-shared.patch"
                                       "hdf-eos5-remove-gctp.patch"
                                       "hdf-eos5-fix-szip.patch"
                                       "hdf-eos5-fortrantests.patch"))))
    (native-inputs
     `(("gfortran" ,gfortran)))
    (build-system gnu-build-system)
    (inputs
     `(("hdf5" ,hdf5-1.8)
       ("zlib" ,zlib)
       ("gctp" ,gctp)))
    (arguments
     `(#:configure-flags '("--enable-install-include" "--enable-shared"
                           "CC=h5cc -Df2cFortran" "LIBS=-lgctp")
       #:parallel-tests? #f))
    (synopsis "HDF5-based data format for NASA's Earth Observing System")
    (description
     "HDF-EOS5 is a software library built on HDF5 to support the construction
of data structures used in NASA's Earth Observing System (Grid, Point and
Swath).")
    (home-page "http://www.hdfeos.org/software/library.php#HDF-EOS5")

    ;; Source files carry a permissive license header.
    (license (license:non-copyleft home-page))))

(define-public hdf5-parallel-openmpi
  (package/inherit hdf5-1.10                      ;use the latest
    (name "hdf5-parallel-openmpi")
    (inputs
     `(("mpi" ,openmpi)
       ,@(package-inputs hdf5)))
    (arguments
     (substitute-keyword-arguments (package-arguments hdf5)
       ((#:configure-flags flags)
        ``("--enable-parallel"
           ,@(delete "--enable-cxx"
                     (delete "--enable-threadsafe" ,flags))))
       ((#:phases phases)
        `(modify-phases ,phases
           (add-after 'build 'mpi-setup
             ,%openmpi-setup)
           (add-before 'check 'patch-tests
             (lambda _
               ;; OpenMPI's mpirun will exit with non-zero status if it
               ;; detects an "abnormal termination", i.e. any process not
               ;; calling MPI_Finalize().  Since the test is explicitly
               ;; avoiding MPI_Finalize so as not to have at_exit and thus
               ;; H5C_flush_cache from being called, mpirun will always
               ;; complain, so turn this test off.
               (substitute* "testpar/Makefile"
                 (("(^TEST_PROG_PARA.*)t_pflush1(.*)" front back)
                  (string-append front back "\n")))
               (substitute* "tools/test/h5diff/testph5diff.sh"
                 (("/bin/sh") (which "sh")))
               #t))))))
    (synopsis "Management suite for data with parallel IO support")))

(define-public hdf5-blosc
  (package
    (name "hdf5-blosc")
    (version "1.0.0")
    (source
     (origin
       (method git-fetch)
       (uri (git-reference
             (url "https://github.com/Blosc/hdf5-blosc")
             (commit (string-append "v" version))))
       (file-name (git-file-name name version))
       (sha256
        (base32 "1nj2bm1v6ymm3fmyvhbn6ih5fgdiapavlfghh1pvbmhw71cysyqs"))))
    (build-system cmake-build-system)
    (arguments
     `(#:configure-flags
       (list (string-append "-DBLOSC_INSTALL_DIR="
                            (assoc-ref %build-inputs "c-blosc"))
             (string-append "-DPLUGIN_INSTALL_PATH="
                            (assoc-ref %outputs "out")
                            "/hdf5/lib/plugin"))
       #:phases
       (modify-phases %standard-phases
         (add-after 'unpack 'do-not-build-blosc
           (lambda _
             (substitute* "CMakeLists.txt"
               (("set\\(BLOSC_INSTALL_DIR.*") "")
               (("ExternalProject_Add\\(project_blosc") "message("))
             #t)))))
    (inputs
     `(("c-blosc" ,c-blosc)
       ("hdf5" ,hdf5-1.10)))
    (home-page "https://github.com/Blosc/hdf5-blosc")
    (synopsis "Filter for HDF5 using the Blosc compressor")
    (description "This is a filter for HDF5 that uses the Blosc compressor; by
installing this filter, you can read and write HDF5 files with
Blosc-compressed datasets.")
    (license license:expat)))

(define-public h5check
  (package
    (name "h5check")
    (version "2.0.1")
    (source
     (origin
       (method url-fetch)
       (uri (string-append "https://www.hdfgroup.org/ftp/HDF5/tools/"
                           "h5check/src/h5check-" version ".tar.gz"))
       (sha256
        (base32
         "1gm76jbwhz9adbxgn14zx8cj33dmjdr2g5xcy0m9c2gakp8w59kj"))))
    (build-system gnu-build-system)
    (inputs `(("hdf5" ,hdf5-1.8)))                ;h5cc for tests
    (home-page "https://www.hdfgroup.org/products/hdf5_tools/h5check.html")
    (synopsis "HDF5 format checker")
    (description "@code{h5check} is a validation tool for verifying that an
HDF5 file is encoded according to the HDF File Format Specification.")
    (license (license:x11-style "file://COPYING"))))

(define-public itpp
  (package
    (name "itpp")
    (version "4.3.1")
    (source (origin
              (method url-fetch)
              (uri (string-append "mirror://sourceforge/itpp/itpp/"
                                  version "/itpp-"
                                  version ".tar.gz"))
       (sha256
        (base32
         "14ddy2xnb6sgp4hiax9v5sv4pr4l4dd4ps76nfha3nrpr1ikhcqm"))))
    (build-system cmake-build-system)
    (arguments `(#:tests? #f)) ; Tests require googletest *sources*
    (inputs `(("lapack" ,lapack)
              ("fftw" ,fftw)))
    ;; FIXME: Even though the fonts are available dvips complains:
    ;; "Font cmmi10 not found; characters will be left blank."
    (native-inputs
     `(("texlive" ,texlive-tiny)
       ("ghostscript" ,ghostscript)
       ("doxygen" ,doxygen)))
    (home-page "http://itpp.sourceforge.net")
    (synopsis "C++ library of maths, signal processing and communication classes")
    (description "IT++ is a C++ library of mathematical, signal processing and
communication classes and functions.  Its main use is in simulation of
communication systems and for performing research in the area of
communications.  The kernel of the library consists of generic vector and
matrix classes, and a set of accompanying routines.  Such a kernel makes IT++
similar to MATLAB, GNU Octave or SciPy.")
    (license license:gpl3+)))

(define-public netcdf
  (package
    (name "netcdf")
    (version "4.7.4")
    (source
     (origin
       (method url-fetch)
       (uri (string-append
             "https://www.unidata.ucar.edu/downloads/netcdf/ftp/"
             "netcdf-c-" version ".tar.gz"))
       (sha256
        (base32
         "1a2fpp15a2rl1m50gcvvzd9y6bavl6vjf9zzf63sz5gdmq06yiqf"))
       (patches (search-patches "netcdf-date-time.patch"))))
    (build-system gnu-build-system)
    (native-inputs
     `(("m4" ,m4)
       ("doxygen" ,doxygen)
       ("graphviz" ,graphviz)))
    (inputs
     `(("hdf4" ,hdf4-alt)
       ("hdf5" ,hdf5)
       ("curl" ,curl)
       ("zlib" ,zlib)
       ("libjpeg" ,libjpeg-turbo)))
    (arguments
     `(#:configure-flags '("--enable-doxygen" "--enable-dot" "--enable-hdf4")

       #:phases (modify-phases %standard-phases
         (add-before 'configure 'fix-source-date
           (lambda _
             ;; As we ${SOURCE_DATE_EPOCH} evaluates to "1" in the build
             ;; environment, `date -u -d ${SOURCE_DATE_EPOCH}` will evaluate
             ;; to '1st hour of the current day', and therefore makes the
             ;; package not reproducible.
             (substitute* "./configure"
               (("date -u -d \"\\$\\{SOURCE_DATE_EPOCH\\}\"")
                "date --date='@0'"))
             #t))
         (add-after 'configure 'patch-settings
           (lambda _
             ;; libnetcdf.settings contains the full filename of the compilers
             ;; used to build the library.  We truncate the hashes of those
             ;; filenames to avoid unnecessary references to the corresponding
             ;; store items.
             (substitute* "libnetcdf.settings"
               (("(/gnu/store/)([a-Z0-9]*)" all prefix hash)
                (string-append prefix (string-take hash 10) "...")))
             #t)))

       #:parallel-tests? #f))           ;various race conditions
    (home-page "https://www.unidata.ucar.edu/software/netcdf/")
    (synopsis "Library for scientific data")
    (description "NetCDF is an interface for scientific data access and a
software library that provides an implementation of the interface.  The netCDF
library defines a machine-independent format for representing scientific data.
Together, the interface, library, and format support the creation, access, and
sharing of scientific data.")
    (license (license:x11-style "file://COPYRIGHT"))))

(define-public netcdf-parallel-openmpi
  (package (inherit netcdf)
    (name "netcdf-parallel-openmpi")
    (inputs
     `(("mpi" ,openmpi)
       ,@(alist-replace "hdf5" (list hdf5-parallel-openmpi)
                        (package-inputs netcdf))))
    ;; TODO: Replace pkg-config references in nc-config with absolute references
    (arguments
     (substitute-keyword-arguments (package-arguments netcdf)
       ((#:configure-flags flags)
        `(cons* "CC=mpicc" "CXX=mpicxx"
                "--enable-parallel-tests"
                ;; Shared libraries not supported with parallel IO.
                "--disable-shared" "--with-pic"
                ,flags))
       ((#:phases phases '%standard-phases)
        `(modify-phases ,phases
           (add-after 'build 'mpi-setup
             ,%openmpi-setup)))))))

(define-public netcdf-fortran
  (package
    (name "netcdf-fortran")
    (version "4.5.3")
    (source (origin
              (method url-fetch)
              (uri (string-append
                    "ftp://ftp.unidata.ucar.edu/pub/netcdf/netcdf-fortran-"
                    version ".tar.gz"))
              (sha256
               (base32
                "0x4acvfhbsx1q79dkkwrwbgfhm0w5ngnp4zj5kk92s1khihmqfhj"))))
    (build-system gnu-build-system)
    (arguments
     `(#:parallel-tests? #f))
    (inputs
     `(("netcdf" ,netcdf)))
    (native-inputs
     `(("gfortran" ,gfortran)))
    (synopsis "Fortran interface for the netCDF library")
    (description (package-description netcdf))
    (home-page (package-home-page netcdf))
    (license (package-license netcdf))))

(define-public nlopt
  (package
    (name "nlopt")
    (version "2.4.2")
    (source (origin
              (method url-fetch)
              (uri (string-append "http://ab-initio.mit.edu/nlopt/nlopt-"
                                  version ".tar.gz"))
              (sha256
               (base32 "12cfkkhcdf4zmb6h7y6qvvdvqjs2xf9sjpa3rl3bq76px4yn76c0"))))
    (build-system gnu-build-system)
    (arguments
     `(;; Shared libraries are not built by default.  They are required to
       ;; build the Guile, Octave, and Python bindings.
       #:configure-flags '("--enable-shared")

       #:phases
       (modify-phases %standard-phases
         (add-before 'configure 'set-libnlopt-file-name
           (lambda* (#:key outputs #:allow-other-keys)
             ;; Make sure the Scheme module refers to the library by its
             ;; absolute file name (we cannot do that from a snippet
             ;; because the expansion of @libdir@ contains
             ;; ${exec_prefix}.)
             (let ((out (assoc-ref outputs "out")))
               (substitute* "swig/nlopt.scm.in"
                 (("libnlopt")
                  (string-append out "/lib/libnlopt")))
               #t))))))
    (inputs `(("guile" ,guile-2.0)))
    (native-inputs `(("pkg-config" ,pkg-config)))
    (home-page "http://ab-initio.mit.edu/wiki/")
    (synopsis "Library for nonlinear optimization")
    (description "NLopt is a library for nonlinear optimization, providing a
common interface for a number of different free optimization routines available
online as well as original implementations of various other algorithms.")
    (license license:lgpl2.1+)))

(define-public ipopt
  (package
    (name "ipopt")
    (version "3.13.4")
    (source (origin
              (method git-fetch)
              (uri (git-reference
                    (url "https://github.com/coin-or/Ipopt")
                    (commit (string-append "releases/" version))))
              (file-name (git-file-name name version))
              (sha256
               (base32
                "08gznhwhqv1x4baksz350ih8q16r5rd0k8vals6078m3h94khr4b"))))
    (build-system gnu-build-system)
    (arguments
     '(#:phases (modify-phases %standard-phases
                  (add-after 'install 'add--L-flags-in-ipopt.pc
                    (lambda* (#:key inputs outputs #:allow-other-keys)
                      ;; The '.pc' file lists '-llapack -lblas' in "Libs";
                      ;; move it to "Libs.private" where it belongs, and add a
                      ;; '-L' flag for LAPACK.
                      (let ((out    (assoc-ref outputs "out"))
                            (lapack (assoc-ref inputs "lapack")))
                        (substitute* (string-append out "/lib/pkgconfig/"
                                                    "ipopt.pc")
                          (("Libs: (.*)-llapack -lblas(.*)$" _ before after)
                           (string-append "Libs: " before " " after "\n"
                                          "Libs.private: " before
                                          "-L" lapack "/lib -llapack -lblas "
                                          after "\n")))
                        #t))))))
    (native-inputs
     `(("gfortran" ,gfortran)
       ("pkg-config" ,pkg-config)))
    (inputs
     ;; TODO: Maybe add dependency on COIN-MUMPS, ASL, and HSL.
     `(("lapack" ,lapack)))                    ;for both libblas and liblapack
    (home-page "https://www.coin-or.org")
    (synopsis "Large-scale nonlinear optimizer")
    (description
     "The Interior Point Optimizer (IPOPT) is a software package for
large-scale nonlinear optimization.  It provides C++, C, and Fortran
interfaces.")
    (license license:epl2.0)))

(define-public cbc
  (package
    (name "cbc")
    (version "2.10.5")
    (source (origin
              (method url-fetch)
              (uri (string-append "https://www.coin-or.org/download/source/"
                                  "Cbc/Cbc-" version ".tgz"))
              (sha256
               (base32
                "0wk9vr6zc62gw71v7gnra5wxqlcljcgbhm5lasx236v791b986ns"))
              (modules '((guix build utils)))
              (snippet
               ;; Make sure we don't use the bundled software.
               '(delete-file-recursively "ThirdParty"))))
    (build-system gnu-build-system)
    (native-inputs
     `(("gfortran" ,gfortran)
       ("pkg-config" ,pkg-config)))
    (inputs
     `(("openblas" ,openblas)))
    (home-page "https://www.coin-or.org")
    (synopsis "Branch-and-cut solver")
    (description
     "Cbc (Coin-or branch and cut) is a mixed integer linear programming
solver written in C++.  It can be used as a library or as a standalone
executable.")
    (license license:epl1.0)))

(define-public clp
  (package
    (name "clp")
    (version "1.17.6")
    (source (origin
              (method url-fetch)
              (uri (string-append "https://www.coin-or.org/download/source/"
                                  "Clp/Clp-" version ".tgz"))
              (sha256
               (base32
                "0ap1f0lxppa6pnbc4bg7ih7a96avwaki482nig8w5fr3vg9wvkzr"))
              (modules '((guix build utils)))
              (snippet
               ;; Make sure we don't use the bundled software.
               '(begin
                  (delete-file-recursively "ThirdParty")
                  #t))))
    (build-system gnu-build-system)
    (native-inputs
     `(("gfortran" ,gfortran)
       ("pkg-config" ,pkg-config)))
    (inputs
     `(("openblas" ,openblas)))
    (home-page "https://www.coin-or.org")
    (synopsis "Linear programming solver")
    (description
     "CLP is a high quality linear programming solver.  Its main strengths are
its dual and primal Simplex algorithms.  It also has a barrier algorithm for
linear and quadratic objectives.  There are limited facilities for nonlinear
and quadratic objectives using the Simplex algorithm.")
    (license license:epl1.0)))

(define-public libflame
  (package
    (name "libflame")
    (version "5.2.0")
    (outputs '("out" "static"))
    (source
      (origin
        (method git-fetch)
        (uri (git-reference
               (url "https://github.com/flame/libflame")
               (commit version)))
        (file-name (git-file-name name version))
        (sha256
         (base32
          "1n6lf0wvpp77lxqlr721h2jbfbzigphdp19wq8ajiccilcksh7ay"))))
    (build-system gnu-build-system)
    (arguments
     `(#:configure-flags
       ;; Sensible defaults: https://github.com/flame/libflame/issues/28
       (list "--enable-dynamic-build"
             "--enable-max-arg-list-hack"
             "--enable-lapack2flame"
             "--enable-verbose-make-output"
             "--enable-multithreading=pthreads" ; Openblas isn't built with openmp.
             ,@(if (any (cute string-prefix? <> (or (%current-target-system)
                                                    (%current-system)))
                        '("x86_64" "i686"))
                 '("--enable-vector-intrinsics=sse")
                 '())
             "--enable-supermatrix"
             "--enable-memory-alignment=16"
             "--enable-ldim-alignment")
       #:phases
       (modify-phases %standard-phases
         (add-after 'unpack 'patch-/usr/bin/env-bash
           (lambda _
             (substitute* "build/config.mk.in"
               (("/usr/bin/env bash") (which "bash")))
             #t))
         (replace 'check
           (lambda* (#:key tests? #:allow-other-keys)
             (substitute* "test/Makefile"
               (("LIBBLAS .*") "LIBBLAS = -lblas\n")
               (("LIBLAPACK .*") "LIBLAPACK = -llapack\n"))
             (if tests?
               (with-directory-excursion "test"
                 (mkdir "obj")
                 (invoke "make")
                 (invoke "./test_libflame.x"))
               #t)))
         (add-after 'install 'install-static
           (lambda* (#:key outputs #:allow-other-keys)
             (let ((out (assoc-ref outputs "out"))
                   (static (assoc-ref outputs "static")))
               (mkdir-p (string-append static "/lib"))
               (rename-file (string-append out "/lib/libflame.a")
                            (string-append static "/lib/libflame.a"))
               (install-file (string-append out "/include/FLAME.h")
                             (string-append static "/include"))
               #t))))))
    (inputs
     `(("gfortran" ,gfortran)))
    (native-inputs
     `(("lapack" ,lapack)
       ("openblas" ,openblas)
       ("perl" ,perl)
       ("python" ,python-wrapper)))
    (home-page "https://github.com/flame/libflame")
    (synopsis "High-performance object-based library for DLA computations")
    (description "@code{libflame} is a portable library for dense matrix
computations, providing much of the functionality present in LAPACK, developed
by current and former members of the @acronym{SHPC, Science of High-Performance
Computing} group in the @url{https://www.ices.utexas.edu/, Institute for
Computational Engineering and Sciences} at The University of Texas at Austin.
@code{libflame} includes a compatibility layer, @code{lapack2flame}, which
includes a complete LAPACK implementation.")
    (license license:bsd-3)))

(define-public ceres
  (package
    (name "ceres-solver")
    (version "1.14.0")
    (home-page "http://ceres-solver.org/")
    (source (origin
              (method url-fetch)
              (uri (string-append home-page "ceres-solver-"
                                  version ".tar.gz"))
              (sha256
               (base32
                "13lfxy8x58w8vprr0nkbzziaijlh0vvqshgahvcgw0mrqdgh0i27"))))
    (build-system cmake-build-system)
    (arguments
     ;; TODO: Build HTML user documentation and install separately.
     '(#:configure-flags '("-DBUILD_EXAMPLES=OFF"
                           "-DBUILD_SHARED_LIBS=ON")

       #:phases (modify-phases %standard-phases
                  (add-before 'configure 'set-library-directory
                    (lambda _
                      ;; Install libraries to lib/, not lib64/.
                      (substitute* "internal/ceres/CMakeLists.txt"
                        (("set\\(LIB_SUFFIX \"64\"\\)")
                         "set(LIB_SUFFIX \"\")"))
                      #t)))))
    (native-inputs
     `(("pkg-config" ,pkg-config)))
    (propagated-inputs
     `(("glog" ,glog)))                           ;for #include <glog/glog.h>
    (inputs
     `(("eigen" ,eigen)
       ("blas" ,openblas)
       ("lapack" ,lapack)
       ("suitesparse" ,suitesparse)
       ("gflags" ,gflags)))
    (synopsis "C++ library for solving large optimization problems")
    (description
     "Ceres Solver is a C++ library for modeling and solving large,
complicated optimization problems.  It is a feature rich, mature and
performant library which has been used in production since 2010.  Ceres Solver
can solve two kinds of problems:
@enumerate
@item non-linear least squares problems with bounds constraints;
@item general unconstrained optimization problems.
@end enumerate\n")
    (license license:bsd-3)))

;; For a fully featured Octave, users are strongly recommended also to install
;; the following packages: less, ghostscript, gnuplot.
(define-public octave-cli
  (package
    (name "octave-cli")
    (version "6.2.0")
    (source
     (origin
      (method url-fetch)
      (uri (string-append "mirror://gnu/octave/octave-"
                          version ".tar.xz"))
      (sha256
       (base32
        "06id09zspya24gshcwgp039cp35c06150mdlxysawgnbrhj16wkv"))))
    (build-system gnu-build-system)
    (inputs
     `(("alsa-lib" ,alsa-lib)
       ("arpack" ,arpack-ng)
       ("bdb" ,bdb)
       ("curl" ,curl)
       ("fftw" ,fftw)
       ("fftwf" ,fftwf)
       ("fltk" ,fltk)
       ("fontconfig" ,fontconfig)
       ("freetype" ,freetype)
       ("gl2ps" ,gl2ps)
       ("glpk" ,glpk)
       ("glu" ,glu)
       ("graphicsmagick" ,graphicsmagick)

       ;; TODO: libjpeg-turbo is indirectly required through libtiff.  In
       ;; the next rebuild cycle, add an absolute reference for -ljpeg in
       ;; libtiff.la instead of having to provide it here.
       ("libjpeg" ,libjpeg-turbo)

       ("hdf5" ,hdf5)
       ("lapack" ,lapack)
       ("libsndfile" ,libsndfile)
       ("libxft" ,libxft)
       ("mesa" ,mesa)
       ("pcre" ,pcre)
       ("portaudio" ,portaudio)
       ("qhull" ,qhull)
       ("readline" ,readline)
       ("suitesparse" ,suitesparse)
       ("texinfo" ,texinfo)
       ("zlib" ,zlib)))
    (native-inputs
     `(("gfortran" ,gfortran)
       ("pkg-config" ,pkg-config)
       ("perl" ,perl)
       ;; The following inputs are not actually used in the build process.
       ;; However, the ./configure gratuitously tests for their existence and
       ;; assumes that programs not present at build time are also not, and
       ;; can never be, available at run time!  If these inputs are therefore
       ;; not present, support for them will be built out.  However, Octave
       ;; will still run without them, albeit without the features they
       ;; provide.
       ("less" ,less)
       ("ghostscript" ,ghostscript)
       ("gnuplot" ,gnuplot)))
    ;; Octave code uses this variable to detect directories holding multiple CA
    ;; certificates to verify peers with.  This is required for the networking
    ;; functions that require encryption to work properly.
    (native-search-paths
     (list (search-path-specification
            (variable "CURLOPT_CAPATH")
            (files '("etc/ssl/certs")))))
    (arguments
     `(#:configure-flags
       (list (string-append "--with-shell="
                            (assoc-ref %build-inputs "bash")
                            "/bin/sh")

             ;; XXX: Without this flag, linking octave-cli fails with
             ;; undefined references to 'logf@GLIBCXX_3.4' et.al. due to
             ;; not pulling in liboctinterp.la for -lstdc++.
             "--enable-link-all-dependencies")
       #:phases
       (modify-phases %standard-phases
         (add-after 'configure 'configure-makeinfo
           (lambda* (#:key inputs #:allow-other-keys)
             (substitute* "libinterp/corefcn/help.h"
               (("\"makeinfo\"")
                (string-append
                 "\"" (assoc-ref inputs "texinfo") "/bin/makeinfo\"")))
             #t)))))
    (home-page "https://www.gnu.org/software/octave/")
    (synopsis "High-level language for numerical computation (no GUI)")
    (description "GNU Octave is a high-level interpreted language that is
specialized for numerical computations.  It can be used for both linear and
non-linear applications and it provides great support for visualizing results.
Work may be performed both at the interactive command-line as well as via
script files.")
    (license license:gpl3+)))

(define-public octave
  (package (inherit octave-cli)
    (name "octave")
    (inputs
     `(("qscintilla" ,qscintilla)
       ("qt" ,qtbase)
       ,@(package-inputs octave-cli)))
    (native-inputs
     `(("qttools" , qttools) ;for lrelease
       ("texlive" ,(texlive-updmap.cfg (list texlive-epsf))) ; for texi2dvi
       ,@(package-native-inputs octave-cli)))
    (arguments
     (substitute-keyword-arguments (package-arguments octave-cli)
       ((#:phases phases)
        `(modify-phases ,phases
           (add-before 'configure 'patch-qscintilla-library-name
             (lambda* (#:key inputs #:allow-other-keys)
               ;; The QScintilla library that the Octave configure script tries
               ;; to link with should be named libqscintilla-qt5.so, but the
               ;; QScintilla input provides the shared library as
               ;; libqscintilla2_qt5.so.
               (substitute* "configure"
                 (("qscintilla2-qt5")
                  "qscintilla2_qt5"))
               #t))))))
    (synopsis "High-level language for numerical computation (with GUI)")))

(define-public opencascade-oce
  (package
    (name "opencascade-oce")
    (version "0.17.2")
    (source
      (origin
        (method git-fetch)
        (uri (git-reference
              (url "https://github.com/tpaviot/oce")
              (commit (string-append "OCE-" version))))
        (file-name (git-file-name name version))
        (patches (search-patches "opencascade-oce-glibc-2.26.patch"))
        (sha256
          (base32 "0rg5wzkvfmzfl6v2amyryb8dnjad0nn9kyr607wy2gch6rciah69"))))
    (build-system cmake-build-system)
    (arguments
     '(#:configure-flags
        (list "-DOCE_TESTING:BOOL=ON"
              "-DOCE_USE_TCL_TEST_FRAMEWORK:BOOL=ON"
              "-DOCE_DRAW:BOOL=ON"
              (string-append "-DOCE_INSTALL_PREFIX:PATH="
                        (assoc-ref %outputs "out"))
              "-UCMAKE_INSTALL_RPATH")))
    (inputs
      `(("freetype" ,freetype)
        ("glu" ,glu)
        ("libxmu" ,libxmu)
        ("mesa" ,mesa)
        ("tcl" ,tcl)
        ("tk" ,tk)))
    (native-inputs
      `(("python" ,python-wrapper)))
    (home-page "https://github.com/tpaviot/oce")
    (synopsis "Libraries for 3D modeling and numerical simulation")
    (description
     "Open CASCADE is a set of libraries for the development of applications
dealing with 3D CAD data or requiring industrial 3D capabilities.  It includes
C++ class libraries providing services for 3D surface and solid modeling, CAD
data exchange, and visualization.  It is used for development of specialized
software dealing with 3D models in design (CAD), manufacturing (CAM),
numerical simulation (CAE), measurement equipment (CMM), and quality
control (CAQ) domains.

This is the ``Community Edition'' (OCE) of Open CASCADE, which gathers
patches, improvements, and experiments contributed by users over the official
Open CASCADE library.")
    (license (list license:lgpl2.1; OCE libraries, with an exception for the
                                  ; use of header files; see
                                  ; OCCT_LGPL_EXCEPTION.txt
                   license:public-domain; files
                                  ; src/Standard/Standard_StdAllocator.hxx and
                                  ; src/NCollection/NCollection_StdAllocator.hxx
                   license:expat; file src/OpenGl/OpenGl_glext.h
                   license:bsd-3)))); test framework gtest

(define-public opencascade-occt
  (package
    (name "opencascade-occt")
    (version "7.3.0p3")
    (source
      (origin
        (method git-fetch)
        (uri (git-reference
              (url "https://git.dev.opencascade.org/repos/occt.git")
              (commit
               (string-append "V"
                              (string-map (lambda (x) (if (eq? x #\.) #\_ x))
                                          version)))))
        (file-name (git-file-name name version))
        (sha256
         (base32 "0bdywwxb6mk0ykbiajlvsb37295akqjp0a60y672qjfa67k0ljv4"))
        (modules '((guix build utils)))
        (snippet
         '(begin
            ;; Remove files specific to non-free operating systems.
            (delete-file-recursively "samples/ios")
            (delete-file-recursively "samples/mfc")
            (delete-file-recursively "samples/qt/FuncDemo")
            (delete-file "genconf.bat")
            (delete-file "gendoc.bat")
            (delete-file "genproj.bat")
            (delete-file "upgrade.bat")
            ;; Remove references to deleted files.
            (substitute* "dox/FILES_HTML.txt"
              ((".*standard.*") "" )
              ((".*UIKitSample.*") ""))
            #t))))
    (build-system cmake-build-system)
    (arguments
     '(;; There is no test target for make.  OCCT provides an
       ;; 'Automated Testing System', which may be accessed after
       ;; installation via the draw.sh script.  draw.sh is located in
       ;; the bin directory. For details see:
       ;; https://www.opencascade.com/doc/occt-7.3.0/overview/html/\
       ;; occt_dev_guides__tests.html
       #:tests? #f
       ;; Configure without freeimage: attempting to link against the
       ;; freeimage version 3.17 library leads to 'undefined
       ;; reference' errors.
       #:configure-flags
        (list "-DUSE_FREEIMAGE:BOOL=OFF"
              "-DUSE_TBB:BOOL=ON"
              "-DUSE_VTK:BOOL=OFF"
              "-DBUILD_DOC_Overview:BOOL=OFF"
              "-DCMAKE_EXPORT_NO_PACKAGE_REGISTRY=ON"
              "-DCMAKE_FIND_PACKAGE_NO_PACKAGE_REGISTRY=ON"
              "-UCMAKE_INSTALL_LIBDIR")))
    (inputs
     `(("doxygen" ,doxygen)
       ;("freeimage" ,freeimage)
       ("freetype" ,freetype)
       ("glu" ,glu)
       ("libxext" ,libxext)
       ("libxi" ,libxi)
       ("libxmu" ,libxmu)
       ("mesa" ,mesa)
       ("tbb" ,tbb)
       ("tcl" ,tcl)
       ("tk" ,tk)))
    ;; TODO: build Overview documentation and add 'doc' output.
    (home-page "https://www.opencascade.com")
    (synopsis "Libraries for 3D modeling and numerical simulation")
    (description
     "Open CASCADE is a set of libraries for the development of applications
dealing with 3D CAD data or requiring industrial 3D capabilities.  It includes
C++ class libraries providing services for 3D surface and solid modeling, CAD
data exchange, and visualization.  It is used for development of specialized
software dealing with 3D models in design (CAD), manufacturing (CAM),
numerical simulation (CAE), measurement equipment (CMM), and quality
control (CAQ) domains.

This is the certified version of the Open Cascade Technology (OCCT) library.")
    (license (list ;; OCCT library:
                   license:lgpl2.1; with an exception for the use of header
                                  ; files, see OCCT_LGPL_EXCEPTION.txt.
                   ;; Files src/OpenGl/glext.h, adm/cmake/cotire.cmake and
                   ;; src/OpenGl/OpenGl_HaltonSampler.hxx:
                   license:expat
                   ;; Files src/ExprIntrp/ExprIntrp.tab.* and
                   ;; src/StepFile/step.tab.*:
                   license:gpl3+  ; with Bison 2.2 exception.
                   ;; File src/NCollection/NCollection_UtfIterator.lxx:
                   (license:non-copyleft
                    "https://www.unicode.org/license.html")
                   ;; File src/NCollection/NCollection_StdAllocator.hxx:
                   license:public-domain))))

(define-public gmsh
  (package
    (name "gmsh")
    (version "4.6.0")
    (source
     (origin
      (method git-fetch)
      (uri (git-reference
            (url "https://gitlab.onelab.info/gmsh/gmsh.git")
            (commit
             (string-append "gmsh_"
                            (string-map (lambda (x) (if (eq? x #\.) #\_ x))
                                        version)))))
      (file-name (git-file-name name version))
      (sha256
       (base32 "0m0pjxcy1bnr7a20i11lh0ih159pphq9wsvfjr3sfx4y3lginz5y"))
      (modules '((guix build utils)))
      (snippet
       '(begin
          (delete-file-recursively "contrib/metis")
          #t))))
    (build-system cmake-build-system)
    (propagated-inputs
     `(("fltk" ,fltk)
       ("gfortran" ,gfortran)
       ("gmp" ,gmp)
       ("hdf5" ,hdf5)
       ("lapack" ,lapack)
       ("mesa" ,mesa)
       ("glu" ,glu)
       ("metis" ,metis)
       ("opencascade-occt" ,opencascade-occt)
       ("libx11" ,libx11)
       ("libxext" ,libxext)))
    (inputs
     `(("fontconfig" ,fontconfig)
       ("libxft" ,libxft)))
    (arguments
     `(#:configure-flags `("-DENABLE_SYSTEM_CONTRIB:BOOL=ON"
                           "-DENABLE_BUILD_SHARED:BOOL=ON"
                           "-DENABLE_BUILD_DYNAMIC:BOOL=ON")))
    (home-page "http://gmsh.info/")
    (synopsis "3D finite element grid generator")
    (description "Gmsh is a 3D finite element grid generator with a built-in
CAD engine and post-processor.  Its design goal is to provide a fast, light
and user-friendly meshing tool with parametric input and advanced
visualization capabilities.  Gmsh is built around four modules: geometry,
mesh, solver and post-processing.  The specification of any input to these
modules is done either interactively using the graphical user interface or in
ASCII text files using Gmsh's own scripting language.")
    (license license:gpl2+)))

(define-public veusz
  (package
    (name "veusz")
    (version "3.3.1")
    (source
     (origin
       (method url-fetch)
       (uri (pypi-uri "veusz" version))
       (sha256
        (base32 "1q7hi1qwwg4pgiz62isvv1pia85m13bspdpp1q3mrnwl11in0ag0"))))
    (build-system python-build-system)
    (arguments
     `(;; Tests will fail because they depend on optional packages like
       ;; python-astropy, which is not packaged.
       #:tests? #f
       #:phases
       (modify-phases %standard-phases
         ;; Veusz will append 'PyQt5' to sip_dir by default. That is not how
         ;; the path is defined in Guix, therefore we have to change it.
         (add-after 'unpack 'fix-sip-dir
           (lambda _
             (substitute* "pyqtdistutils.py"
               (("os.path.join\\(sip_dir, 'PyQt5'\\)") "sip_dir"))
             #t))
         ;; Now we have to pass the correct sip_dir to setup.py.
         (replace 'build
           (lambda* (#:key inputs #:allow-other-keys)
             ;; We need to tell setup.py where to locate QtCoremod.sip
             ((@@ (guix build python-build-system) call-setuppy)
              "build_ext"
              (list (string-append "--sip-dir="
                                   (assoc-ref inputs "python-pyqt")
                                   "/share/sip"))
              #t)))
         ;; Ensure that icons are found at runtime.
         (add-after 'install 'wrap-executable
           (lambda* (#:key inputs outputs #:allow-other-keys)
             (let ((out (assoc-ref outputs "out")))
               (wrap-program (string-append out "/bin/veusz")
                 `("QT_PLUGIN_PATH" prefix
                   ,(list (string-append (assoc-ref inputs "qtsvg")
                                         "/lib/qt5/plugins/"))))))))))
    (native-inputs
     `(("pkg-config" ,pkg-config)
       ;;("python-astropy" ,python-astropy) ;; FIXME: Package this.
       ("qttools" ,qttools)
       ("python-sip" ,python-sip-4)))
    (inputs
     `(("ghostscript" ,ghostscript) ;optional, for EPS/PS output
       ("python-dbus" ,python-dbus)
       ("python-h5py" ,python-h5py) ;optional, for HDF5 data
       ("python-pyqt" ,python-pyqt)
       ("qtbase" ,qtbase)
       ("qtsvg" ,qtsvg)))
    (propagated-inputs
     `(("python-numpy" ,python-numpy)))
    (home-page "https://veusz.github.io/")
    (synopsis "Scientific plotting package")
    (description
     "Veusz is a scientific plotting and graphing program with a graphical
user interface, designed to produce publication-ready 2D and 3D plots.  In
addition it can be used as a module in Python for plotting.  It supports
vector and bitmap output, including PDF, Postscript, SVG and EMF.")
    (license license:gpl2+)))

(define-public maxflow
  (package
    (name "maxflow")
    ;; Versioning is ambiguous: the git tag matching this commit is ‘3.0.5’,
    ;; which matches CMakeLists.txt, but README.md and CHANGES say ‘3.04’.
    (version "3.0.5")
    (source (origin
              (method git-fetch)
              (uri (git-reference
                    (url "https://github.com/gerddie/maxflow")
                    (commit version)))
              (file-name (git-file-name name version))
              (sha256
               (base32
                "0rll38whw55h0vcjrrwdnh9ascvxby0ph7n1l0d12z17cg215kkb"))))
    (build-system cmake-build-system)
    (home-page "https://pub.ist.ac.at/~vnk/software.html")
    (synopsis "Library implementing Maxflow algorithm")
    (description "An implementation of the maxflow algorithm described in
@cite{An Experimental Comparison of Min-Cut/Max-Flow Algorithms for
Energy Minimization in Computer Vision.\n
Yuri Boykov and Vladimir Kolmogorov.\n
In IEEE Transactions on Pattern Analysis and Machine Intelligence,\n
September 2004}")
    (license license:gpl3+)))

(define-public petsc
  (package
    (name "petsc")
    (version "3.11.2")
    (source
     (origin
      (method url-fetch)
      ;; The *-lite-* tarball does not contain the *large* documentation
      (uri (string-append "http://ftp.mcs.anl.gov/pub/petsc/release-snapshots/"
                          "petsc-lite-" version ".tar.gz"))
      (sha256
       (base32 "1645nwwcp9bcnfnxikk480mhbbacdvhsay2c401818hk97dqj5nx"))))
    (outputs '("out"                    ; libraries and headers
               "examples"))             ; ~30MiB of examples
    (build-system gnu-build-system)
    (native-inputs
     `(("python" ,python-2)))
    (inputs
     `(("gfortran" ,gfortran)
       ("lapack" ,lapack)
       ("superlu" ,superlu)
       ;; leaving out hdf5 and fftw, as petsc expects them to be built with mpi
       ;; leaving out opengl, as configuration seems to only be for mac
       ))
    (arguments
     `(#:test-target "test"
       #:parallel-build? #f             ; build is parallel by default
       #:configure-flags
       `("--with-mpi=0"
         "--with-openmp=1"
         "--with-superlu=1")
       #:make-flags
       ;; Honor (parallel-job-count) for build.  Do not use --with-make-np,
       ;; whose value is dumped to $out/lib/petsc/conf/petscvariables.
       (list (format #f "MAKE_NP=~a" (parallel-job-count)))
       #:phases
       (modify-phases %standard-phases
        (replace 'configure
          ;; PETSc's configure script is actually a python script, so we can't
          ;; run it with bash.
          (lambda* (#:key outputs (configure-flags '())
                          #:allow-other-keys)
            (let* ((prefix (assoc-ref outputs "out"))
                   (flags `(,(string-append "--prefix=" prefix)
                            ,@configure-flags)))
              (format #t "build directory: ~s~%" (getcwd))
              (format #t "configure flags: ~s~%" flags)
              (apply invoke "./configure" flags))))
        (add-after 'configure 'clean-local-references
          (lambda* (#:key outputs #:allow-other-keys)
            (let ((out (assoc-ref outputs "out")))
              (substitute* (find-files "." "^petsc(conf|machineinfo).h$")
                ;; Prevent build directory from leaking into compiled code
                (((getcwd)) out)
                ;; Scrub timestamp for reproducibility
                ((".*Libraries compiled on.*") ""))
              (substitute* (find-files "." "petscvariables")
                ;; Do not expose build machine characteristics, set to defaults.
                (("MAKE_NP = [:digit:]+") "MAKE_NP = 2")
                (("NPMAX = [:digit:]+") "NPMAX = 2"))
              #t)))
        (add-after 'install 'clean-install
          ;; Try to keep installed files from leaking build directory names.
          (lambda* (#:key inputs outputs #:allow-other-keys)
            (let ((out (assoc-ref outputs "out")))
              (substitute* (map (lambda (file)
                                  (string-append out "/lib/petsc/conf/" file))
                                '("petscvariables"))
                (((getcwd)) out))
              ;; Make compiler references point to the store
              (substitute* (string-append out "/lib/petsc/conf/petscvariables")
                (("= (gcc|g\\+\\+|gfortran)" _ compiler)
                 (string-append "= " (which compiler))))
              ;; PETSc installs some build logs, which aren't necessary.
              (for-each (lambda (file)
                          (let ((f (string-append out "/lib/petsc/conf/" file)))
                            (when (file-exists? f)
                              (delete-file f))))
                        '("configure.log" "make.log" "gmake.log"
                          "test.log" "error.log" "RDict.db"
                          "PETScBuildInternal.cmake"
                          ;; Once installed, should uninstall with Guix
                          "uninstall.py"))
              #t)))
        (add-after 'install 'move-examples
          (lambda* (#:key outputs #:allow-other-keys)
            (let* ((out (assoc-ref outputs "out"))
                   (examples (assoc-ref outputs "examples"))
                   (exdir (string-append out "/share/petsc/examples"))
                   (exdir' (string-append examples "/share/petsc/examples")))
              (copy-recursively exdir exdir')
              (delete-file-recursively exdir)
              #t))))))
    (home-page "https://www.mcs.anl.gov/petsc")
    (synopsis "Library to solve PDEs")
    (description "PETSc, pronounced PET-see (the S is silent), is a suite of
data structures and routines for the scalable (parallel) solution of
scientific applications modeled by partial differential equations.")
    (license (license:non-copyleft
              "https://www.mcs.anl.gov/petsc/documentation/copyright.html"))))

(define-public petsc-complex
  (package (inherit petsc)
    (name "petsc-complex")
    (arguments
     (substitute-keyword-arguments (package-arguments petsc)
       ((#:configure-flags cf)
        `(cons "--with-scalar-type=complex" ,cf))))
    (synopsis "Library to solve PDEs (with complex scalars)")))

(define-public petsc-openmpi
  (package (inherit petsc)
    (name "petsc-openmpi")
    (inputs
     `(("hdf5" ,hdf5-parallel-openmpi)
       ("hypre" ,hypre-openmpi)
       ("metis" ,metis)
       ("mumps" ,mumps-openmpi)
       ("openmpi" ,openmpi)
       ("scalapack" ,scalapack)
       ("scotch" ,pt-scotch32)
       ,@(package-inputs petsc)))
    (arguments
     (substitute-keyword-arguments (package-arguments petsc)
       ((#:configure-flags cf)
        ``("--with-hypre=1"
           "--with-mpiexec=mpirun"
           "--with-metis=1"
           "--with-mumps=1"
           "--with-scalapack=1"
           "--with-ptscotch=1"
           ,(string-append "--with-mpi-dir="
                           (assoc-ref %build-inputs "openmpi"))
           ,(string-append "--with-hdf5-include="
                           (assoc-ref %build-inputs "hdf5") "/include")
           ,(string-append "--with-hdf5-lib="
                           (assoc-ref %build-inputs "hdf5") "/lib/libhdf5.a")
           ,@(delete "--with-mpi=0" ,cf)))
       ((#:phases phases)
        `(modify-phases ,phases
           (add-before 'configure 'mpi-setup
             ,%openmpi-setup)))))
    (synopsis "Library to solve PDEs (with MUMPS and MPI support)")))

(define-public petsc-complex-openmpi
  (package (inherit petsc-complex)
    (name "petsc-complex-openmpi")
    (inputs
     `(("openmpi" ,openmpi)
       ,@(package-inputs petsc-complex)))
    (arguments
     (substitute-keyword-arguments (package-arguments petsc-complex)
       ((#:configure-flags cf)
        ``("--with-mpiexec=mpirun"
           ,(string-append "--with-mpi-dir="
                           (assoc-ref %build-inputs "openmpi"))
           ,@(delete "--with-mpi=0" ,cf)))
       ((#:phases phases)
        `(modify-phases ,phases
           (add-before 'configure 'mpi-setup
             ,%openmpi-setup)))))
    (synopsis "Library to solve PDEs (with complex scalars and MPI support)")))

(define-public python-petsc4py
  (package
    (name "python-petsc4py")
    (version "3.11.0")
    (source
      (origin
        (method url-fetch)
        (uri (pypi-uri "petsc4py" version))
        (sha256
          (base32
           "1rm1qj5wlkhxl39by9n78lh3gbmii31wsnb8j1rr5hvfr5xgbx2q"))
        (modules '((guix build utils)))
        (snippet
         '(begin
            ;; Ensure source file is regenerated in the build phase.
            (delete-file "src/petsc4py.PETSc.c")
            ;; Remove legacy GC code.  See
            ;; https://bitbucket.org/petsc/petsc4py/issues/125.
            (substitute* "src/PETSc/cyclicgc.pxi"
                         ((".*gc_refs.*") "" )
                         ((".*PyGC_Head.*") ""))
            #t))))
    (build-system python-build-system)
    (arguments
     `(#:phases
       (modify-phases %standard-phases
         (add-before 'build 'pre-build
           (lambda _
             ;; Define path to PETSc installation.
             (setenv "PETSC_DIR" (assoc-ref %build-inputs "petsc"))
             #t))
         (add-before 'check 'mpi-setup
           ,%openmpi-setup))))
    (native-inputs
     `(("python-cython" ,python-cython)))
    (inputs
     `(("petsc" ,petsc-openmpi)
       ("python-numpy" ,python-numpy)))
    (home-page "https://bitbucket.org/petsc/petsc4py/")
    (synopsis "Python bindings for PETSc")
    (description "PETSc, the Portable, Extensible Toolkit for
Scientific Computation, is a suite of data structures and routines for
the scalable (parallel) solution of scientific applications modeled by
partial differential equations.  It employs the MPI standard for all
message-passing communication.  @code{petsc4py} provides Python
bindings to almost all functions of PETSc.")
    (license license:bsd-3)))

(define-public python-kiwisolver
  (package
    (name "python-kiwisolver")
    (version "1.0.1")
    (source (origin
              (method url-fetch)
              (uri (pypi-uri "kiwisolver" version))
              (sha256
               (base32
                "0y22ci86znwwwfhbmvbgdfnbi6lv5gv2xkdlxvjw7lml43ayafyf"))))
    (build-system python-build-system)
    (home-page "https://github.com/nucleic/kiwi")
    (synopsis "Fast implementation of the Cassowary constraint solver")
    (description
     "Kiwi is an efficient C++ implementation of the Cassowary constraint
solving algorithm.  Kiwi has been designed from the ground up to be
lightweight and fast.  Kiwi ranges from 10x to 500x faster than the original
Cassowary solver with typical use cases gaining a 40x improvement.  Memory
savings are consistently > 5x.")
    (license license:bsd-3)))

(define-public python2-kiwisolver
  (package-with-python2 python-kiwisolver))

(define-public slepc
  (package
    (name "slepc")
    (version "3.11.1")
    (source
     (origin
       (method url-fetch)
       (uri (string-append "http://slepc.upv.es/download/distrib/slepc-"
                           version ".tar.gz"))
       (sha256
        (base32
         "1yq84q9wannc8xwapxpay4ypdd675picwi395hhsdvng9q6hf5j8"))))
    (build-system gnu-build-system)
    (native-inputs
     `(("python" ,python-2)
       ("petsc:examples" ,petsc "examples"))) ;for gmakegen.py script
    (inputs
     `(("arpack" ,arpack-ng)
       ("gfortran" ,gfortran)))
    (propagated-inputs
     `(("petsc" ,petsc)))
    (arguments
     `(#:parallel-build? #f             ;build is parallel by default
       #:configure-flags
       `(,(string-append "--with-arpack-dir="
                         (assoc-ref %build-inputs "arpack") "/lib"))
       #:make-flags                     ;honor (parallel-job-count)
       `(,(format #f "MAKE_NP=~a" (parallel-job-count))
         ,(string-append "PETSCCONFIGDIR="
                         (assoc-ref %build-inputs "petsc:examples")
                         "/share/petsc/examples/config"))
       #:phases
       (modify-phases %standard-phases
         (replace 'configure
          ;; configure is a python script, so we can't run it with bash.
          (lambda* (#:key inputs outputs (configure-flags '())
                    #:allow-other-keys)
            (let* ((prefix (assoc-ref outputs "out"))
                   (flags `(,(string-append "--prefix=" prefix)
                            ,@configure-flags)))
              (format #t "build directory: ~s~%" (getcwd))
              (format #t "configure flags: ~s~%" flags)
              (setenv "SLEPC_DIR" (getcwd))
              (setenv "PETSC_DIR" (assoc-ref inputs "petsc"))
              (apply invoke "./configure" flags))))
         (add-after 'install 'delete-doc
          ;; TODO: SLEPc installs HTML documentation alongside headers in
          ;; $out/include.  We'd like to move them to share/doc, but delete
          ;; them for now, as they are incomplete and installing the complete
          ;; documentation is difficult.
          (lambda* (#:key outputs #:allow-other-keys)
            (let* ((out (assoc-ref outputs "out")))
              (for-each delete-file (find-files out "\\.html$"))
              #t)))
         (add-after 'install 'clean-install
          ;; Clean up unnecessary build logs from installation.
          (lambda* (#:key outputs #:allow-other-keys)
            (let ((out (assoc-ref outputs "out")))
              (for-each (lambda (file)
                          (let ((f (string-append out "/lib/slepc/conf/" file)))
                            (when (file-exists? f)
                              (delete-file f))))
                        '("configure.log" "make.log" "gmake.log"
                          "test.log" "error.log" "RDict.db"
                          "uninstall.py"))
              #t))))))
    (home-page "https://slepc.upv.es")
    (synopsis "Scalable library for eigenproblems")
    (description "SLEPc is a software library for the solution of large sparse
eigenproblems on parallel computers.  It can be used for the solution of
linear eigenvalue problems formulated in either standard or generalized form,
as well as other related problems such as the singular value decomposition.
The emphasis of the software is on methods and techniques appropriate for
problems in which the associated matrices are sparse, for example, those
arising after the discretization of partial differential equations.")
    (license license:bsd-2)))

(define-public slepc-complex
  (package (inherit slepc)
    (name "slepc-complex")
    (propagated-inputs
     `(("petsc" ,petsc-complex)
       ,@(alist-delete "petsc" (package-propagated-inputs slepc))))
    (synopsis "Scalable library for eigenproblems (with complex scalars)")))

(define-public slepc-openmpi
  (package (inherit slepc)
    (name "slepc-openmpi")
    (arguments
     (substitute-keyword-arguments (package-arguments slepc)
       ((#:phases phases '%standard-phases)
        `(modify-phases ,phases
           (add-before 'check 'mpi-setup
	     ,%openmpi-setup)))))
    (inputs
     `(("mpi" ,openmpi)
       ("arpack" ,arpack-ng-openmpi)
       ,@(alist-delete "arpack" (package-inputs slepc))))
    (propagated-inputs
     `(("petsc" ,petsc-openmpi)
       ,@(alist-delete "petsc" (package-propagated-inputs slepc))))
    (synopsis "Scalable library for eigenproblems (with MPI support)")))

(define-public slepc-complex-openmpi
  (package (inherit slepc-openmpi)
    (name "slepc-complex-openmpi")
    (propagated-inputs
     `(("petsc" ,petsc-complex-openmpi)
       ,@(alist-delete "petsc" (package-propagated-inputs slepc-openmpi))))
    (synopsis "Scalable library for eigenproblems (with complex scalars and MPI support)")))

(define-public python-slepc4py
  (package
    (name "python-slepc4py")
    (version "3.11.0")
    (source
      (origin
        (method url-fetch)
        (uri (pypi-uri "slepc4py" version))
        (sha256
          (base32
            "1ksp08kxf4wg408b9nn39z3qfhy643j22d4rfbl30vzxk2rxh4lq"))))
    (build-system python-build-system)
    (arguments
     `(#:phases
       (modify-phases %standard-phases
         (add-before 'build 'pre-build
           (lambda _
             ;; Define path to PETSc installation.
             (setenv "PETSC_DIR" (assoc-ref %build-inputs "petsc"))
             ;; Define path to SLEPc installation.
             (setenv "SLEPC_DIR" (assoc-ref %build-inputs "slepc"))
             #t))
         (add-before 'check 'mpi-setup
           ,%openmpi-setup))))
    (inputs
     `(("python-numpy" ,python-numpy)
       ("python-petsc4py" ,python-petsc4py)
       ("slepc" ,slepc-openmpi)))
    (home-page "https://bitbucket.org/slepc/slepc4py/")
    (synopsis "Python bindings for SLEPc")
    (description "SLEPc, the Scalable Library for Eigenvalue Problem
Computations, is based on PETSc, the Portable, Extensible Toolkit for
Scientific Computation.  It employs the MPI standard for all
message-passing communication.  @code{slepc4py} provides Python
bindings to almost all functions of SLEPc.")
    (license license:bsd-3)))

(define-public metamath
  (package
    (name "metamath")
    (version "0.193")
    (source
     (origin
       (method git-fetch)
       (uri (git-reference
             (url "https://github.com/metamath/metamath-exe")
             (commit (string-append "v" version))))
       (file-name (git-file-name name version))
       (sha256
        (base32 "1s9hyknfvhj86g3giayyf3dxzg23iij0rs7bdvj075v9qbyhqn9b"))))
    (build-system gnu-build-system)
    (native-inputs
     `(("autoconf" ,autoconf)
       ("automake" ,automake)))
    (home-page "http://us.metamath.org/")
    (synopsis "Proof verifier based on a minimalistic formalism")
    (description
     "Metamath is a tiny formal language and that can express theorems in
abstract mathematics, with an accompyaning @command{metamath} executable that
verifies databases of these proofs.  There is a public database,
@url{https://github.com/metamath/set.mm, set.mm}, implementing first-order
logic and Zermelo-Frenkel set theory with Choice, along with a large swath of
associated, high-level theorems, e.g.@: the fundamental theorem of arithmetic,
the Cauchy-Schwarz inequality, Stirling's formula, etc.  See the Metamath
book.")
    (license license:gpl2+)))

(define-public mumps
  (package
    (name "mumps")
    (version "5.2.1")
    (source
     (origin
       (method url-fetch)
       (uri (string-append "http://mumps.enseeiht.fr/MUMPS_"
                           version ".tar.gz"))
       (sha256
        (base32
         "0jklh54x4y3ik1zkw6db7766kakjm5910diyaghfxxf8vwsgr26r"))
       (patches (search-patches "mumps-build-parallelism.patch"
                                "mumps-shared-libseq.patch"
                                "mumps-shared-mumps.patch"
                                "mumps-shared-pord.patch"))))
    (build-system gnu-build-system)
    (inputs
     `(("fortran" ,gfortran)
       ;; These are required for linking against mumps, but we let the user
       ;; declare the dependency.
       ("blas" ,openblas)
       ("metis" ,metis)
       ("scotch" ,scotch)))
    (arguments
     `(#:modules ((ice-9 match)
                  (ice-9 popen)
                  (srfi srfi-1)
                  ,@%gnu-build-system-modules)
       #:phases
       (modify-phases %standard-phases
         (replace 'configure
          (lambda* (#:key inputs #:allow-other-keys)
            (call-with-output-file "Makefile.inc"
              (lambda (port)
                (format port "
PLAT         =
LIBEXT       = .a
OUTC         = -o
OUTF         = -o
RM           = rm -f~:[
CC           = gcc
FC           = gfortran
FL           = gfortran
INCSEQ       = -I$(topdir)/libseq
LIBSEQ       = $(topdir)/libseq/libmpiseq.a
LIBSEQNEEDED = libseqneeded~;
CC           = mpicc
FC           = mpifort
FL           = mpifort~]
AR           = ar vr # rules require trailing space, ugh...
RANLIB       = ranlib
BLASDIR      = ~a
LIBBLAS      = -Wl,-rpath=$(BLASDIR) -Wl,-rpath='$$ORIGIN' -L$(BLASDIR) -lopenblas~@[
SCALAPDIR    = ~a
SCALAP       = -Wl,-rpath=$(SCALAPDIR) -Wl,-rpath='$$ORIGIN' -L$(SCALAPDIR) -lscalapack~]
LIBOTHERS    = -pthread
CDEFS        = -DAdd_
PIC          = -fPIC
OPTF         = -O2 -DALLOW_NON_INIT $(PIC)
OPTL         = -O2 $(PIC)
OPTC         = -O2 $(PIC)
INCS         = $(INCSEQ)
LIBS         = $(SCALAP) $(LIBSEQ)
LPORDDIR     = $(topdir)/PORD/lib
IPORD        = -I$(topdir)/PORD/include
LPORD        = $(LPORDDIR)/libpord.a
ORDERINGSF   = -Dpord~@[
METISDIR     = ~a
IMETIS       = -I$(METISDIR)/include
LMETIS       = -Wl,-rpath $(METISDIR)/lib -L$(METISDIR)/lib -lmetis
ORDERINGSF  += -Dmetis~]~@[~:{
SCOTCHDIR    = ~a
ISCOTCH      = -I$(SCOTCHDIR)/include
LSCOTCH      = -Wl,-rpath $(SCOTCHDIR)/lib -L$(SCOTCHDIR)/lib ~a-lesmumps -lscotch -lscotcherr
ORDERINGSF  += ~a~}~]
ORDERINGSC   = $(ORDERINGSF)
LORDERINGS   = $(LPORD) $(LMETIS) $(LSCOTCH) $(LIBSEQ)
IORDERINGSF  = $(ISCOTCH)
IORDERINGSC  = $(IPORD) $(IMETIS) $(ISCOTCH)"
                        (assoc-ref inputs "mpi")
                        (assoc-ref inputs "blas")
                        (assoc-ref inputs "scalapack")
                        (assoc-ref inputs "metis")
                        (match (list (assoc-ref inputs "pt-scotch")
                                     (assoc-ref inputs "scotch"))
                          ((#f #f)
                           #f)
                          ((#f scotch)
                           `((,scotch "" "-Dscotch")))
                          ((ptscotch _)
                           `((,ptscotch
                              "-lptesmumps -lptscotch -lptscotcherr "
                              "-Dptscotch")))))))))
         (replace 'build
          ;; By default only the d-precision library is built.  Make with "all"
          ;; target so that all precision libraries and examples are built.
          (lambda _
            (invoke "make" "all"
                    (format #f "-j~a" (parallel-job-count)))))
         (replace 'check
          ;; Run the simple test drivers, which read test input from stdin:
          ;; from the "real" input for the single- and double-precision
          ;; testers, and from the "cmplx" input for complex-precision
          ;; testers.  The EXEC-PREFIX key is used by the mumps-openmpi
          ;; package to prefix execution with "mpirun".
          (lambda* (#:key (exec-prefix '()) #:allow-other-keys)
            (with-directory-excursion "examples"
              (every
               (lambda (prec type)
                 (let ((tester (apply open-pipe*
                                      `(,OPEN_WRITE
                                        ,@exec-prefix
                                        ,(string-append "./" prec
                                                        "simpletest"))))
                       (input  (open-input-file
                                (string-append "input_simpletest_" type))))
                   (begin
                     (dump-port input tester)
                     (close-port input)
                     (zero? (close-pipe tester)))))
               '("s" "d" "c" "z")
               '("real" "real" "cmplx" "cmplx")))))
         (replace 'install
           (lambda* (#:key outputs #:allow-other-keys)
             (let* ((out (assoc-ref outputs "out"))
                    (libdir (string-append out "/lib")))
               (copy-recursively "lib" libdir)
               (copy-recursively "include" (string-append out "/include"))
               (when (file-exists? "libseq/libmpiseq.a")
                 (install-file "libseq/libmpiseq.a" libdir))
               (when (file-exists? "libseq/libmpiseq.so")
                 (install-file "libseq/libmpiseq.so" libdir))
               #t))))))
    (home-page "http://mumps.enseeiht.fr")
    (synopsis "Multifrontal sparse direct solver")
    (description
     "MUMPS (MUltifrontal Massively Parallel sparse direct Solver) solves a
sparse system of linear equations A x = b using Gaussian elimination.")
    (license license:cecill-c)))

(define-public mumps-metis
  (package (inherit mumps)
    (name "mumps-metis")
    (inputs
     (alist-delete "scotch" (package-inputs mumps)))))

(define-public mumps-openmpi
  (package (inherit mumps)
    (name "mumps-openmpi")
    (inputs
     `(("mpi" ,openmpi)
       ("scalapack" ,scalapack)
       ("pt-scotch" ,pt-scotch)
       ,@(alist-delete "scotch" (package-inputs mumps))))
    (arguments
     (substitute-keyword-arguments (package-arguments mumps)
       ((#:phases phases)
        `(modify-phases ,phases
           (add-before 'check 'mpi-setup
	     ,%openmpi-setup)
           (replace 'check
             (lambda _
               ((assoc-ref ,phases 'check)
                #:exec-prefix '("mpirun" "-n" "2"))))))))
    (synopsis "Multifrontal sparse direct solver (with MPI)")))

(define-public mumps-metis-openmpi
  (package (inherit mumps-openmpi)
    (name "mumps-metis-openmpi")
    (inputs
     (alist-delete "pt-scotch" (package-inputs mumps-openmpi)))))

(define-public ruby-asciimath
  (package
    (name "ruby-asciimath")
    (version "2.0.1")
    (source
     (origin
       (method url-fetch)
       (uri (rubygems-uri "asciimath" version))
       (sha256
        (base32
         "1aapydwwkydbwgz07n7ma3a5jy9n3v0shy6q6j8mi4wr3crhx45a"))))
    (build-system ruby-build-system)
    (native-inputs
     `(("ruby-nokogiri" ,ruby-nokogiri)
       ("ruby-rspec" ,ruby-rspec)))
    (synopsis "AsciiMath parsing and conversion library")
    (description
     "A pure Ruby AsciiMath parsing and conversion library.  AsciiMath is an
easy-to-write markup language for mathematics.")
    (home-page "https://github.com/asciidoctor/asciimath")
    (license license:expat)))

(define-public superlu
  (package
    (name "superlu")
    (version "5.2.2")
    (source
     (origin
       (method url-fetch)
       (uri (string-append "https://portal.nersc.gov/project/sparse/superlu/"
                           "superlu_" version ".tar.gz"))
       (sha256
        (base32 "13520vk6fqspyl22cq4ak2jh3rlmhja4czq56j75fdx65fkk80s7"))
       (modules '((guix build utils)))
       (snippet
        ;; Replace the non-free implementation of MC64 with a stub adapted
        ;; from Debian
        '(begin
           (use-modules (ice-9 regex)
                        (ice-9 rdelim))
           (call-with-output-file "SRC/mc64ad.c"
             (lambda (port)
               (display "
#include <stdio.h>
#include <stdlib.h>
void mc64id_(int *a) {
  fprintf (stderr, \"SuperLU: non-free MC64 not available.  Aborting.\\n\");
  abort ();
}
void mc64ad_ (int *a, int *b, int *c, int *d, int *e, double *f, int *g,
              int *h, int *i, int *j, int *k, double *l, int *m, int *n) {
  fprintf (stderr, \"SuperLU: non-free MC64 not available.  Aborting.\\n\");
  abort ();
}\n" port)))
           ;; Remove the corresponding license verbiage.  MC64 license follows
           ;; a "------" line separator.
           (with-atomic-file-replacement "License.txt"
             (let ((rx (make-regexp "-{8}")))
               (lambda (in out)
                 (let loop ()
                   (let ((line (read-line in 'concat)))
                    (unless (regexp-exec rx line)
                      (display line out)
                      (loop))))
                 #t)))))))
    (build-system cmake-build-system)
    (native-inputs
     `(("tcsh" ,tcsh)))
    (inputs
     `(("blas" ,openblas)
       ("gfortran" ,gfortran)))
    (arguments
     `(#:configure-flags '("-Denable_blaslib:BOOL=NO" ;do not use internal cblas
                           "-DTPL_BLAS_LIBRARIES=openblas"
                           "-DBUILD_SHARED_LIBS:BOOL=YES")))
    (home-page "https://portal.nersc.gov/project/sparse/superlu/")
    (synopsis "Supernodal direct solver for sparse linear systems")
    (description
     "SuperLU is a general purpose library for the direct solution of large,
sparse, nonsymmetric systems of linear equations on high performance machines.
The library is written in C and is callable from either C or Fortran.  The
library routines perform an LU decomposition with partial pivoting and
triangular system solves through forward and back substitution.  The library
also provides threshold-based ILU factorization preconditioners.")
    (license (list license:bsd-3
                   license:gpl2+        ;EXAMPLE/*fgmr.c
                   (license:fsf-free "file://SRC/colamd.h")))))

(define-public superlu-dist
  (package
    (name "superlu-dist")
    (version "6.4.0")
    (source
     (origin
       (method git-fetch)
       (uri (git-reference
             (url "https://github.com/xiaoyeli/superlu_dist")
             (commit (string-append "v" version))))
       (file-name (git-file-name name version))
       (sha256
        (base32 "0fa29yr72p4yq5ln4rgfsawmi5935n4qcr5niz6864bjladz4lql"))
       (modules '((guix build utils)))
       (snippet
        ;; Replace the non-free implementation of MC64 with a stub
        '(begin
           (make-file-writable "SRC/mc64ad_dist.c")
           (call-with-output-file "SRC/mc64ad_dist.c"
             (lambda (port)
               (display "
#include <stdio.h>
#include <stdlib.h>
void mc64id_dist(int *a) {
  fprintf (stderr, \"SuperLU_DIST: non-free MC64 not available.  Aborting.\\n\");
  abort ();
}
void mc64ad_dist (int *a, int *b, int *c, int *d, int *e, double *f, int *g,
              int *h, int *i, int *j, int *k, double *l, int *m, int *n) {
  fprintf (stderr, \"SuperLU_DIST: non-free MC64 not available.  Aborting.\\n\");
  abort ();
}\n" port)))
           (substitute* "SRC/util.c"    ;adjust default algorithm
             (("RowPerm[[:blank:]]*=[[:blank:]]*LargeDiag_MC64;")
              ;; TODO: set to "LargeDiag_AWPM" once combinatorial-blas has
              ;; general (i.e. non-square) processor-grid support.
              "RowPerm = NOROWPERM;"))
           #t))
       (patches (search-patches "superlu-dist-scotchmetis.patch"
                                "superlu-dist-awpm-grid.patch"))))
    (build-system cmake-build-system)
    (native-inputs
     `(("tcsh" ,tcsh)))
    (inputs
     `(("gfortran" ,gfortran)
       ("blas" ,openblas)
       ("lapack" ,lapack)
       ("combblas" ,combinatorial-blas)))
    (propagated-inputs
     `(("mpi" ,openmpi)                 ;headers include MPI heades
       ("parmetis" ,pt-scotch32 "metis")
       ("pt-scotch" ,pt-scotch32)))
    (arguments
     `(#:parallel-tests? #f             ;tests use MPI and OpenMP
       #:configure-flags (list "-DBUILD_SHARED_LIBS:BOOL=YES"
                               "-DTPL_ENABLE_COMBBLASLIB=YES"
                               "-DTPL_BLAS_LIBRARIES=-lopenblas"
                               "-DTPL_LAPACK_LIBRARIES=-llapack"
                               (string-append "-DTPL_PARMETIS_LIBRARIES="
                                              (string-join
                                               '("ptscotchparmetis" "ptscotch" "ptscotcherr"
                                                 "scotchmetis" "scotch" "scotcherr")
                                               ";"))
                               (string-append "-DTPL_PARMETIS_INCLUDE_DIRS="
                                              (assoc-ref %build-inputs "parmetis")
                                              "/include")
                               "-DTPL_ENABLE_COMBBLASLIB=ON"
                               (string-append "-DTPL_COMBBLAS_INCLUDE_DIRS="
                                              (assoc-ref %build-inputs "combblas")
                                              "/include/CombBLAS;"
                                              (assoc-ref %build-inputs "combblas")
                                              "/include/BipartiteMatchings")
                               "-DTPL_COMBBLAS_LIBRARIES=CombBLAS")
       #:phases
       (modify-phases %standard-phases
         (add-before 'configure 'set-c++-standard
           (lambda _
             (substitute* "CMakeLists.txt"
               ;; AWPM headers require C++14
               (("CMAKE_CXX_STANDARD 11") "CMAKE_CXX_STANDARD 14"))))
	 (add-before 'check 'mpi-setup
	   ,%openmpi-setup)
         (add-before 'check 'omp-setup
           (lambda _ (setenv "OMP_NUM_THREADS" "1") #t)))))
    (home-page (package-home-page superlu))
    (synopsis "Parallel supernodal direct solver")
    (description
     "SuperLU_DIST is a parallel extension to the serial SuperLU library.
It is targeted for distributed memory parallel machines.  SuperLU_DIST is
implemented in ANSI C, and MPI for communications.")
    (license license:bsd-3)))

(define-public scotch
  (package
    (name "scotch")
    (version "6.1.0")
    (source
     (origin
      (method url-fetch)
      (uri (string-append "https://gforge.inria.fr/frs/download.php/"
                          "latestfile/298/scotch_" version ".tar.gz"))
      (sha256
       (base32 "1184fcv4wa2df8szb5lan6pjh0raarr45pk8ilpvbz23naikzg53"))
      (patches (search-patches "scotch-build-parallelism.patch"
                               "scotch-integer-declarations.patch"))))
    (build-system gnu-build-system)
    (inputs
     `(("zlib" ,zlib)))
    (native-inputs
     `(("flex" ,flex)
       ("bison" ,bison)))
    (outputs '("out" "metis"))
    (arguments
     `(#:make-flags (list (string-append "prefix=" %output))
       #:phases
       (modify-phases %standard-phases
         (add-after
          'unpack 'chdir-to-src
          (lambda _ (chdir "src") #t))
         (replace
          'configure
          (lambda _
            (call-with-output-file "Makefile.inc"
              (lambda (port)
                (format port "
EXE =
LIB = .a
OBJ = .o
MAKE = make
AR = ar
ARFLAGS = -ruv
CAT = cat
CCS = gcc
CCP = mpicc
CCD = gcc
CPPFLAGS =~{ -D~a~}
CFLAGS = -O2 -g -fPIC $(CPPFLAGS)
LDFLAGS = -lz -lm -lrt -lpthread
CP = cp
LEX = flex -Pscotchyy -olex.yy.c
LN = ln
MKDIR = mkdir
MV = mv
RANLIB = ranlib
YACC = bison -pscotchyy -y -b y
"
                        '("COMMON_FILE_COMPRESS_GZ"
                          "COMMON_PTHREAD"
                          "COMMON_RANDOM_FIXED_SEED"
                          "INTSIZE64"             ;use 'int64_t'
                          ;; Prevents symbol clashes with libesmumps
                          "SCOTCH_RENAME"
                          ;; XXX: Causes invalid frees in superlu-dist tests
                          ;; "SCOTCH_PTHREAD"
                          ;; "SCOTCH_PTHREAD_NUMBER=2"
                          "restrict=__restrict"))))
            #t))
         (add-after 'build 'build-esmumps
          (lambda _
            (invoke "make"
                    (format #f "-j~a" (parallel-job-count))
                    "esmumps")))
         (add-before 'install 'make-install-dirs
           (lambda* (#:key outputs #:allow-other-keys)
             (mkdir (assoc-ref outputs "out"))))
         (add-after 'install 'install-metis
           (lambda* (#:key outputs #:allow-other-keys)
             (let ((out (assoc-ref outputs "metis")))
               (mkdir out)
               ;; metis files are not installed with 'make install'
               (for-each (lambda (f)
                           (install-file f (string-append out "/include")))
                         (find-files "../include/" ".*metis\\.h"))
               (for-each (lambda (f)
                           (install-file f (string-append out "/lib")))
                         (find-files "../lib/" ".*metis\\..*"))
               #t))))))
    (home-page "https://www.labri.fr/perso/pelegrin/scotch/")
    (synopsis "Programs and libraries for graph algorithms")
    (description "SCOTCH is a set of programs and libraries which implement
the static mapping and sparse matrix reordering algorithms developed within
the SCOTCH project.  Its purpose is to apply graph theory, with a divide and
conquer approach, to scientific computing problems such as graph and mesh
partitioning, static mapping, and sparse matrix ordering, in application
domains ranging from structural mechanics to operating systems or
bio-chemistry.")
    ;; See LICENSE_en.txt
    (license license:cecill-c)))

(define-public scotch32
  ;; This is the 'INTSIZE32' variant, which uses 32-bit integers, as needed by
  ;; some applications.
  (package (inherit scotch)
    (name "scotch32")
    (arguments
     (substitute-keyword-arguments (package-arguments scotch)
       ((#:phases scotch-phases)
        `(modify-phases ,scotch-phases
          (replace
           'configure
           (lambda _
             (call-with-output-file "Makefile.inc"
               (lambda (port)
                 (format port "
EXE =
LIB = .a
OBJ = .o
MAKE = make
AR = ar
ARFLAGS = -ruv
CAT = cat
CCS = gcc
CCP = mpicc
CCD = gcc
CPPFLAGS =~{ -D~a~}
CFLAGS = -O2 -g -fPIC $(CPPFLAGS)
LDFLAGS = -lz -lm -lrt -lpthread
CP = cp
LEX = flex -Pscotchyy -olex.yy.c
LN = ln
MKDIR = mkdir
MV = mv
RANLIB = ranlib
YACC = bison -pscotchyy -y -b y
"
                        '("COMMON_FILE_COMPRESS_GZ"
                          "COMMON_PTHREAD"
                          "COMMON_RANDOM_FIXED_SEED"
                          "INTSIZE32"   ;use 32-bit integers.  See INSTALL.txt
                          ;; Prevents symbolc clashes with libesmumps
                          "SCOTCH_RENAME"
                          ;; XXX: Causes invalid frees in superlu-dist tests
                          ;; "SCOTCH_PTHREAD"
                          ;; "SCOTCH_PTHREAD_NUMBER=2"
                          "restrict=__restrict"))))))))))
    (synopsis
     "Programs and libraries for graph algorithms (32-bit integers)")))

(define-public scotch-shared
  (package (inherit scotch)
    (name "scotch-shared")
    (native-inputs
     `(("gcc" ,gcc)
       ("flex" ,flex)
       ("bison" ,bison)))
    (arguments
     (substitute-keyword-arguments (package-arguments scotch)
       ((#:phases scotch-shared-phases)
        `(modify-phases ,scotch-shared-phases
           (replace
            'configure
           (lambda _
             ;; Otherwise, the RUNPATH will lack the final path component.
             (setenv "RPATHFLAGS" (string-append "-Wl,-rpath="
                                              (assoc-ref %outputs "out") "/lib"))
            (call-with-output-file "Makefile.inc"
              (lambda (port)
                (format port "
EXE =
LIB = .so
OBJ = .o
MAKE = make
AR = gcc
ARFLAGS = -shared -o
CAT = cat
CCS = gcc
CCP = mpicc
CCD = gcc
CPPFLAGS =~{ -D~a~}
CFLAGS = -O2 -g -fPIC $(CPPFLAGS) $(RPATHFLAGS)
CLIBFLAGS = -shared -fPIC
LDFLAGS = -lz -lm -lrt -lpthread -Xlinker --no-as-needed
CP = cp
LEX = flex -Pscotchyy -olex.yy.c
LN = ln
MKDIR = mkdir
MV = mv
RANLIB = echo
YACC = bison -pscotchyy -y -b y
"
                        '("COMMON_FILE_COMPRESS_GZ"
                          "COMMON_PTHREAD"
                          "COMMON_RANDOM_FIXED_SEED"
                          "INTSIZE64"             ;use 'int64_t'
                          ;; Prevents symbolc clashes with libesmumps
                          "SCOTCH_RENAME"
                          ;; XXX: Causes invalid frees in superlu-dist tests
                          ;; "SCOTCH_PTHREAD"
                          ;; "SCOTCH_PTHREAD_NUMBER=2"
                          "restrict=__restrict"
                          ))))#t))
           (delete 'check)))))
     (synopsis
      "Programs and libraries for graph algorithms (shared libraries version)")))

(define-public pt-scotch
  (package (inherit scotch)
    (name "pt-scotch")
    (propagated-inputs
     `(("openmpi" ,openmpi)))           ;Headers include MPI headers
    (arguments
     (substitute-keyword-arguments (package-arguments scotch)
       ((#:phases scotch-phases)
        `(modify-phases ,scotch-phases
           (replace
            'build
            (lambda _
              (invoke "make" (format #f "-j~a" (parallel-job-count))
                      "ptscotch" "ptesmumps")

              ;; Install the serial metis compatibility library
              (invoke "make" "-C" "libscotchmetis" "install")))
           (add-before 'check 'mpi-setup
	     ,%openmpi-setup)
           (replace 'check
             (lambda _
               (invoke "make" "ptcheck")))))))
    (synopsis "Programs and libraries for graph algorithms (with MPI)")))

(define-public pt-scotch32
  (package (inherit scotch32)
    (name "pt-scotch32")
    (propagated-inputs
     `(("openmpi" ,openmpi)))                     ;headers include MPI headers
    (arguments
     (substitute-keyword-arguments (package-arguments scotch32)
       ((#:phases scotch32-phases)
        `(modify-phases ,scotch32-phases
           (replace 'build
             (lambda _
               (invoke "make" (format #f "-j~a" (parallel-job-count))
                       "ptscotch" "ptesmumps")
               ;; Install the serial metis compatibility library
               (invoke "make" "-C" "libscotchmetis" "install")))
           (add-before 'check 'mpi-setup
	     ,%openmpi-setup)
           (replace 'check
             (lambda _
               (invoke "make" "ptcheck")))))))
    (synopsis
     "Programs and libraries for graph algorithms (with MPI and 32-bit integers)")))

(define-public pt-scotch-shared
  (package (inherit scotch-shared)
    (name "pt-scotch-shared")
    (propagated-inputs
     `(("openmpi" ,openmpi)))           ;Headers include MPI headers
    (arguments
     (substitute-keyword-arguments (package-arguments scotch-shared)
       ((#:phases scotch-shared-phases)
        `(modify-phases ,scotch-shared-phases
           (replace
            'build
            (lambda _
              (invoke "make" (format #f "-j~a" (parallel-job-count))
                      "ptscotch" "ptesmumps")

              ;; Install the serial metis compatibility library
              (invoke "make" "-C" "libscotchmetis" "install")))
           (add-before 'check 'mpi-setup
             ,%openmpi-setup)))))
    (synopsis "Graph algorithms (shared libraries version, with MPI)")))


(define-public metis
  (package
    (name "metis")
    (version "5.1.0")
    (source
     (origin
       (method url-fetch)
       (uri (string-append "http://glaros.dtc.umn.edu/gkhome/fetch/sw/metis/"
                           "metis-" version ".tar.gz"))
       (sha256
        (base32
         "1cjxgh41r8k6j029yxs8msp3z6lcnpm16g5pvckk35kc7zhfpykn"))))
    (properties
     `((release-monitoring-url
        . "http://glaros.dtc.umn.edu/gkhome/metis/metis/download")))
    (build-system cmake-build-system)
    (inputs
     `(("blas" ,openblas)))
    (arguments
     `(#:tests? #f                      ;no tests
       #:configure-flags `("-DSHARED=ON"
                           ,(string-append "-DGKLIB_PATH=" (getcwd)
                                           "/metis-" ,version "/GKlib"))))
    (home-page "http://glaros.dtc.umn.edu/gkhome/metis/metis/overview")
    (synopsis "Graph partitioning and fill-reducing matrix ordering library")
    (description
     "METIS is a set of serial programs for partitioning graphs, partitioning
finite element meshes, and producing fill-reducing orderings for sparse
matrices.  The algorithms implemented in METIS are based on the multilevel
recursive-bisection, multilevel k-way, and multi-constraint partitioning
schemes.")
    (license license:asl2.0)))          ;As of version 5.0.3

(define-public p4est
  (package
    (name "p4est")
    (version "2.0")
    (source
     (origin
       (method url-fetch)
       (uri (string-append "http://p4est.github.io/release/p4est-"
                           version ".tar.gz"))
       (sha256
        (base32
         "16h267z256kxcxfjs390qqzv19hr58vrj4x8lndb7alnk2vca8n5"))))
    (build-system gnu-build-system)
    (inputs
     `(("fortran" ,gfortran)
       ("blas" ,openblas)
       ("lapack" ,lapack)
       ("zlib" ,zlib)))
    (arguments
     `(#:configure-flags `(,(string-append "BLAS_LIBS=-L"
                                           (assoc-ref %build-inputs "blas")
                                           " -lopenblas")
                           ,(string-append "LAPACK_LIBS=-L"
                                           (assoc-ref %build-inputs "lapack")
                                           " -llapack"))
       #:phases (modify-phases %standard-phases
                  (add-before 'check 'mpi-setup
		    ,%openmpi-setup))))
    (home-page "http://www.p4est.org")
    (synopsis "Adaptive mesh refinement on forests of octrees")
    (description
     "The p4est software library enables the dynamic management of a
collection of adaptive octrees, conveniently called a forest of octrees.
p4est is designed to work in parallel and scales to hundreds of thousands of
processor cores.")
    (license license:gpl2+)))

(define-public p4est-openmpi
  (package (inherit p4est)
    (name "p4est-openmpi")
    (inputs
     `(("mpi" ,openmpi)
       ,@(package-inputs p4est)))
    (arguments
     (substitute-keyword-arguments (package-arguments p4est)
       ((#:configure-flags cf)
        ``("--enable-mpi" ,@,cf))))
    (synopsis "Parallel adaptive mesh refinement on forests of octrees")))

(define-public gsegrafix
  (package
    (name "gsegrafix")
    (version "1.0.6")
    (source
     (origin
      (method url-fetch)
      (uri (string-append "mirror://gnu/" name "/" name "-"
                          version ".tar.gz"))
      (sha256
       (base32
        "1b13hvx063zv970y750bx41wpx6hwd5ngjhbdrna8w8yy5kmxcda"))))
    (build-system gnu-build-system)
    (arguments
     `(#:configure-flags '("LDFLAGS=-lm")))
    (inputs
     `(("libgnomecanvas" ,libgnomecanvas)
       ("libbonoboui" ,libbonoboui)
       ("libgnomeui" ,libgnomeui)
       ("libgnomeprintui" ,libgnomeprintui)
       ("popt" ,popt)))
    (native-inputs
     `(("pkg-config" ,pkg-config)))
    (home-page "https://www.gnu.org/software/gsegrafix/")
    (synopsis "GNOME application to create scientific and engineering plots")
    (description  "GSEGrafix is an application which produces high-quality graphical
plots for science and engineering.  Plots are specified via simple ASCII
parameter files and data files and are presented in an anti-aliased GNOME
canvas.  The program supports rectangular two-dimensional plots, histograms,
polar-axis plots and three-dimensional plots.  Plots can be printed or saved
to BMP, JPEG or PNG image formats.")
    (license license:gpl3+)))

(define-public maxima
  (package
    (name "maxima")
    (version "5.44.0")
    (source
     (origin
       (method url-fetch)
       (uri (string-append "mirror://sourceforge/maxima/Maxima-source/"
                           version "-source/" name "-" version ".tar.gz"))
       (sha256
        (base32
         "1v6jr5s6hhj6r18gfk6hgxk2qd6z1dxkrjq9ss2z1y6sqi45wgyr"))
       (patches (search-patches "maxima-defsystem-mkdir.patch"))))
    (build-system gnu-build-system)
    (inputs
     `(("gcl" ,gcl)
       ("gnuplot" ,gnuplot)                       ;for plots
       ("sed" ,sed)
       ("tk" ,tk)))                               ;Tcl/Tk is used by 'xmaxima'
    (native-inputs
     `(("texinfo" ,texinfo)
       ("perl" ,perl)
       ("python" ,python)))
    (arguments
     `(#:configure-flags
       (list "--enable-gcl"
             (string-append "--with-posix-shell="
                            (assoc-ref %build-inputs "bash")
                            "/bin/sh")
             (string-append "--with-wish="
                            (assoc-ref %build-inputs "tk")
                            "/bin/wish"
                            (let ((v ,(package-version tk)))
                              (string-take v (string-index-right v #\.)))))
       ;; By default Maxima attempts to write temporary files to
       ;; '/tmp/nix-build-maxima-*', which won't exist at run time.
       ;; Work around that.
       #:make-flags (list "TMPDIR=/tmp")
       #:phases
       (modify-phases %standard-phases
         (add-after 'unpack 'patch-paths
           (lambda* (#:key inputs #:allow-other-keys)
             (let* ((sed (string-append (assoc-ref inputs "sed") "/bin/sed"))
                    (coreutils (assoc-ref inputs "coreutils"))
                    (dirname (string-append coreutils "/bin/dirname"))
                    (head (string-append coreutils "/bin/head"))
                    (perl (string-append (assoc-ref inputs "perl") "/bin/perl"))
                    (python (string-append (assoc-ref inputs "python")
                                           "/bin/python3")))
               (substitute* "src/maxima.in"
                 (("sed ") (string-append sed " "))
                 (("dirname") dirname)
                 (("head") head))
               (substitute* "doc/info/Makefile.in"
                 (("/usr/bin/env perl") perl))
               (substitute* "doc/info/build_html.sh.in"
                 (("python") python))
               #t)))
         (add-before 'check 'pre-check
           (lambda _
             (chmod "src/maxima" #o555)
             #t))
         (replace 'check
           (lambda _
             ;; This is derived from the testing code in the "debian/rules" file
             ;; of Debian's Maxima package.
             ;; If Maxima can successfully run this, the binary to be installed
             ;; should be fine.
             (invoke "sh" "-c"
                     (string-append
                      "./maxima-local "
                      "--lisp=gcl "
                      "--batch-string=\"run_testsuite();\" "
                      "| grep -q \"No unexpected errors found\""))))
         ;; Make sure the doc and emacs files are found in the
         ;; standard location.  Also configure maxima to find gnuplot
         ;; without having it on the PATH.
         (add-after 'install 'post-install
           (lambda* (#:key outputs inputs #:allow-other-keys)
             (let* ((gnuplot (assoc-ref inputs "gnuplot"))
                    (out (assoc-ref outputs "out"))
                    (datadir (string-append out "/share/maxima/" ,version))
                    (binutils (string-append (assoc-ref inputs "binutils")
                                             "/bin")))
               (with-directory-excursion out
                 (mkdir-p "share/emacs")
                 (mkdir-p "share/doc")
                 (symlink
                  (string-append datadir "/doc/")
                  (string-append out "/share/doc/maxima"))
                 (with-atomic-file-replacement
                  (string-append datadir "/share/maxima-init.lisp")
                  (lambda (in out)
                    (format out "~a ~s~a~%"
                            "(setf $gnuplot_command "
                            (string-append gnuplot "/bin/gnuplot") ")")
                    (dump-port in out))))
               ;; Ensure that Maxima will have access to the GNU binutils
               ;; components at runtime.
               (wrap-program (string-append out "/bin/maxima")
                 `("PATH" prefix (,binutils))))
             #t)))))
    (home-page "http://maxima.sourceforge.net")
    (synopsis "Numeric and symbolic expression manipulation")
    (description "Maxima is a system for the manipulation of symbolic and
numerical expressions.  It yields high precision numeric results by using
exact fractions, arbitrary precision integers, and variable precision floating
point numbers.")
    ;; Some files are lgpl2.1+. Some are gpl2+.  Some explicitly state gpl1+.
    ;; Others simply say "GNU General Public License" without stating a
    ;; version (which implicitly means gpl1+).
    ;; At least one file (src/maxima.asd) says "version 2."
    ;; GPLv2 only is therefore the smallest subset.
    (license license:gpl2)))

(define-public wxmaxima
  (package
    (name "wxmaxima")
    (version "21.04.0")
    (source
     (origin
       (method git-fetch)
       (uri (git-reference
             (url "https://github.com/wxMaxima-developers/wxmaxima")
             (commit (string-append "Version-" version))))
       (file-name (git-file-name name version))
       (sha256
        (base32 "0xj95zk16x8kac8qhzd5kvf3b00x7hgdw85da9ww63xyndvhh2lw"))))
    (build-system cmake-build-system)
    (native-inputs
     `(("gettext" ,gettext-minimal)))
    (inputs
     `(("wxwidgets" ,wxwidgets)
       ("maxima" ,maxima)
       ;; Runtime support.
       ("adwaita-icon-theme" ,adwaita-icon-theme)
       ("gtk+" ,gtk+)
       ("shared-mime-info" ,shared-mime-info)))
    (arguments
     `(#:tests? #f                      ; tests fail non-deterministically
       #:phases
       (modify-phases %standard-phases
         (add-after 'unpack 'patch-doc-path
           (lambda _
             ;; Don't look in share/doc/wxmaxima-xx.xx.x for the
             ;; documentation.  Only licensing information is placed there by
             ;; Guix.
             (substitute* "src/Dirstructure.cpp"
               (("/doc/wxmaxima-\\%s") "/doc/wxmaxima"))
             #t))
         (add-after 'install 'wrap-program
           (lambda* (#:key inputs outputs #:allow-other-keys)
             (wrap-program (string-append (assoc-ref outputs "out")
                                          "/bin/wxmaxima")
               `("PATH" ":" prefix
                 (,(string-append (assoc-ref inputs "maxima")
                                  "/bin")))
               ;; For GtkFileChooserDialog.
               `("GSETTINGS_SCHEMA_DIR" =
                 (,(string-append (assoc-ref inputs "gtk+")
                                  "/share/glib-2.0/schemas")))
               `("XDG_DATA_DIRS" ":" prefix
                 (;; Needed by gdk-pixbuf to know supported icon formats.
                  ,(string-append
                    (assoc-ref inputs "shared-mime-info") "/share")
                  ;; The default icon theme of GTK+.
                  ,(string-append
                    (assoc-ref inputs "adwaita-icon-theme") "/share"))))
             #t)))))
    (home-page "https://wxmaxima-developers.github.io/wxmaxima/")
    (synopsis "Graphical user interface for the Maxima computer algebra system")
    (description
     "wxMaxima is a graphical user interface for the Maxima computer algebra
system.  It eases the use of Maxima by making most of its commands available
through a menu system and by providing input dialogs for commands that require
more than one argument.  It also implements its own display engine that
outputs mathematical symbols directly instead of depicting them with ASCII
characters.

wxMaxima also features 2D and 3D inline plots, simple animations, mixing of
text and mathematical calculations to create documents, exporting of input and
output to TeX, and a browser for Maxima's manual including command index and
full text searching.")
    (license license:gpl2+)))

(define-public armadillo
  (package
    (name "armadillo")
    (version "9.100.5")
    (source (origin
              (method url-fetch)
              (uri (string-append "mirror://sourceforge/arma/armadillo-"
                                  version ".tar.xz"))
              (sha256
               (base32
                "1ka1vd9fcmvp12qkcm4888dkfqwnalvv00x04wy29f3nx3qwczby"))))
    (build-system cmake-build-system)
    (arguments `(#:tests? #f))          ; no test target
    (inputs
     `(("openblas" ,openblas)
       ("lapack" ,lapack)
       ("arpack" ,arpack-ng)))
    (home-page "http://arma.sourceforge.net/")
    (synopsis "C++ linear algebra library")
    (description
     "Armadillo is a C++ linear algebra library, aiming towards a good balance
between speed and ease of use.  It is useful for algorithm development
directly in C++, or quick conversion of research code into production
environments.  It can be used for machine learning, pattern recognition,
signal processing, bioinformatics, statistics, econometrics, etc.  The library
provides efficient classes for vectors, matrices and cubes, as well as 150+
associated functions (e.g., contiguous and non-contiguous submatrix views).")
    (license license:asl2.0)))

(define-public muparser
  ;; When switching download sites, muparser re-issued a 2.2.5 release with a
  ;; different hash. In order to make `guix package --upgrade` work correctly,
  ;; we set a Guix packaging revision.
  ;; When the next version of muparser is released, we can remove
  ;; UPSTREAM-VERSION and REVISION and use the plain VERSION.
  (let ((upstream-version "2.2.5")
        (revision "2"))
    (package
      (name "muparser")
      (version (string-append upstream-version "-" revision))
      (source
       (origin
         (method git-fetch)
         (uri (git-reference
               (url "https://github.com/beltoforion/muparser")
               (commit (string-append "v" upstream-version))))
         (file-name (git-file-name name version))
         (sha256
          (base32 "0f0g4995xngf1pp3zr4p6ai2f8v6f8bxwa0k8ayjjiv1l8h44m24"))))
      (build-system gnu-build-system)
      (arguments
       `(#:configure-flags '("--enable-samples=no")
         #:tests? #f)) ;no "check" target
      (home-page "http://muparser.beltoforion.de/")
      (synopsis "Fast parser library for mathematical expressions")
      (description
       "muParser is an extensible high performance math parser library.  It is
based on transforming an expression into a bytecode and precalculating constant
parts of it.")
      (license license:expat))))

(define-public openblas
  (package
    (name "openblas")
    (version "0.3.13")
    (source
     (origin
       (method git-fetch)
       (uri (git-reference
             (url "https://github.com/xianyi/OpenBLAS")
             (commit (string-append "v" version))))
       (file-name (git-file-name name version))
       (sha256
        (base32
         "14jxh0v3jfbw4mfjx4mcz4dd51lyq7pqvh9k8dg94539ypzjr2lj"))))
    (build-system gnu-build-system)
    (arguments
     `(#:test-target "test"
       ;; DYNAMIC_ARCH is only supported on x86.  When it is disabled and no
       ;; TARGET is specified, OpenBLAS will tune itself to the build host, so
       ;; we need to disable substitutions.
       #:substitutable?
        ,(let ((system (or (%current-target-system) (%current-system))))
           (or (string-prefix? "x86_64" system)
               (string-prefix? "i686" system)
               (string-prefix? "mips" system)
               (string-prefix? "aarch64" system)))
       #:make-flags
       (list (string-append "PREFIX=" (assoc-ref %outputs "out"))
             "SHELL=bash"
             "MAKE_NB_JOBS=0"           ;use jobserver for submakes

             ;; This is the maximum number of threads OpenBLAS will ever use (that
             ;; is, if $OPENBLAS_NUM_THREADS is greater than that, then NUM_THREADS
             ;; is used.)  If we don't set it, the makefile sets it to the number
             ;; of cores of the build machine, which is obviously wrong.
             "NUM_THREADS=128"

             ;; Build the library for all supported CPUs.  This allows
             ;; switching CPU targets at runtime with the environment variable
             ;; OPENBLAS_CORETYPE=<type>, where "type" is a supported CPU type.
             ;; Unfortunately, this is not supported on non-x86 architectures,
             ;; where it leads to failed builds.
             ,@(let ((system (or (%current-target-system) (%current-system))))
                 (cond
                  ((or (string-prefix? "x86_64" system)
                       (string-prefix? "i686" system))
                   '("DYNAMIC_ARCH=1"))
                  ;; On MIPS we force the "SICORTEX" TARGET, as for the other
                  ;; two available MIPS targets special extended instructions
                  ;; for Loongson cores are used.
                  ((string-prefix? "mips" system)
                   '("TARGET=SICORTEX"))
                  ;; On aarch64 force the generic 'armv8-a' target
                  ((string-prefix? "aarch64" system)
                   '("TARGET=ARMV8"))
                  (else '()))))
       ;; no configure script
       #:phases
       (modify-phases %standard-phases
         (delete 'configure)
         (add-before 'build 'set-extralib
           (lambda* (#:key inputs #:allow-other-keys)
             ;; Get libgfortran found when building in utest.
             (setenv "FEXTRALIB"
                     (string-append "-L" (assoc-ref inputs "fortran-lib")
                                    "/lib"))
             #t)))))
    (inputs
     `(("fortran-lib" ,gfortran "lib")))
    (native-inputs
     `(("cunit" ,cunit)
       ("fortran" ,gfortran)
       ("perl" ,perl)))
    (home-page "https://www.openblas.net/")
    (synopsis "Optimized BLAS library based on GotoBLAS")
    (description
     "OpenBLAS is a BLAS library forked from the GotoBLAS2-1.13 BSD version.")
    (license license:bsd-3)))

(define-public openblas-ilp64
  (package/inherit openblas
    (name "openblas-ilp64")
    (supported-systems '("x86_64-linux" "aarch64-linux" "mips64el-linux"))
    (arguments
     (substitute-keyword-arguments (package-arguments openblas)
       ((#:make-flags flags '())
        `(append (list "INTERFACE64=1" "LIBNAMESUFFIX=ilp64")
                 ,flags))))
    (synopsis "Optimized BLAS library based on GotoBLAS (ILP64 version)")
    (license license:bsd-3)))

(define-public blis
  (package
    (name "blis")
    (version "0.8.1")
    (home-page "https://github.com/flame/blis")
    (source (origin
              (method git-fetch)
              (uri (git-reference (url home-page) (commit version)))
              (sha256
               (base32
                "05ifil6jj9424sr8kmircl8k4bmxnl3y12a79vwj1kxxva5gz50g"))
              (file-name (git-file-name "blis" version))))
    (native-inputs
     `(("python" ,python)
       ("perl" ,perl)))
    (build-system gnu-build-system)
    (arguments
     `(#:modules
       ((guix build gnu-build-system)
        (guix build utils)
        (srfi srfi-1))
        #:test-target "test"
       #:phases
       (modify-phases %standard-phases
         (replace 'configure
           (lambda* (#:key outputs
                           target
                           system
                           (configure-flags '())
                           #:allow-other-keys)
             ;; This is a home-made 'configure' script.
             (let* ((out (assoc-ref outputs "out"))
                     ;; Guix-specific support for choosing the configuration
                     ;; via #:configure-flags: see below for details.
                    (config-flag-prefix "--blis-config=")
                    (maybe-config-flag (find
                                        (lambda (s)
                                          (string-prefix? config-flag-prefix s))
                                        configure-flags))
                    (configure-flags (if maybe-config-flag
                                         (delete maybe-config-flag
                                                 configure-flags)
                                         configure-flags))
                    ;; Select the "configuration" to build.
                    ;; The "generic" configuration is non-optimized but
                    ;; portable (no assembly).
                    ;; The "x86_64" configuration family includes
                    ;; sub-configurations for all supported
                    ;; x86_64 microarchitectures.
                    ;; BLIS currently lacks runtime hardware detection
                    ;; for other architectures: see
                    ;; <https://github.com/flame/blis/commit/c534da6>.
                    ;; Conservatively, we stick to "generic" on armhf,
                    ;; aarch64, and ppc64le for now. (But perhaps
                    ;; "power9", "cortexa9", and "cortexa57" might be
                    ;; general enough to use?)
                    ;; Another approach would be to use the "auto"
                    ;; configuration and make this package
                    ;; non-substitutable.
                    ;; The build is fairly intensive, though.
                    (blis-config
                     (cond
                      (maybe-config-flag
                       (substring maybe-config-flag
                                  (string-length config-flag-prefix)))
                      ((string-prefix? "x86_64" (or target system))
                       "x86_64")
                      (else
                       "generic")))
                    (configure-args
                     `("-p" ,out
                       "-d" "opt"
                       "--disable-static"
                       "--enable-shared"
                       "--enable-threading=openmp"
                       "--enable-verbose-make"
                       ,@configure-flags
                       ,blis-config)))
               (format #t "configure args: ~s~%" configure-args)
               (apply invoke
                      "./configure"
                      configure-args)
               #t)))
         (add-before 'check 'show-test-output
           (lambda _
             ;; By default "make check" is silent.  Make it verbose.
             (system "tail -F output.testsuite &")
             #t)))))
    (synopsis "High-performance basic linear algebra (BLAS) routines")
    (description
     "BLIS is a portable software framework for instantiating high-performance
BLAS-like dense linear algebra libraries.  The framework was designed to
isolate essential kernels of computation that, when optimized, immediately
enable optimized implementations of most of its commonly used and
computationally intensive operations.  While BLIS exports a new BLAS-like API,
it also includes a BLAS compatibility layer which gives application developers
access to BLIS implementations via traditional BLAS routine calls.")
    (license license:bsd-3)))

(define-public blis-sandybridge (deprecated-package "blis-sandybridge" blis))
(define-public blis-haswell (deprecated-package "blis-haswell" blis))
(define-public blis-knl (deprecated-package "blis-knl" blis))

(define ignorance blis)

(define-public openlibm
  (package
    (name "openlibm")
    (version "0.6.0")
    (source
     (origin
       (method git-fetch)
       (uri (git-reference
             (url "https://github.com/JuliaLang/openlibm")
             (commit (string-append "v" version))))
       (file-name (git-file-name name version))
       (sha256
        (base32 "08wfchmmr5200fvmn1kwq9byc1fhsq46hn0y5k8scdl74771c7gh"))))
    (build-system gnu-build-system)
    (arguments
     `(#:make-flags
       (list (string-append "prefix=" (assoc-ref %outputs "out")))
       #:phases
       ;; no configure script
       (modify-phases %standard-phases (delete 'configure))
       #:tests? #f)) ;the tests are part of the default target
    (home-page "https://openlibm.org/")
    (synopsis "Portable C mathematical library (libm)")
    (description
     "OpenLibm is an effort to have a high quality, portable, standalone C
mathematical library (libm).  It can be used standalone in applications and
programming language implementations.  The project was born out of a need to
have a good libm for the Julia programming language that worked consistently
across compilers and operating systems, and in 32-bit and 64-bit
environments.")
    ;; Each architecture has its own make target, and there is none for mips.
    (supported-systems (delete "mips64el-linux" %supported-systems))
    ;; See LICENSE.md for details.
    (license (list license:expat
                   license:isc
                   license:bsd-2
                   license:public-domain
                   license:lgpl2.1+))))

(define-public openspecfun
  (package
    (name "openspecfun")
    (version "0.5.3")
    (source
     (origin
       (method git-fetch)
       (uri (git-reference
             (url "https://github.com/JuliaLang/openspecfun")
             (commit (string-append "v" version))))
       (file-name (git-file-name name version))
       (sha256
        (base32 "0pfw6l3ch7isz403llx7inxlvavqh01jh1hb9dpidi86sjjx9kfh"))))
    (build-system gnu-build-system)
    (arguments
     '(#:tests? #f                      ; no "check" target
       #:make-flags
       (list (string-append "prefix=" (assoc-ref %outputs "out")))
       #:phases
       (modify-phases %standard-phases
         (delete 'configure))))         ; no configure script
    (inputs
     `(("fortran" ,gfortran)))
    (home-page "https://github.com/JuliaLang/openspecfun")
    (synopsis "Collection of special mathematical functions")
    (description
     "Openspecfun provides AMOS and Faddeeva.  AMOS (from Netlib) is a
portable package for Bessel Functions of a Complex Argument and Nonnegative
Order; it contains subroutines for computing Bessel functions and Airy
functions.  Faddeeva allows computing the various error functions of arbitrary
complex arguments (Faddeeva function, error function, complementary error
function, scaled complementary error function, imaginary error function, and
Dawson function); given these, one can also easily compute Voigt functions,
Fresnel integrals, and similar related functions as well.")
    ;; Faddeeva is released under the Expat license; AMOS is included as
    ;; public domain software.
    (license (list license:expat license:public-domain))))

(define-public suitesparse
  (package
    (name "suitesparse")
    (version "5.9.0")
    (source
     (origin
       (method git-fetch)
       (uri (git-reference
             (url "https://github.com/DrTimothyAldenDavis/SuiteSparse")
             (commit (string-append "v" version))))
       (file-name (git-file-name name version))
       (sha256
        (base32
         "1zhkix58afw92s7p291prljdm3yi0pjg1kbi3lczdb8rb14jkz5n"))
       (patches (search-patches "suitesparse-mongoose-cmake.patch"))
       (modules '((guix build utils)))
       (snippet
        ;; Remove bundled metis source
        '(begin
           (delete-file-recursively "metis-5.1.0")
           #t))))
    (build-system gnu-build-system)
    (arguments
     `(#:tests? #f  ;no "check" target
       #:make-flags
       (list (string-append "CC=" ,(cc-for-target))
             "TBB=-ltbb"
             "MY_METIS_LIB=-lmetis"
             ;; Flags for cmake (required to build GraphBLAS and Mongoose)
             (string-append "CMAKE_OPTIONS=-DCMAKE_INSTALL_PREFIX="
                            (assoc-ref %outputs "out")
                            " -DCMAKE_VERBOSE_MAKEFILE=ON"
                            " -DCMAKE_C_FLAGS_RELEASE=\"$(CFLAGS) $(CPPFLAGS)\""
                            " -DCMAKE_CXX_FLAGS_RELEASE=\"$(CXXFLAGS) $(CPPFLAGS)\""
                            " -DCMAKE_SKIP_RPATH=TRUE"
                            " -DCMAKE_BUILD_TYPE=Release"
                            " -DCMAKE_INSTALL_LIBDIR=lib")
             (string-append "INSTALL_LIB="
                            (assoc-ref %outputs "out") "/lib")
             (string-append "INSTALL_INCLUDE="
                            (assoc-ref %outputs "out") "/include")
             "library")
       #:phases
       (modify-phases %standard-phases
         (delete 'configure))))         ;no configure script
    (inputs
     `(("tbb" ,tbb)
       ("lapack" ,lapack)
       ("gmp" ,gmp)
       ("mpfr" ,mpfr)
       ("metis" ,metis)))
    (native-inputs
     `(("cmake" ,cmake-minimal)
       ("m4" ,m4)))
    (home-page "http://faculty.cse.tamu.edu/davis/suitesparse.html")
    (synopsis "Suite of sparse matrix software")
    (description
     "SuiteSparse is a suite of sparse matrix algorithms, including: UMFPACK,
multifrontal LU factorization; CHOLMOD, supernodal Cholesky; SPQR,
multifrontal QR; KLU and BTF, sparse LU factorization, well-suited for circuit
simulation; ordering methods (AMD, CAMD, COLAMD, and CCOLAMD); CSparse and
CXSparse, a concise sparse Cholesky factorization package; and many other
packages.")
    ;; LGPLv2.1+:
    ;;   AMD, CAMD, BTF, COLAMD, CCOLAMD, CSparse, CXSparse, KLU, LDL
    ;; GPLv2+:
    ;;  GPUQREngine, RBio, SuiteSparse_GPURuntime, SuiteSparseQR, UMFPACK
    (license (list license:gpl2+ license:lgpl2.1+))))

(define-public atlas
  (package
    (name "atlas")
    (version "3.10.3")
    (source (origin
              (method url-fetch)
              (uri (string-append "mirror://sourceforge/math-atlas/Stable/"
                                  version "/atlas" version ".tar.bz2"))
              (patches (search-patches "atlas-gfortran-compat.patch"))
              (sha256
               (base32
                "1dyjlq3fiparvm8ypwk6rsmjzmnwk81l88gkishphpvc79ryp216"))))
    (build-system gnu-build-system)
    (home-page "http://math-atlas.sourceforge.net/")
    (inputs `(("gfortran" ,gfortran)
              ("lapack-tar" ,(package-source lapack))))
    (outputs '("out" "doc"))
    ;; For the moment we drop support for MIPS at it fails to compile. See
    ;; https://lists.gnu.org/archive/html/guix-devel/2014-11/msg00516.html
    (supported-systems (delete "mips64el-linux" %supported-systems))
    (arguments
     `(#:parallel-build? #f
       #:parallel-tests? #f

       ;; ATLAS tunes itself for the machine it is built on, as explained at
       ;; <http://lists.gnu.org/archive/html/guix-devel/2014-10/msg00305.html>.
       ;; For this reason, we want users to build it locally instead of using
       ;; substitutes.
       #:substitutable? #f

       #:modules ((srfi srfi-26)
                  (guix build gnu-build-system)
                  (guix build utils))
       #:configure-flags
       `(;; Generate position independent code suitable for dynamic libraries
         ;; and use WALL timer to get more accurate timing.
         "-Fa" "alg" "-fPIC" "-D" "c" "-DWALL"
         ;; Set word width.
         "-b"
         ,,(if (string-match "64" (%current-system))
               "64"
               "32")
         ;; Disable parallel build as it gives errors: atlas_pthread.h is
         ;; needed to compile C files before it is generated.
         "-Ss" "pmake" "make -j 1"
         ;; Probe is failing for MIPS.  We therefore define the system
         ;; architecture explicitly by setting (-A) MACHINETYPE = 49
         ;; 'MIPSR1xK' and (-V) ISA = 1 'none'.
         ,,@(if (string-prefix? "mips" (%current-system))
              (list "-A" "49" "-V" "1")
              (list))
         ;; Generate shared libraries.
         "--shared"
         ;; Build a full LAPACK library.
         ,(string-append "--with-netlib-lapack-tarfile="
                         (assoc-ref %build-inputs "lapack-tar")))
       #:phases
       (modify-phases %standard-phases
         (add-after 'install 'install-doc
           (lambda* (#:key outputs inputs #:allow-other-keys)
             (let ((doc (string-append (assoc-ref outputs "doc")
                                       "/share/doc/atlas")))
               (mkdir-p doc)
               (for-each (cut install-file <> doc)
                         (find-files "../ATLAS/doc" ".*"))
               #t)))
         (add-after 'check 'check-pt
           (lambda _ (invoke "make" "ptcheck")))
         ;; Fix files required to run configure.
         (add-before 'configure 'fix-/bin/sh
           (lambda _
             ;; Use `sh', not `/bin/sh'.
             (substitute* (find-files "." "Makefile|configure|SpewMakeInc\\.c")
               (("/bin/sh")
                "sh"))
             #t))
         ;; Fix /bin/sh in generated make files.
         (add-after 'configure 'fix-/bin/sh-in-generated-files
           (lambda _
             (substitute* (find-files "." "^[Mm]ake\\.inc.*")
               (("/bin/sh")
                "sh"))
             #t))
         ;; ATLAS configure program does not accepts the default flags
         ;; passed by the 'gnu-build-system'.
         (replace 'configure
           (lambda* (#:key native-inputs inputs outputs
                           (configure-flags '())
                           #:allow-other-keys #:rest args)
             (let* ((prefix     (assoc-ref outputs "out"))
                    (bash       (or (and=> (assoc-ref
                                            (or native-inputs inputs) "bash")
                                           (cut string-append <> "/bin/bash"))
                                    "/bin/sh"))
                    (flags      `(,(string-append "--prefix=" prefix)
                                  ,@configure-flags))
                    (abs-srcdir (getcwd))
                    (srcdir     (string-append "../" (basename abs-srcdir))))
               (format #t "source directory: ~s (relative from build: ~s)~%"
                       abs-srcdir srcdir)
               (mkdir "../build")
               (chdir "../build")
               (format #t "build directory: ~s~%" (getcwd))
               (format #t "configure flags: ~s~%" flags)
               (apply invoke bash
                      (string-append srcdir "/configure")
                      flags)))))))
    (synopsis "Automatically Tuned Linear Algebra Software")
    (description
     "ATLAS is an automatically tuned linear algebra software library
providing C and Fortran77 interfaces to a portably efficient BLAS
implementation, as well as a few routines from LAPACK.

Optimization occurs at build time.  For this reason, the library is built on
the machine where it is installed, without resorting to pre-built substitutes.

Before building the library, CPU throttling should be disabled.  This can be
done in the BIOS, or, on GNU/Linux, with the following command:

@example
# cpupower --governor performance
@end example

Failure to do so will result in a library with poor performance.")
    (license license:bsd-3)))

(define-public cglm
  (package
    (name "cglm")
    (version "0.8.2")
    (source
     (origin
       (method git-fetch)
       (uri (git-reference
             (url "https://github.com/recp/cglm")
             (commit (string-append "v" version))))
       (file-name (git-file-name name version))
       (sha256
        (base32 "1lcfl9ph4bnl3hckpx4hzwh8r4llnw94ik75igc5qy38wk468gmk"))))
    (build-system cmake-build-system)
    (arguments
     `(#:configure-flags
       (list "-DCGLM_USE_TEST=ON")))
    (home-page "https://github.com/recp/cglm")
    (synopsis "Mathematics C library for graphics programming")
    (description
     "@acronym{CGLM, C OpenGL Mathematics} is an optimised 3D maths library
for graphics software based on the @acronym{GLSL, OpenGL Shading Language}
specifications.

It's similar to the original C++ GLM library but written in C99 and compatible
with C89.")
    (license license:expat)))

(define-public glm
  (package
    (name "glm")
    (version "0.9.9.8")
    (source
     (origin
       (method url-fetch)
       (uri (string-append "https://github.com/g-truc/glm/releases/download/"
                           version  "/glm-" version ".zip"))
       (sha256
        (base32 "0k6yk9v46h690rshdx49x98y5qspkzibld1wb51jwcm35vba7qip"))))
    (build-system cmake-build-system)
    (arguments
     `(#:phases (modify-phases %standard-phases
                  (replace 'install
                    (lambda* (#:key outputs #:allow-other-keys)
                      ;; Since version 0.9.9.6, 'make install' is not supported
                      ;; and we have to do it "manually".  Upstream discussion:
                      ;; <https://github.com/g-truc/glm/pull/968>.
                      (let* ((source (string-append "../glm"))
                             (out (assoc-ref outputs "out"))
                             (inc (string-append out "/include"))
                             (lib (string-append out "/lib"))
                             (pkgconfig (string-append lib "/pkgconfig")))
                        (with-directory-excursion source
                          (mkdir-p inc)
                          (mkdir-p pkgconfig)
                          (copy-recursively "glm" (string-append inc "/glm"))
                          (copy-recursively "cmake" (string-append lib "/cmake"))
                          (call-with-output-file (string-append pkgconfig "/glm.pc")
                            (lambda (port)
                              (format port
                                      "prefix=~a
includedir=${prefix}/include

Name: GLM
Description: OpenGL Mathematics
Version: ~a
Cflags: -I${includedir}~%" out ,(version-prefix version 3)))))
                        #t))))))
    (native-inputs
     `(("unzip" ,unzip)))
    (home-page "https://glm.g-truc.net/")
    (synopsis "OpenGL Mathematics library")
    (description "OpenGL Mathematics (GLM) is a header-only C++ mathematics
library for graphics software based on the OpenGL Shading Language (GLSL)
specifications.")
    (license license:expat)))

(define-public lpsolve
  (package
    (name "lpsolve")
    (version "5.5.2.5")
    (source
     (origin
      (method url-fetch)
      (uri (string-append "mirror://sourceforge/lpsolve/lpsolve/" version
                          "/lp_solve_" version "_source.tar.gz"))
      (sha256
       (base32
        "12pj1idjz31r7c2mb5w03vy1cmvycvbkx9z29s40qdmkp1i7q6i0"))
      (modules '((guix build utils)))
      (snippet
       '(begin
          (substitute* (list "lp_solve/ccc" "lpsolve55/ccc")
            (("^c=cc") "c=gcc")
            ;; Pretend to be on a 64 bit platform to obtain a common directory
            ;; name for the build results on all architectures; nothing else
            ;; seems to depend on it.
            (("^PLATFORM=.*$") "PLATFORM=ux64\n")

            ;; The check for 'isnan' as it is written fails with
            ;; "non-floating-point argument in call to function
            ;; ‘__builtin_isnan’", which leads to the 'NOISNAN' cpp macro
            ;; definition, which in turn leads to bad things.  Fix the feature
            ;; test.
            (("isnan\\(0\\)") "isnan(0.)"))
          #t))))
    (build-system gnu-build-system)
    (arguments
     `(#:tests? #f                      ; no check target
       #:phases
       (modify-phases %standard-phases
         (delete 'configure)            ; no configure script
         (replace 'build
           (lambda _
             (with-directory-excursion "lpsolve55"
               (invoke "bash" "ccc"))
             (with-directory-excursion "lp_solve"
               (invoke "bash" "ccc"))
             #t))
         (replace 'install
           (lambda* (#:key outputs #:allow-other-keys)
             (let* ((out (assoc-ref outputs "out"))
                    (bin (string-append out "/bin"))
                    (lib (string-append out "/lib"))
                    ;; This is where LibreOffice expects to find the header
                    ;; files, and where they are installed by Debian.
                    (include (string-append out "/include/lpsolve")))
               (install-file "lpsolve55/bin/ux64/liblpsolve55.a" lib)
               (install-file "lpsolve55/bin/ux64/liblpsolve55.so" lib)
               (install-file "lp_solve/bin/ux64/lp_solve" bin)

               ;; Install a subset of the header files as on Debian
               ;; (plus lp_bit.h, which matches the regular expression).
               (for-each (lambda (name)
                           (install-file name include))
                         (find-files "." "lp_[HMSa-z].*\\.h$"))
               (with-directory-excursion "shared"
                 (for-each (lambda (name)
                             (install-file name include))
                           (find-files "." "\\.h$")))
               #t))))))
    (home-page "http://lpsolve.sourceforge.net/")
    (synopsis "Mixed integer linear programming (MILP) solver")
    (description
     "lp_solve is a mixed integer linear programming solver based on the
revised simplex and the branch-and-bound methods.")
    (license license:lgpl2.1+)))

(define-public dealii
  (package
    (name "dealii")
    (version "9.2.0")
    (source
     (origin
       (method url-fetch)
       (uri (string-append "https://github.com/dealii/dealii/releases/"
                           "download/v" version "/dealii-" version ".tar.gz"))
       (sha256
        (base32
         "0fm4xzrnb7dfn4415j24d8v3jkh0lssi86250x2f5wgi83xq4nnh"))
       (modules '((guix build utils)))
       (snippet
        ;; Remove bundled sources: UMFPACK, TBB, muParser, and boost
        '(begin
           (delete-file-recursively "bundled")
           #t))))
    (build-system cmake-build-system)
    (inputs
     `(("tbb" ,tbb)
       ("zlib" ,zlib)
       ("boost" ,boost)
       ("p4est" ,p4est)
       ("blas" ,openblas)
       ("lapack" ,lapack)
       ("arpack" ,arpack-ng)
       ("muparser" ,muparser)
       ("gfortran" ,gfortran)
       ("suitesparse" ,suitesparse)))   ;for UMFPACK
    (arguments
     `(#:build-type "DebugRelease" ;only supports Release, Debug, or DebugRelease
       #:configure-flags
       ;; Work around a bug in libsuitesparseconfig linking
       ;; see https://github.com/dealii/dealii/issues/4745
       '("-DCMAKE_POSITION_INDEPENDENT_CODE:BOOL=ON")))
    (home-page "https://www.dealii.org")
    (synopsis "Finite element library")
    (description
     "Deal.II is a C++ program library targeted at the computational solution
of partial differential equations using adaptive finite elements.  The main
aim of deal.II is to enable rapid development of modern finite element codes,
using among other aspects adaptive meshes and a wide array of tools often used
in finite element programs.")
    (license license:lgpl2.1+)))

(define-public dealii-openmpi
  (package (inherit dealii)
    (name "dealii-openmpi")
    (inputs
     `(("mpi" ,openmpi)
       ;;Supported only with MPI:
       ("hdf5" ,hdf5-parallel-openmpi)  ;TODO: have petsc-openmpi propagate?
       ("p4est" ,p4est-openmpi)
       ("petsc" ,petsc-openmpi)
       ("slepc" ,slepc-openmpi)
       ("metis" ,metis)               ;for MUMPS
       ("scalapack" ,scalapack)       ;for MUMPS
       ("mumps" ,mumps-metis-openmpi) ;configure supports only metis orderings
       ("arpack" ,arpack-ng-openmpi)
       ,@(fold alist-delete (package-inputs dealii)
               '("p4est" "arpack"))))
    (arguments
     (substitute-keyword-arguments (package-arguments dealii)
       ((#:configure-flags cf)
        `(cons "-DDEAL_II_WITH_MPI:BOOL=ON"
               ,cf))
       ((#:phases phases '%standard-phases)
        `(modify-phases ,phases
           (add-before 'check 'mpi-setup
             ,%openmpi-setup)))))
    (synopsis "Finite element library (with MPI support)")))

(define-public flann
  (package
    (name "flann")
    (version "1.9.1")
    (home-page "https://github.com/mariusmuja/flann/")
    (source
      (origin
        (method git-fetch)
        (uri (git-reference (url home-page) (commit version)))
        (file-name (git-file-name name version))
        (sha256
          (base32
           "0p56fl2yx1r86ds1mgjq40926jdcgq3hka7p3l1hv2acv9jxp15x"))
        (patches (search-patches "flann-cmake-3.11.patch"))))
    (build-system cmake-build-system)
    (outputs '("out"))
    (native-inputs
     `(("unzip" ,unzip)))
    (inputs
     `(("hdf5" ,hdf5)
       ;; FIXME: 'mkoctfile' fails with a linker error:
       ;;  ld: cannot find -loctinterp
       ;;  ld: cannot find -loctave
       ;; Disable it for now.
       ;;("octave" ,octave-cli)
       ("python" ,python-2) ; print syntax
       ;; ("python2-numpy" ,python2-numpy) ; only required for the tests
       ("zlib" ,zlib)))
    (arguments
     `(;; The 'share/flann/octave' contains a .mex file, which is an ELF file
       ;; taken 46 MiB unstripped, and 6 MiB stripped.
       #:strip-directories '("lib" "lib64" "libexec"
                             "bin" "sbin" "share/flann/octave")

       ;; Save 12 MiB by not installing .a files.  Passing
       ;; '-DBUILD_STATIC_LIBS=OFF' has no effect.
       #:phases (modify-phases %standard-phases
                  (add-after 'install 'remove-static-libraries
                    (lambda* (#:key outputs #:allow-other-keys)
                      (let* ((out (assoc-ref outputs "out"))
                             (lib (string-append out "/lib")))
                        (for-each delete-file
                                  (find-files lib "\\.a$"))
                        #t))))

       #:tests? #f)) ; The test data are downloaded from the Internet.
    (synopsis "Library for approximate nearest neighbors computation")
    (description "FLANN is a library for performing fast approximate
nearest neighbor searches in high dimensional spaces.  It implements a
collection of algorithms and a system for automatically choosing the best
algorithm and optimum parameters depending on the dataset.

FLANN is written in C++ and contains bindings for C, Octave and Python.")
    (license (license:non-copyleft "file://COPYING"
                                "See COPYING in the distribution."))))

(define-public wcalc
  (package
    (name "wcalc")
    (version "2.5")
    (source
      (origin
        (method url-fetch)
        (uri (string-append "mirror://sourceforge/w-calc/Wcalc/" version "/"
                            "wcalc-" version ".tar.bz2"))
        (sha256
          (base32
            "1vi8dl6rccqiq1apmpwawyg2ywx6a1ic1d3cvkf2hlwk1z11fb0f"))))
    (build-system gnu-build-system)
    (inputs
     `(("mpfr" ,mpfr)
       ("readline" ,readline)))
    (home-page "http://w-calc.sourceforge.net/index.php")
    (synopsis "Flexible command-line scientific calculator")
    (description "Wcalc is a very capable calculator.  It has standard functions
(sin, asin, and sinh for example, in either radians or degrees), many
pre-defined constants (pi, e, c, etc.), support for using variables, \"active\"
variables, a command history, hex/octal/binary input and output, unit
conversions, embedded comments, and an expandable expression entry field.  It
evaluates expressions using the standard order of operations.")
    (license license:gpl2+)))

(define-public xaos
  (package
    (name "xaos")
    (version "4.2.1")
    (source (origin
              (method git-fetch)
              (uri (git-reference
                    (url "https://github.com/xaos-project/XaoS")
                    (commit (string-append "release-" version))))
              (file-name (git-file-name name version))
              (sha256
               (base32
                "0maw5am6rrkyjrprfg113zjq37mqj0iaznkg4h2927ff7wrprc94"))))
    (build-system gnu-build-system)
    (native-inputs `(("gettext" ,gettext-minimal)
                     ("qtbase" ,qtbase)
                     ("qttools" ,qttools)))
    (inputs `(("libx11" ,libx11)
              ("zlib" ,zlib)
              ("libpng" ,libpng)
              ("gsl" ,gsl)))
    ;; The upstream project file ("XaoS.pro") and the Makefile it generates are
    ;; not enough for this package to install properly.  These phases fix that.
    (arguments
     `(#:tests? #f ;no "check" target
       #:phases
       (modify-phases %standard-phases
         (add-before 'configure 'make-qt-deterministic
           (lambda _
             ;; Make Qt deterministic.
             (setenv "QT_RCC_SOURCE_DATE_OVERRIDE" "1")
             #t))
         (replace 'configure
           (lambda* (#:key outputs #:allow-other-keys)
             (let ((out (assoc-ref outputs "out")))
               (substitute* "XaoS.pro"
                 ;; The DESTDIR is originally set to install the xaos binary to
                 ;; the "bin" folder inside the build directory.  Setting make
                 ;; flags doesn't seem to change this.
                 (("DESTDIR.*$")
                  (string-append "DESTDIR=" out "/bin"))
                 ;; Set the correct path to the lrelease binary.
                 (("lrelease-qt5") "lrelease"))
               (substitute* "src/include/config.h"
                 (("/usr/share/XaoS")
                  (string-append out "/share/XaoS")))
               (invoke "qmake"))))
         (add-after 'install 'install-data
           (lambda* (#:key outputs #:allow-other-keys)
             (let* ((out (assoc-ref outputs "out"))
                    (share (string-append out "/share")))
               (mkdir-p share)
               (for-each
                (lambda (folder)
                  (copy-recursively folder
                                    (string-append share "/XaoS/" folder)))
                '("catalogs" "examples" "tutorial"))
               (install-file "xdg/xaos.png"
                             (string-append share "/pixmaps"))
               (install-file "xdg/xaos.desktop"
                             (string-append share "/applications")))
             #t)))))
    (synopsis "Real-time fractal zoomer")
    (description "GNU XaoS is a graphical program that generates fractal
patterns and allows you to zoom in and out of them infinitely in a fluid,
continuous manner.  It also includes tutorials that help to explain how fractals
are built.  It can generate many different fractal types such as the Mandelbrot
set.")
    (home-page "https://xaos-project.github.io/")
    (license license:gpl2+)))

(define-public hypre
  (package
    (name "hypre")
    (version "2.20.0")
    (source
     (origin
       (method git-fetch)
       (uri (git-reference
             (url "https://github.com/hypre-space/hypre")
             (commit (string-append "v" version))))
       (file-name (git-file-name name version))
       (sha256
        (base32 "14iqjwg5sv1qjn7c2cfv0xxmn9rwamjrhh9hgs8fjbywcbvrkjdi"))))
    (build-system gnu-build-system)
    (outputs '("out"                    ;5.3 MiB of headers and libraries
               "doc"))                  ;12 MiB of documentation
    (native-inputs
     `(("doc++" ,doc++)
       ("doxygen" ,doxygen)
       ("python" ,python)
       ("python-breathe" ,python-breathe)
       ("python-sphinx" ,python-sphinx)
       ("texlive" ,(texlive-updmap.cfg (list texlive-adjustbox
                                             texlive-amsfonts
                                             texlive-bibtex
                                             texlive-caption
                                             texlive-cm
                                             texlive-etoolbox
                                             texlive-jknappen
                                             texlive-sectsty
                                             texlive-tex-gyre
                                             texlive-wasy
                                             texlive-xcolor
                                             texlive-xypic
                                             texlive-generic-listofitems
                                             texlive-generic-ulem
                                             texlive-latex-capt-of
                                             texlive-latex-cmap
                                             texlive-latex-colortbl
                                             texlive-latex-etoc
                                             texlive-latex-fancyhdr
                                             texlive-latex-fancyvrb
                                             texlive-latex-float
                                             texlive-latex-fncychap
                                             texlive-latex-framed
                                             texlive-latex-geometry
                                             texlive-latex-hanging
                                             texlive-latex-hyperref
                                             texlive-latex-multirow
                                             texlive-latex-natbib
                                             texlive-latex-needspace
                                             texlive-latex-newunicodechar
                                             texlive-latex-parskip
                                             texlive-latex-stackengine
                                             texlive-latex-tabulary
                                             texlive-latex-titlesec
                                             texlive-latex-tocloft
                                             texlive-latex-upquote
                                             texlive-latex-varwidth
                                             texlive-latex-wasysym
                                             texlive-latex-wrapfig)))))
    (inputs
     `(("blas" ,openblas)
       ("lapack" ,lapack)))
    (arguments
     `(#:modules ((srfi srfi-1)
                  ,@%gnu-build-system-modules)
       #:configure-flags '("--enable-shared"
                           "--disable-fortran"
                           "--without-MPI"
                           "--with-openmp"
                           "--with-fei"
                           "--with-lapack"
                           "--with-blas")
       #:phases
       (modify-phases %standard-phases
         (add-before 'configure 'chdir-src
           (lambda _ (chdir "src")))
         (replace 'configure
           (lambda* (#:key build target configure-flags
                           #:allow-other-keys #:rest args)
             (let* ((configure (assoc-ref %standard-phases 'configure)))
               (apply configure
                      (append args
                              (list #:configure-flags
                                    (cons (string-append
                                           "--host=" (or target build))
                                          configure-flags)))))))
         (add-after 'build 'build-docs
           (lambda _
             (invoke "make" "-C" "docs")))
         (replace 'check
           (lambda _
             (setenv "LD_LIBRARY_PATH" (string-append (getcwd) "/hypre/lib"))
             (setenv "PATH" (string-append "." ":" (getenv "PATH")))
             (invoke "make" "check" "CHECKRUN=")
             (for-each (lambda (filename)
                         (let ((size (stat:size (stat filename))))
                           (when (positive? size)
                             (error (format #f "~a size ~d; error indication~%"
                                            filename size)))))
                       (find-files "test" ".*\\.err$"))))
         (add-after 'install 'install-docs
           (lambda* (#:key outputs #:allow-other-keys)
             ;; Custom install because docs/Makefile doesn't honor ${docdir}.
             (let* ((doc (assoc-ref outputs "doc"))
                    (docdir (string-append doc "/share/doc/hypre-" ,version)))
               (with-directory-excursion "docs"
                 (for-each (lambda (base)
                             (install-file (string-append base ".pdf") docdir)
<<<<<<< HEAD
                             (copy-recursively (string-append base "-html")
                                               (string-append docdir "/" base)))
                           '("usr-manual" "ref-manual")))))))))
    (home-page "http://www.llnl.gov/casc/hypre/")
=======
                             (copy-recursively base docdir)) ; html docs
                           '("HYPRE_usr_manual"
                             "HYPRE_ref_manual")))
               #t))))))
    (home-page "https://computing.llnl.gov/projects\
/hypre-scalable-linear-solvers-multigrid-methods")
>>>>>>> a068ed6a
    (synopsis "Library of solvers and preconditioners for linear equations")
    (description
     "HYPRE is a software library of high performance preconditioners and
solvers for the solution of large, sparse linear systems of equations.  It
features multigrid solvers for both structured and unstructured grid
problems.")
    (license license:lgpl2.1)))

(define-public hypre-openmpi
  (package (inherit hypre)
    (name "hypre-openmpi")
    (inputs
     `(("mpi" ,openmpi)
       ,@(package-inputs hypre)))
    (arguments
     (substitute-keyword-arguments (package-arguments hypre)
       ((#:configure-flags flags)
        ``("--with-MPI"
           ,@(delete "--without-MPI" ,flags)))
       ((#:phases phases)
        `(modify-phases ,phases
           (add-before 'check 'mpi-setup
	     ,%openmpi-setup)))))
    (synopsis "Parallel solvers and preconditioners for linear equations")
    (description
     "HYPRE is a software library of high performance preconditioners and
solvers for the solution of large, sparse linear systems of equations on
parallel computers.  It features parallel multigrid solvers for both
structured and unstructured grid problems.")))

(define-public matio
  (package
    (name "matio")
    (version "1.5.19")
    (source
     (origin
       (method url-fetch)
       (uri (string-append "mirror://sourceforge/matio/matio/" version "/"
                           "matio-" version ".tar.gz"))
       (sha256
        (base32
         "0vr8c1mz1k6mz0sgh6n3scl5c3a71iqmy5fnydrgq504icj4vym4"))))
    (build-system gnu-build-system)
    (inputs
     `(("zlib" ,zlib)
       ("hdf5" ,hdf5-1.8)))
    (home-page "http://matio.sourceforge.net/")
    (synopsis "Library for reading and writing MAT files")
    (description "Matio is a library for reading and writing MAT files.  It
supports compressed MAT files, as well as newer (version 7.3) MAT files.")
    (license license:bsd-2)))

(define-public vc
  (package
    (name "vc")
    (version "1.4.1")
    (source
      (origin (method url-fetch)
              (uri (string-append "https://github.com/VcDevel/Vc/releases/"
                                  "download/" version "/Vc-" version ".tar.gz"))
              (sha256
               (base32
                "17qili8bf8r78cng65yf4qmgna8kiqjqbgcqbric6v9j6nkhkrk8"))))
    (build-system cmake-build-system)
    (arguments
     '(#:configure-flags
       '("-DBUILD_TESTING=ON"
         ;; By default, Vc will optimize for the CPU of the build machine.
         ;; Setting this to "none" makes it create portable binaries.  See
         ;; "cmake/OptimizeForArchitecture.cmake".
         "-DTARGET_ARCHITECTURE=none")
       #:phases (modify-phases %standard-phases
                  (add-after 'unpack 'copy-testdata
                    (lambda* (#:key inputs native-inputs #:allow-other-keys)
                      (let ((testdata (assoc-ref (or native-inputs inputs)
                                                 "testdata")))
                        (copy-recursively testdata "tests/testdata")
                        #t))))))
    (native-inputs
     `(("virtest" ,virtest)

       ;; This is a submodule in the git project, but not part of the
       ;; released sources.  See the git branch for the commit to take.
       ("testdata" ,(let ((commit "9ada1f34d6a41f1b5553d6223f277eae72c039d3"))
                      (origin
                        (method git-fetch)
                        (uri (git-reference
                              (url "https://github.com/VcDevel/vc-testdata")
                              (commit "9ada1f34d6a41f1b5553d6223f277eae72c039d3")))
                        (file-name (git-file-name "vc-testdata"
                                                  (string-take commit 7)))
                        (sha256
                         (base32
                          "1hkhqib03qlcq412ym2dciynfxcdr2ygqhnplz4l1vissr1wnqn2")))))))
    (synopsis "SIMD vector classes for C++")
    (description "Vc provides portable, zero-overhead C++ types for explicitly
data-parallel programming.  It is a library designed to ease explicit
vectorization of C++ code.  Its types enable explicitly stating data-parallel
operations on multiple values.  The parallelism is therefore added via the type
system.  Vc has an intuitive API and provides portability between different
compilers and compiler versions as well as portability between different vector
instruction sets.  Thus, an application written with Vc can be compiled for:
@enumerate
@item AVX and AVX2
@item SSE2 up to SSE4.2 or SSE4a
@item Scalar
@item MIC
@item NEON (in development)
@item NVIDIA GPUs / CUDA (in development)
@end enumerate\n")
    (home-page "https://github.com/VcDevel/Vc")
    ;; "No support_???.cpp file exists for this architecture."
    (supported-systems '("x86_64-linux" "i686-linux"))
    (license license:bsd-3)))

(define-public reducelcs
  ;; This is the last commit which is available upstream, no
  ;; release happened since 2010.
  (let ((commit "474f88deb968061abe8cf11c959e02319b8ae5c0")
        (revision "1"))
    (package
      (name "reducelcs")
      (version (string-append "1.0-" revision "." (string-take commit 7)))
      (source
       (origin
         (method git-fetch)
         (uri (git-reference
               (url "https://github.com/gdv/Reduce-Expand-for-LCS")
               (commit commit)))
         (file-name (string-append name "-" version "-checkout"))
         (sha256
          (base32
           "1rllzcfwc042c336mhq262a8ha90x6afq30kvk60r7i4761j4yjm"))))
      (build-system gnu-build-system)
      (inputs
       `(("openlibm" ,openlibm)))
      (arguments
       `(#:tests? #f ; no tests
         #:phases
         (modify-phases %standard-phases
           (delete 'configure) ; No configure script exists.
           (replace 'install ; No install phase exists.
             (lambda* (#:key outputs #:allow-other-keys)
               (let* ((out (assoc-ref outputs "out"))
                      (bin (string-append out "/bin")))
                 (install-file "Approximation" bin)
                 (install-file "CollectResults" bin)
                 (install-file "GenerateInstances" bin)
                 #t))))))
      (synopsis "Approximate Longest Commons Subsequence computation tool")
      (description
       "@code{reduceLCS} is an implementation of the Reduce-Expand
algorithm for LCS.  It is a fast program to compute the approximate
Longest Commons Subsequence of a set of strings.")
      (home-page "https://github.com/gdv/Reduce-Expand-for-LCS")
      (license license:gpl3+))))

(define-public jacal
  (package
    (name "jacal")
    (version "1c4")
    (source (origin
              (method url-fetch)
              (uri (string-append
                    "http://groups.csail.mit.edu/mac/ftpdir/scm/jacal-"
                    version ".zip"))
              (sha256 (base32
                       "055zrn12a1dmy0dqkwrkq3fklbhg3yir6vn0lacp4mvbg8573a3q"))
              (patches (search-patches "jacal-fix-texinfo.patch"))))
    (build-system gnu-build-system)
    (arguments
     `(#:phases
       (modify-phases %standard-phases
         (add-before 'build 'pre-build
                     ;; Don't use upstream's script - it really doesn't fit into
                     ;; Guix's functional paradigm.
                     (lambda* (#:key inputs outputs #:allow-other-keys)
                       (substitute* "Makefile"
                         (("^install: install-script") "install: "))))
         (add-after 'install 'post-install
                    ;; Instead, we provide our own simplified script.
                    (lambda* (#:key inputs outputs #:allow-other-keys)
                      (let ((wrapper (string-append (assoc-ref outputs "out")
                                                    "/bin/jacal")))
                        (format (open wrapper (logior O_WRONLY O_CREAT))
                                (string-append "#!~a\nexec ~a/bin/scm -ip1 "
                                "-e '(slib:load \"~a/lib/jacal/math\") "
                                "(math)' \"$@\"\n")
                                (which  "bash")
                                (assoc-ref inputs "scm")
                                (assoc-ref outputs "out"))
                        (chmod wrapper #o555))))
         (replace 'configure
           (lambda* (#:key outputs #:allow-other-keys)
             (invoke "./configure"
                     (string-append "--prefix="
                                    (assoc-ref outputs "out"))))))))
    (inputs `(("scm" ,scm)))
    (native-inputs `(("unzip" ,unzip)
                     ("texinfo" ,texinfo)))
    (synopsis "Symbolic mathematics system")
    (description "GNU JACAL is an interactive symbolic mathematics program based on
Scheme.  It manipulate and simplify a range of mathematical expressions such
as equations, scalars, vectors, and matrices.")
    (home-page "https://www.gnu.org/software/jacal/")
    (license license:gpl3+)))

(define-public z3
  (package
    (name "z3")
    (version "4.8.9")
    (home-page "https://github.com/Z3Prover/z3")
    (source (origin
              (method git-fetch)
              (uri (git-reference (url home-page)
                                  (commit (string-append "z3-" version))))
              (file-name (git-file-name name version))
              (sha256
               (base32
                "1hnbzq10d23drd7ksm3c1n2611c3kd0q0yxgz8y78zaafwczvwxx"))))
    (build-system gnu-build-system)
    (arguments
     `(#:imported-modules ((guix build python-build-system)
                           ,@%gnu-build-system-modules)
       #:modules (((guix build python-build-system) #:select (site-packages))
                  (guix build gnu-build-system)
                  (guix build utils))
       #:phases
       (modify-phases %standard-phases
         (add-after 'unpack 'enable-bytecode-determinism
           (lambda _
             (setenv "PYTHONHASHSEED" "0")
             #t))
         (add-after 'unpack 'fix-compatability
           ;; Versions after 4.8.3 have immintrin.h IFDEFed for Windows only.
           (lambda _
             (substitute* "src/util/mpz.cpp"
               (("#include <immintrin.h>") ""))
             #t))
         (add-before 'configure 'bootstrap
           (lambda _
             (invoke "python" "scripts/mk_make.py")))
         ;; work around gnu-build-system's setting --enable-fast-install
         ;; (z3's `configure' is a wrapper around the above python file,
         ;; which fails when passed --enable-fast-install)
         (replace 'configure
           (lambda* (#:key inputs outputs #:allow-other-keys)
             (invoke "./configure"
                     "--python"
                     (string-append "--prefix=" (assoc-ref outputs "out"))
                     (string-append "--pypkgdir=" (site-packages inputs outputs)))))
         (add-after 'configure 'change-directory
           (lambda _
             (chdir "build")
             #t))
         (add-before 'check 'make-test-z3
           (lambda _
             ;; Build the test suite executable.
             (invoke "make" "test-z3" "-j"
                     (number->string (parallel-job-count)))))
         (replace 'check
           (lambda _
             ;; Run all the tests that don't require arguments.
             (invoke "./test-z3" "/a"))))))
    (native-inputs
     `(("which" ,which)
       ("python" ,python-wrapper)))
    (synopsis "Theorem prover")
    (description "Z3 is a theorem prover and @dfn{satisfiability modulo
theories} (SMT) solver.  It provides a C/C++ API, as well as Python bindings.")
    (license license:expat)))

(define-public elpa
  (package
    (name "elpa")
    (version "2018.11.001")
    (source (origin
              (method url-fetch)
              (uri (string-append "http://elpa.mpcdf.mpg.de/html/Releases/"
                                  version "/elpa-" version ".tar.gz"))
              (sha256
               (base32
                "05hv3v5i6xmziaizw350ff72y1c3k662r85fm3xfdrkclj5zw9yc"))))
    (build-system gnu-build-system)
    (native-inputs
     `(("fortran" ,gfortran)
       ("perl" ,perl)))                 ;for configure and deps
    (inputs
     `(("blas" ,openblas)))
    (arguments
     `(#:configure-flags
       `("--enable-openmp"
         "--with-mpi=no"
         ;; ELPA unfortunately does not support runtime dispatch, so we can
         ;; only enable the "generic" kernels.  See the "Cross compilation"
         ;; section of INSTALL.md.
         "--enable-generic"
         "--disable-sse" "--disable-sse-assembly" ;Require SSE3
         "--disable-avx" "--disable-avx2" "--disable-avx512"
         ,(string-append "CFLAGS=-O3 "
                         "-funsafe-loop-optimizations -funsafe-math-optimizations "
                         "-ftree-vect-loop-version -ftree-vectorize "
                         ,(let ((system (or (%current-target-system)
                                            (%current-system))))
                            (cond
                             ((or (string-prefix? "x86_64" system)
                                  (string-prefix? "i686" system))
                              "-msse2")
                             (else "")))))
       #:parallel-tests? #f             ;tests are multi-threaded, via BLAS
       #:phases
       (modify-phases %standard-phases
         (add-before 'configure 'patch-header-generation
           (lambda _
             (substitute* "configure"
               (("^  *make.*top_srcdir=\"\\$srcdir\"" &)
                (string-append & " CPP=\"$CPP\"")))
             #t))
         (add-before 'check 'setup-tests
           (lambda _
             ;; Decrease test time and RAM use by computing fewer eigenvalues.
             ;; The flags are (MATRIX-SIZE, EIGENVALUES, BLOCK-SIZE), where
             ;; the default is (500, 250, 16) for C tests and (5000, 150, 16)
             ;; for Fortran.  This also causes several tests to pass that
             ;; otherwise would otherwise fail with matrix size 5000; possibly
             ;; due to floating point tolerances that are too tight.
             (setenv "TEST_FLAGS" "1500 50 16") ;from elpa.spec
             (setenv "OMP_NUM_THREADS" (number->string (parallel-job-count)))
             (substitute* "Makefile"
               ;; Test scripts are generated, patch the shebang
               (("#!/bin/bash") (string-append "#!" (which "sh"))))
             #t)))))
    (home-page "https://elpa.mpcdf.mpg.de")
    (synopsis "Eigenvalue solvers for symmetric matrices")
    (description
     "The ELPA library provides efficient and scalable direct eigensolvers for
symmetric matrices.")
    (license license:lgpl3)))

(define-public elpa-openmpi
  (package (inherit elpa)
    (name "elpa-openmpi")
    (inputs
     `(("mpi" ,openmpi)
       ("scalapack" ,scalapack)
       ,@(package-inputs elpa)))
    (arguments
     (substitute-keyword-arguments (package-arguments elpa)
       ((#:configure-flags cf '())
        `(cons "--with-mpi=yes" (delete "--with-mpi=no" ,cf)))
       ((#:phases phases '%standard-phases)
        `(modify-phases ,phases
           (add-before 'check 'mpi-setup
             (lambda _
               ;; Tests use 2 mpi tasks by default, use our remaining build
               ;; cores as OpenMP threads.
               (setenv "OMP_NUM_THREADS" (number->string
                                          (max (quotient (parallel-job-count) 2)
                                               1)))
               (,%openmpi-setup)))))))
    (synopsis "Eigenvalue solvers for symmetric matrices (with MPI support)")))

(define-public elemental
  (package
    (name "elemental")
    (version "0.87.7")
    (source (origin
              (method git-fetch)
              (uri (git-reference
                     (url "https://github.com/elemental/Elemental")
                     (commit (string-append "v" version))))
              (file-name (git-file-name name version))
              (sha256
               (base32
                "1687xpjjzig27y2pnqv7hv09smpijyfdpz7qjgmcxf4shfajlfkc"))))
    (build-system cmake-build-system)
    (home-page "https://github.com/elemental/Elemental")
    (native-inputs
     `(("gfortran" ,gfortran)))
    (inputs
     `(("blas" ,openblas)
       ("gfortran:lib" ,gfortran "lib")
       ("gmp" ,gmp)
       ("lapack" ,lapack)
       ("metis" ,metis)
       ("mpc" ,mpc)
       ("mpfr" ,mpfr)
       ("mpi" ,openmpi)
       ("qd" ,qd)))
    (arguments
     `(#:build-type "Release"           ;default RelWithDebInfo not supported
       #:configure-flags `("-DEL_DISABLE_PARMETIS:BOOL=YES"
                           "-DEL_AVOID_COMPLEX_MPI:BOOL=NO"
                           "-DEL_CACHE_WARNINGS:BOOL=YES"
                           "-DEL_TESTS:BOOL=YES"
                           "-DCMAKE_INSTALL_LIBDIR=lib"
                           "-DGFORTRAN_LIB=gfortran")
       #:phases (modify-phases %standard-phases
                  (add-before 'check 'mpi-setup
                    ,%openmpi-setup)
                  (add-before 'check 'setup-tests
                    (lambda _
                      ;; Parallelism is done at the MPI layer.
                      (setenv "OMP_NUM_THREADS" "1")
                      #t))
                  (add-after 'install 'remove-tests
                    (lambda* (#:key outputs #:allow-other-keys)
                      ;; Tests are installed, with no easy configuration
                      ;; switch to prevent this, so delete them.
                      (delete-file-recursively
                        (string-append (assoc-ref outputs "out") "/bin"))
                      #t)))))
    (synopsis "Dense and sparse-direct linear algebra and optimization")
    (description "Elemental is a modern C++ library for distributed-memory
dense and sparse-direct linear algebra, conic optimization, and lattice
reduction.")
    (license license:bsd-2)))

(define-public mcrl2
  (package
    (name "mcrl2")
    (version "202006.0")
    (source (origin
              (method url-fetch)
              (uri (string-append
                    "https://www.mcrl2.org/download/release/mcrl2-"
                    version ".tar.gz"))
              (sha256
               (base32
                "167ryrzk1a2j53c2j198jlxa98amcaym070gkcj730619gymv5zl"))))
    (inputs
     `(("boost" ,boost)
       ("glu" ,glu)
       ("mesa" ,mesa)
       ("qtbase" ,qtbase)))
    (build-system cmake-build-system)
    (synopsis "Toolset for the mCRL2 formal specification language")
    (description
     "@dfn{mCRL2} (micro Common Representation Language 2) is a formal
specification language for describing concurrent discrete event systems.  Its
toolset supports analysis and automatic verification, linearisation, simulation,
state-space exploration and generation, and tools to optimise and analyse
specifications.  Also, state spaces can be manipulated, visualised and
analysed.")
    (home-page "https://mcrl2.org")
    (license license:boost1.0)))

(define-public mcrl2-minimal
  (package
    (inherit mcrl2)
    (name "mcrl2-minimal")
    (inputs
     `(("boost" ,boost)))
    (arguments
     '(#:configure-flags '("-DMCRL2_ENABLE_GUI_TOOLS=OFF")))))

(define-public tcalc
  (package
  (name "tcalc")
  (version "2.0")
  (source
    (origin
      (method url-fetch)
      (uri (string-append "https://sites.google.com/site/mohammedisam2000/tcalc/tcalc-"
                            version ".tar.gz"))
      (sha256
        (base32
          "0jq806m4dqfia85nppfm75mml9w57g0cgv4cdw9bp3zymda83s0m"))))
  (build-system gnu-build-system)
  (synopsis "The terminal calculator")
  (description
    "The terminal calculator is a small program to help users of the GNU/Linux
terminal do calculations simply and quickly.  The formula to be calculated can
be fed to @command{tcalc} through the command line.")
  (home-page "https://sites.google.com/site/mohammedisam2000/tcalc")
  (license license:gpl3+)))

(define-public tiny-bignum
  (let ((commit "1d7a1f9b8e77316187a6b3eae8e68d60a6f9a4d4"))
    (package
     (name "tiny-bignum")
     (version (git-version "0" "0" commit))
     (source
      (origin
        (method git-fetch)
        (uri (git-reference
              (url "https://github.com/kokke/tiny-bignum-c")
              (commit commit)))
        (file-name (git-file-name "tiny-bignum" commit))
        (sha256
         (base32 "0vj71qlhlaa7d92bfar1kwqv6582dqrby8x3kdw0yzh82k2023g6"))))
     (build-system gnu-build-system)
     (arguments
      `(#:phases
        (modify-phases %standard-phases
          (delete 'configure)
          (add-after 'unpack 'patch-tests
            (lambda _
              (substitute* "scripts/test_rand.py"
                (("\t") "  ")
                (("\" % (\\w+)" _ symbol) (string-append "\" % int(" symbol ")")))
              #t))
          (replace 'check
            (lambda* (#:key tests? #:allow-other-keys)
              (when tests?
                (invoke "make" "test"))
              #t))
          (replace 'install
            (lambda* (#:key outputs #:allow-other-keys)
              (let ((share (string-append (assoc-ref outputs "out") "/share"))
                    (doc (string-append (assoc-ref outputs "out") "/doc")))
                (mkdir-p share)
                (install-file "bn.c" share)
                (install-file "bn.h" share)
                (mkdir-p doc)
                (install-file "LICENSE" doc)
                (install-file "README.md" doc))
              #t)))))
     (native-inputs
      `(("python" ,python-wrapper)))
     (home-page "https://github.com/kokke/tiny-bignum-c")
     (synopsis "Small portable multiple-precision unsigned integer arithmetic in C")
     (description
      "This library provides portable Arbitrary-precision unsigned integer
arithmetic in C, for calculating with large numbers.  Basic arithmetic (+, -,
*, /, %) and bitwise operations (&, |, ^. <<, >>) plus increments, decrements
and comparisons are supported.")
     (license license:unlicense))))

(define-public sundials
  (package
    (name "sundials")
    (version "3.1.1")
    (source
     (origin
       (method url-fetch)
       (uri (string-append "https://computation.llnl.gov/projects/sundials/download/"
                           "sundials-" version ".tar.gz"))
       (sha256
        (base32
         "090s8ymhd0g1s1d44fa73r5yi32hb4biwahhbfi327zd64yn8kd2"))))
    (build-system cmake-build-system)
    (native-inputs
     `(("python" ,python-2)))    ;for tests; syntax incompatible with python 3
    (inputs
     `(("fortran" ,gfortran)            ;for fcmix
       ("blas" ,openblas)
       ("suitesparse" ,suitesparse)))   ;TODO: Add hypre
    (arguments
     `(#:configure-flags `("-DEXAMPLES_ENABLE_C:BOOL=ON"
                           "-DEXAMPLES_ENABLE_CXX:BOOL=ON"
                           "-DEXAMPLES_ENABLE_F77:BOOL=ON"
                           "-DEXAMPLES_ENABLE_F90:BOOL=ON"
                           "-DEXAMPLES_INSTALL:BOOL=OFF"

                           "-DFCMIX_ENABLE:BOOL=ON"

                           "-DKLU_ENABLE:BOOL=ON"
                           ,(string-append "-DKLU_INCLUDE_DIR="
                                           (assoc-ref %build-inputs "suitesparse")
                                           "/include")
                           ,(string-append "-DKLU_LIBRARY_DIR="
                                           (assoc-ref %build-inputs "suitesparse")
                                           "/lib"))))
    (home-page "https://computation.llnl.gov/projects/sundials")
    (synopsis "Suite of nonlinear and differential/algebraic equation solvers")
    (description "SUNDIALS is a family of software packages implemented with
the goal of providing robust time integrators and nonlinear solvers that can
easily be incorporated into existing simulation codes.")
    (license license:bsd-3)))

(define-public sundials-openmpi
  (package (inherit sundials)
    (name "sundials-openmpi")
    (inputs
     `(("mpi" ,openmpi)
       ("petsc" ,petsc-openmpi)         ;support in SUNDIALS requires MPI
       ,@(package-inputs sundials)))
    (arguments
     (substitute-keyword-arguments (package-arguments sundials)
       ((#:configure-flags flags '())
        `(cons* "-DMPI_ENABLE:BOOL=ON"
                "-DPETSC_ENABLE:BOOL=ON"
                (string-append "-DPETSC_INCLUDE_DIR="
                               (assoc-ref %build-inputs "petsc")
                               "/include")
                (string-append "-DPETSC_LIBRARY_DIR="
                               (assoc-ref %build-inputs "petsc")
                               "/lib")
                ,flags))
       ((#:phases phases '%standard-phases)
        `(modify-phases ,phases
           (add-before 'check 'mpi-setup
	     ,%openmpi-setup)))))
    (synopsis "SUNDIALS with OpenMPI support")))

(define-public combinatorial-blas
  (package
    (name "combinatorial-blas")
    (version "1.6.2")
    (source
     (origin
       (method url-fetch)
       (uri (string-append "http://eecs.berkeley.edu/~aydin/CombBLAS_FILES/"
                           "CombBLAS_beta_"
                           (match (string-split version #\.)
                            ((major minor patch)
                             (string-append major minor "_" patch))) ;e.g. "16_2"
                           ".tgz"))
       (sha256
        (base32
         "1a9wbgdqyy1whhfc0yl0yqkax3amnqa6iihhq48d063gc0jwfd9a"))
       (patches (search-patches "combinatorial-blas-awpm.patch"
                                "combinatorial-blas-io-fix.patch"))))
    (build-system cmake-build-system)
    (inputs
     `(("mpi" ,openmpi)
       ("test-data" ,(origin
                       (method url-fetch)
                       (uri (string-append "https://people.eecs.berkeley.edu/~aydin/"
                                           "CombBLAS_FILES/testdata_combblas1.6.1.tgz"))
                       (sha256
                        (base32
                         "01y2781cy3fww7znmidrp85mf8zx0c905w5vzvk1mgrmhhynim87"))))))
    (arguments
     `(#:configure-flags '("-DBUILD_SHARED_LIBS:BOOL=YES"
                           "-DCMAKE_CXX_FLAGS=-DUSE_FUNNEL")
       #:parallel-tests? #f             ;tests use 'mpiexec -n4'
       #:phases
       (modify-phases %standard-phases
         (add-before 'check 'mpi-setup
           ,%openmpi-setup)
         (add-before 'check 'test-setup
           (lambda* (#:key inputs #:allow-other-keys)
             (setenv "OMP_NUM_THREADS" "2")
             (invoke "tar" "xf" (assoc-ref inputs "test-data")))))))
    (home-page "https://people.eecs.berkeley.edu/~aydin/CombBLAS/html/")
    (synopsis "Linear algebra primitives for graph analytics")
    (description "The Combinatorial BLAS (CombBLAS) is an extensible
distributed-memory parallel graph library offering a small but powerful set of
linear algebra primitives specifically targeting graph analytics.")
    (license (list
              license:gpl2+             ;include/psort/(funnel|sort)*.h
              license:x11               ;usort and psort
              license:bsd-3))))         ;CombBLAS and MersenneTwister.h

(define-public dune-common
  (package
    (name "dune-common")
    (version "2.7.0")
    (source
     (origin
       (method url-fetch)
       (uri (string-append "https://dune-project.org/download/"
                           version "/dune-common-" version ".tar.gz"))
       (sha256
        (base32
         "140q1zh44cr5yrjwg4b5ga803rkqv55vk30l2cqm29aklj1wb0rw"))))
    (build-system cmake-build-system)
    (arguments
     `(#:phases
       (modify-phases %standard-phases
         (add-after 'build 'build-tests
           (lambda* (#:key make-flags #:allow-other-keys)
             (apply invoke "make" "build_tests" make-flags))))))
    (inputs
     `(("gmp" ,gmp)
       ("metis" ,metis)
       ("openblas" ,openblas)
       ("python" ,python)
       ("superlu" ,superlu)))
    (native-inputs
     `(("gfortran" ,gfortran)
       ("pkg-config" ,pkg-config)))
    (home-page "https://dune-project.org/")
    (synopsis "Distributed and Unified Numerics Environment")
    (description "DUNE, the Distributed and Unified Numerics Environment is a
modular toolbox for solving @dfn{partial differential equations} (PDEs) with
grid-based methods.  It supports the easy implementation of methods like
@dfn{Finite Elements} (FE), @dfn{Finite Volumes} (FV), and also @dfn{Finite
Differences} (FD).")
    ;; GPL version 2 with "runtime exception" to make it behave like LGPLv2.
    (license license:gpl2)))

(define-public dune-geometry
  (package
    (name "dune-geometry")
    (version "2.7.0")
    (source
     (origin
       (method url-fetch)
       (uri (string-append "https://dune-project.org/download/"
                           version "/dune-geometry-" version ".tar.gz"))
       (sha256
        (base32
         "1cicvlwbyyw76npicnblxckyvhbfn3ip8isydiv3hlrlz8zcg5nr"))))
    (build-system cmake-build-system)
    (arguments
     `(#:phases
       (modify-phases %standard-phases
         (add-after 'build 'build-tests
           (lambda* (#:key make-flags #:allow-other-keys)
             (apply invoke "make" "build_tests" make-flags))))))
    (inputs
     `(("dune-common" ,dune-common)
       ;; Optional
       ("openblas" ,openblas)
       ("gmp" ,gmp)
       ("python" ,python)))
    (native-inputs
     `(("gfortran" ,gfortran)
       ("pkg-config" ,pkg-config)))
    (home-page "https://dune-project.org/")
    (synopsis "Distributed and Unified Numerics Environment")
    (description "DUNE, the Distributed and Unified Numerics Environment is a
modular toolbox for solving @dfn{partial differential equations} (PDEs) with
grid-based methods.  It supports the easy implementation of methods like
@dfn{Finite Elements} (FE), @dfn{Finite Volumes} (FV), and also @dfn{Finite
Differences} (FD).

This package contains the basic DUNE geometry classes.")
    ;; GPL version 2 with "runtime exception"
    (license license:gpl2)))

(define-public dune-uggrid
  (package
    (name "dune-uggrid")
    (version "2.7.0")
    (source
     (origin
       (method git-fetch)
       (uri (git-reference
         (url "https://gitlab.dune-project.org/staging/dune-uggrid.git")
         (commit (string-append "v" version))))
       (file-name (git-file-name name version))
       (sha256
        (base32
         "192miqgmfj6jwk969gydzpbv9ki7jg5nky3ydnrwa2nq29b5xkh0"))))
    (build-system cmake-build-system)
    (arguments
     `(#:phases
       (modify-phases %standard-phases
         (add-after 'build 'build-tests
           (lambda* (#:key make-flags #:allow-other-keys)
             (apply invoke "make" "build_tests" make-flags))))))
    (inputs
     `(("dune-common" ,dune-common)))
    (native-inputs
     `(("gfortran" ,gfortran)
       ("pkg-config" ,pkg-config)))
    (home-page "https://dune-project.org/")
    (synopsis "Distributed and Unified Numerics Environment")
    (description "DUNE, the Distributed and Unified Numerics Environment is a
modular toolbox for solving @dfn{partial differential equations} (PDEs) with
grid-based methods.  It supports the easy implementation of methods like
@dfn{Finite Elements} (FE), @dfn{Finite Volumes} (FV), and also @dfn{Finite
Differences} (FD).

This package contains the DUNE UG grid classes.")
    (license license:lgpl2.1)))

(define-public dune-grid
  (package
    (name "dune-grid")
    (version "2.7.0")
    (source
     (origin
       (method url-fetch)
       (uri (string-append "https://dune-project.org/download/"
                           version "/dune-grid-" version ".tar.gz"))
       (sha256
        (base32
         "17fjz30qazjgl11sryyxnw9klai4yz1ji4bs68013xcxc5hdv27s"))))
    (build-system cmake-build-system)
    (arguments
     `(#:phases
       (modify-phases %standard-phases
         (add-after 'build 'build-tests
           (lambda* (#:key make-flags #:allow-other-keys)
             (apply invoke "make" "build_tests" make-flags))))))
    (inputs
     `(("dune-common" ,dune-common)
       ("dune-geometry" ,dune-geometry)
       ("gmp" ,gmp)
       ("metis" ,metis)
       ("openblas" ,openblas)
       ("python" ,python)))
    (propagated-inputs
     `(("dune-uggrid" ,dune-uggrid)))
    (native-inputs
     `(("gfortran" ,gfortran)
       ("pkg-config" ,pkg-config)))
    (home-page "https://dune-project.org/")
    (synopsis "Distributed and Unified Numerics Environment")
    (description "DUNE, the Distributed and Unified Numerics Environment is a
modular toolbox for solving @dfn{partial differential equations} (PDEs) with
grid-based methods.  It supports the easy implementation of methods like
@dfn{Finite Elements} (FE), @dfn{Finite Volumes} (FV), and also @dfn{Finite
Differences} (FD).

This package contains the basic DUNE grid classes.")
    ;; GPL version 2 with "runtime exception"
    (license license:gpl2)))

(define-public dune-istl
  (package
    (name "dune-istl")
    (version "2.7.0")
    (source
     (origin
       (method url-fetch)
       (uri (string-append "https://dune-project.org/download/"
                           version "/dune-istl-" version ".tar.gz"))
       (sha256
        (base32
         "0gl3wgz5rs6sb4m83440ny45sbx7z7lnbi3gx6r9nm3rvy5j33f9"))
       (patches (search-patches "dune-istl-2.7-fix-non-mpi-tests.patch"))))
    (build-system cmake-build-system)
    (arguments
     `(#:phases
       (modify-phases %standard-phases
         ;; XXX: istl/test/matrixtest.cc includes <fenv.h> and fails to find
         ;; the stdlib types when the gfortran header is used.  Remove gfortran
         ;; from CPLUS_INCLUDE_PATH as a workaround.
         (add-after 'set-paths 'hide-gfortran
           (lambda* (#:key inputs #:allow-other-keys)
             (let ((gfortran (assoc-ref inputs "gfortran")))
               (setenv "CPLUS_INCLUDE_PATH"
                       (string-join
                        (delete (string-append gfortran "/include/c++")
                                (string-split (getenv "CPLUS_INCLUDE_PATH") #\:))
                        ":"))
               #t)))
         (add-after 'build 'build-tests
           (lambda* (#:key make-flags #:allow-other-keys)
             (apply invoke "make" "build_tests" make-flags))))))
    (inputs
     `(("dune-common" ,dune-common)
       ;; Optional
       ("metis" ,metis)
       ("suitesparse" ,suitesparse)
       ("superlu" ,superlu)
       ("openblas" ,openblas)
       ("gmp" ,gmp)
       ("python" ,python)))
    (native-inputs
     `(("gfortran" ,gfortran)
       ("pkg-config" ,pkg-config)))
    (home-page "https://dune-project.org/")
    (synopsis "Distributed and Unified Numerics Environment")
    (description "DUNE, the Distributed and Unified Numerics Environment is a
modular toolbox for solving @dfn{partial differential equations} (PDEs) with
grid-based methods.

This is the iterative solver template library which provides generic sparse
matrix/vector classes and a variety of solvers based on these classes.  A
special feature is the use of templates to exploit the recursive block
structure of finite element matrices at compile time.  Available solvers
include Krylov methods, (block-) incomplete decompositions and
aggregation-based algebraic multigrid.")
    ;; GPL version 2 with "runtime exception"
    (license license:gpl2)))

(define-public dune-localfunctions
  (package
    (name "dune-localfunctions")
    (version "2.7.0")
    (source
     (origin
       (method url-fetch)
       (uri (string-append "https://dune-project.org/download/"
                           version "/dune-localfunctions-" version ".tar.gz"))
       (sha256
        (base32
         "1yih59h6vngii696bx1c2vil02lriij4kz0nc583mjn9kiaqxfqd"))))
    (build-system cmake-build-system)
    (arguments
     `(#:phases
       (modify-phases %standard-phases
         ;; XXX: localfunctions/test/lagrangeshapefunctiontest.cc includes <fenv.h>
         ;; and fails to find the stdlib types when the gfortran header is used.
         ;; Hide gfortran from CPLUS_INCLUDE_PATH to ensure we get the GCC header.
         (add-after 'set-paths 'hide-gfortran
           (lambda* (#:key inputs #:allow-other-keys)
             (let ((gfortran (assoc-ref inputs "gfortran")))
               (setenv "CPLUS_INCLUDE_PATH"
                       (string-join
                        (delete (string-append gfortran "/include/c++")
                                (string-split (getenv "CPLUS_INCLUDE_PATH") #\:))
                        ":"))
               #t)))
         (add-after 'build 'build-tests
           (lambda* (#:key make-flags #:allow-other-keys)
             (apply invoke "make" "build_tests" make-flags))))))
    (inputs
     `(("dune-common" ,dune-common)
       ("dune-geometry" ,dune-geometry)
       ;; Optional
       ("metis" ,metis)
       ("superlu" ,superlu)
       ("gmp" ,gmp)))
    (native-inputs
     `(("gfortran" ,gfortran)
       ("pkg-config" ,pkg-config)))
    (home-page "https://dune-project.org/")
    (synopsis "Distributed and Unified Numerics Environment") ; TODO
    (description "This DUNE module provides interface and implementation for
shape functions defined on the DUNE reference elements.  In addition to the
shape function, interpolation operators and special keys are provided which
can be used to assemble global function spaces on finite-element grids.

This package provides an interface and implementation for shape functions
defined on the DUNE reference elements.  In addition to the shape function,
interpolation operators and special keys are provided which can be used to
assemble global function spaces on finite-element grids.")
    ;; GPL version 2 with "runtime exception"
    (license license:gpl2)))

(define-public dune-alugrid
  (package
    (name "dune-alugrid")
    (version "2.7.0-git-81d35682")
    (source
     (origin
       (method git-fetch)
       (uri (git-reference
             (url "https://gitlab.dune-project.org/extensions/dune-alugrid.git")
             (commit "81d356827c84454b971937db02c02b90bbcd7fe5")))
       (file-name (git-file-name name version))
       (sha256
        (base32
         "0z54lwfp53prcrs94k8gwh047l9z642jll3l56xlyfr69z0b2zz1"))))
    (build-system cmake-build-system)
    (arguments
     `(#:phases
       (modify-phases %standard-phases
         (add-after 'unpack 'patch-include
           (lambda _
             (substitute* "dune/alugrid/test/test-alugrid.cc"
               (("doc/grids/gridfactory/testgrids")
                "doc/dune-grid/grids/gridfactory/testgrids"))
             #t))
         (add-after 'build 'build-tests
           (lambda* (#:key inputs make-flags #:allow-other-keys)
             (setenv "CPLUS_INCLUDE_PATH"
                     (string-append (assoc-ref inputs "dune-grid") "/share"))
             (apply invoke "make" "build_tests" make-flags))))))
    (inputs
     `(("dune-common" ,dune-common)
       ("dune-geometry" ,dune-geometry)
       ("dune-grid" ,dune-grid)
       ;; Optional
       ("metis" ,metis)
       ("openblas" ,openblas)
       ("python" ,python)
       ("superlu" ,superlu)
       ("gmp" ,gmp)
       ("zlib" ,zlib)))
    (native-inputs
     `(("gfortran" ,gfortran)
       ("pkg-config" ,pkg-config)))
    (home-page "https://dune-project.org/")
    (synopsis "Distributed and Unified Numerics Environment")
    (description "ALUGrid is an adaptive, loadbalancing, unstructured
implementation of the DUNE grid interface supporting either simplices or
cubes.")
    (license license:gpl2+)))

(define-public dune-subgrid
  (package
    (name "dune-subgrid")
    (version "2.7.0-git-2103a363")
    (source
     (origin
       (method git-fetch)
       (uri (git-reference
         (url "https://git.imp.fu-berlin.de/agnumpde/dune-subgrid")
         (commit "2103a363f32e8d7b60e66eee7ddecf969f6cf762")))
       (file-name (git-file-name name version))
       (sha256
        (base32
          "1wsjlypd3835c3arqjkw836cxx5q67zy447wa65q634lf6f6v9ia"))))
    (build-system cmake-build-system)
    (arguments
     `(#:phases
       (modify-phases %standard-phases
         (add-after 'build 'build-tests
           (lambda* (#:key make-flags #:allow-other-keys)
             (apply invoke "make" "build_tests" make-flags))))))
    (inputs
     `(("dune-common" ,dune-common)
       ("dune-geometry" ,dune-geometry)
       ("dune-grid" ,dune-grid)
       ;; Optional
       ("metis" ,metis)
       ("openblas" ,openblas)
       ("gmp" ,gmp)))
    (native-inputs
     `(("gfortran" ,gfortran)
       ("pkg-config" ,pkg-config)))
    (home-page "http://numerik.mi.fu-berlin.de/dune-subgrid/index.php")
    (synopsis "Distributed and Unified Numerics Environment")
    (description "The dune-subgrid module marks elements of
another hierarchical dune grid.  The set of marked elements can then be
accessed as a hierarchical dune grid in its own right.  Dune-Subgrid
provides the full grid interface including adaptive mesh refinement.")
    (license license:gpl2+)))

(define-public dune-typetree
  (package
    (name "dune-typetree")
    (version "2.7.0")
    (source
     (origin
       (method git-fetch)
       (uri (git-reference
             (url "https://gitlab.dune-project.org/staging/dune-typetree.git")
             (commit (string-append "v" version))))
       (file-name (git-file-name name version))
       (sha256
        (base32
         "1rhv25yg0q1hw50c8wlfqhgwrjl4mh62zq9v14ilwgzbfgxmpiy7"))))
    (build-system cmake-build-system)
    (arguments
     `(#:phases
       (modify-phases %standard-phases
         (add-after 'build 'build-tests
           (lambda* (#:key make-flags #:allow-other-keys)
             (apply invoke "make" "build_tests" make-flags))))))
    (inputs
     `(("dune-common" ,dune-common)
       ;; Optional
       ("openblas" ,openblas)
       ("python" ,python)
       ("metis" ,metis)
       ("superlu" ,superlu)
       ("gmp" ,gmp)))
    (native-inputs
     `(("gfortran" ,gfortran)
       ("pkg-config" ,pkg-config)))
    (home-page "https://dune-project.org/")
    (synopsis "Distributed and Unified Numerics Environment")
    (description "TypeTree is a template library for constructing and
operating on statically typed trees of objects.")
    ;; Either GPL version 2 with "runtime exception" or LGPLv3+.
    (license (list license:lgpl3+ license:gpl2))))

(define-public dune-functions
  (package
    (name "dune-functions")
    (version "2.7.0")
    (source
     (origin
       (method git-fetch)
       (uri (git-reference
             (url "https://gitlab.dune-project.org/staging/dune-functions.git")
             (commit (string-append "v" version))))
       (file-name (git-file-name name version))
       (sha256
        (base32
         "1na4gcih0kin37ksj2xj07ds04v7zx53pjdhm1hzy55jjfqdjk8h"))))
    (build-system cmake-build-system)
    (arguments
     `(#:phases
       (modify-phases %standard-phases
         (add-after 'unpack 'disable-failing-tests
           (lambda _
             (setenv "ARGS"
                     ;; unable to load GMSH file in this test
                     "--exclude-regex gridviewfunctionspacebasistest")
            #t))
         (add-after 'build 'build-tests
           (lambda* (#:key make-flags #:allow-other-keys)
             (apply invoke "make" "build_tests" make-flags))))))
    (inputs
     `(("dune-common" ,dune-common)
       ("dune-istl" ,dune-istl)
       ("dune-localfunctions" ,dune-localfunctions)
       ("dune-grid" ,dune-grid)
       ("dune-geometry" ,dune-geometry)
       ("dune-typetree" ,dune-typetree)
       ("openblas" ,openblas)
       ("metis" ,metis)
       ("python" ,python)
       ("superlu" ,superlu)
       ("gmp" ,gmp)))
    (native-inputs
     `(("gfortran" ,gfortran)
       ("pkg-config" ,pkg-config)))
    (home-page "https://dune-project.org/")
    (synopsis "Distributed and Unified Numerics Environment")
    (description "The dune-functions module provides an abstraction layer for
global finite element functions.  Its two main concepts are functions
implemented as callable objects, and bases of finite element spaces.")
    ;; Either GPL version 2 with "runtime exception" or LGPLv3+.
    (license (list license:lgpl3+ license:gpl2))))

(define-public dune-pdelab
  (package
    (name "dune-pdelab")
    (version "2.7.0-git-476fe437")
    (source
     (origin
       (method git-fetch)
       (uri (git-reference
             (url "https://gitlab.dune-project.org/pdelab/dune-pdelab")
             (commit "476fe43763fa6f459c5e4658e2a2b4b5582db834")))
       (file-name (git-file-name name version))
       (sha256
        (base32
         "0cs36piqzn6rq0j2ih3ab3q3q9yg199wk72k5qi86pkzh7i7fdn1"))))
    (build-system cmake-build-system)
    (arguments '(#:tests? #f)) ; XXX: the tests cannot be compiled
    (inputs
     `(("dune-common" ,dune-common)
       ("dune-istl" ,dune-istl)
       ("dune-localfunctions" ,dune-localfunctions)
       ("dune-geometry" ,dune-geometry)
       ("dune-grid" ,dune-grid)
       ("dune-typetree" ,dune-typetree)
       ("dune-functions" ,dune-functions)
       ;; Optional
       ("openblas" ,openblas)
       ("eigen" ,eigen)
       ("metis" ,metis)
       ("python" ,python)
       ("superlu" ,superlu)
       ("gmp" ,gmp)))
    (native-inputs
     `(("gfortran" ,gfortran)
       ("pkg-config" ,pkg-config)))
    (home-page "https://dune-project.org/")
    (synopsis "Differential equations solver toolbox")
    (description "PDELab is a partial differential equations solver toolbox
built on top of DUNE, the Distributed and Unified Numerics Environment.")
    ;; Either GPL version 2 with "runtime exception" or LGPLv3+.
    (license (list license:lgpl3+ license:gpl2))))

(define add-openmpi-to-dune-package
  (let ((dune-package?
          (lambda (p) (string-prefix? "dune-" (package-name p)))))
    (package-mapping
      (lambda (p)
        (if (dune-package? p)
            (package (inherit p)
              (name (string-append (package-name p) "-openmpi"))
              (inputs `(,@(package-inputs p)
                        ("openmpi" ,openmpi)))
              (arguments
               (substitute-keyword-arguments (package-arguments p)
                 ((#:phases phases '%standard-phases)
                  `(modify-phases ,phases
                     (add-before 'check 'mpi-setup
                       ,%openmpi-setup)))))
              (synopsis (string-append (package-synopsis p) " (with MPI support)")))
            p))
      (negate dune-package?))))

(define-public dune-common-openmpi
  (add-openmpi-to-dune-package dune-common))

(define-public dune-geometry-openmpi
  (add-openmpi-to-dune-package dune-geometry))

(define-public dune-istl-openmpi
  (add-openmpi-to-dune-package dune-istl))

(define-public dune-typetree-openmpi
  (add-openmpi-to-dune-package dune-typetree))

(define-public dune-uggrid-openmpi
  (add-openmpi-to-dune-package dune-uggrid))

(define-public dune-grid-openmpi
  (add-openmpi-to-dune-package dune-grid))

(define-public dune-alugrid-openmpi
  (add-openmpi-to-dune-package dune-alugrid))

(define-public dune-subgrid-openmpi
  (add-openmpi-to-dune-package dune-subgrid))

(define-public dune-localfunctions-openmpi
  (add-openmpi-to-dune-package dune-localfunctions))

(define-public dune-functions-openmpi
  (add-openmpi-to-dune-package dune-functions))

(define-public dune-pdelab-openmpi
  (add-openmpi-to-dune-package dune-pdelab))

(define-public mlucas
  (package
    (name "mlucas")
    (version "18")
    (source
     (origin
       (method url-fetch)
       (uri (string-append
             "https://mersenneforum.org/mayer/src/C/mlucas_v" version ".txz"))
       (sha256
        (base32 "0h4xj6pyyac79ka5ibqjilfa3s9j3yxnzgpwc57b54kfh2bj3447"))))
    (build-system gnu-build-system)
    (inputs
     `(("python2" ,python-2)))
    (arguments
     `(#:tests? #f                      ; no tests
       #:phases
       (modify-phases %standard-phases
         (replace 'configure
           (lambda _
             (chdir "src")
             (call-with-output-file "Makefile"
               (lambda (port)
                 (format port "CC = gcc
CFLAGS = -O3 ~a -DUSE_THREADS
LDLIBS = -lm -lpthread -lrt
Mlucas: $(addsuffix .o,$(basename $(wildcard *.c)))
"
                         ,(let ((system (or (%current-target-system)
                                            (%current-system))))
                            (cond
                             ((string-prefix? "x86_64" system) "-DUSE_SSE2")
                             (else ""))))))
             #t))
         (replace 'install
           (lambda* (#:key outputs #:allow-other-keys)
             (let ((bin (string-append (assoc-ref outputs "out") "/bin")))
               (install-file "Mlucas" bin)
               (install-file "primenet.py" bin))
             #t)))))
    (home-page "https://www.mersenne.org")
    (synopsis "Great Internet Mersenne Prime Search (GIMPS) distributed computing client")
    (description "Mlucas performs Lucas-Lehmer primality testing of Mersenne
numbers in search of a world-record prime.  You may use it to test any
suitable number as you wish, but it is preferable that you do so in a
coordinated fashion, as part of the Great Internet Mersenne Prime
Search (GIMPS).  Mlucas also includes a simple Python script for assignment
management via the GIMPS project's Primenet server.")
    (license license:gpl2+)))

(define-public nauty
  (package
    (name "nauty")
    (version "2.7r1")
    (source
     (origin
       (method url-fetch)
       (uri (string-append
             "https://pallini.di.uniroma1.it/"
             "nauty" (string-join (string-split version #\.) "") ".tar.gz"))
       (sha256
        (base32 "0xsfqfcknbd6g6wzpa5l7crmmk3bf3zjh37rhylq6b20dqcmvjkn"))))
    (build-system gnu-build-system)
    (outputs '("out" "lib"))
    (arguments
     `(#:test-target "checks"
       #:configure-flags '("--enable-generic") ;prevent -march-native
       #:phases
       (modify-phases %standard-phases
         ;; Default make target does not build all available
         ;; executables.  Create them now.
         (add-after 'build 'build-extra-programs
           (lambda _
             (for-each (lambda (target) (invoke "make" target))
                       '("blisstog" "bliss2dre" "checks6" "sumlines"))
             #t))
         ;; Upstream does not provide any install target.
         (replace 'install
           (lambda* (#:key outputs #:allow-other-keys)
             (let* ((out (assoc-ref outputs "out"))
                    (lib-output (assoc-ref outputs "lib"))
                    (bin (string-append out "/bin"))
                    (doc (string-append out "/share/doc/nauty/"))
                    (include (string-append lib-output "/include/nauty"))
                    (lib (string-append lib-output "/lib/nauty")))
               (for-each (lambda (f) (install-file f bin))
                         '("addedgeg"  "amtog" "assembleg" "biplabg" "blisstog"
                           "bliss2dre" "catg" "checks6" "complg" "converseg"
                           "copyg" "countg" "cubhamg" "deledgeg" "delptg"
                           "directg"  "dreadnaut" "dretodot" "dretog" "genbg"
                           "genbgL" "geng" "genquarticg" "genrang" "genspecialg"
                           "gentourng" "gentreeg" "hamheuristic" "labelg"
                           "linegraphg" "listg" "multig" "newedgeg" "pickg"
                           "planarg" "ranlabg" "shortg" "showg" "subdivideg"
                           "sumlines" "twohamg" "underlyingg" "vcolg"
                           "watercluster2" "NRswitchg"))
               (for-each (lambda (f) (install-file f include))
                         (find-files "." "\\.h$"))
               (for-each (lambda (f) (install-file f lib))
                         (find-files "." "\\.a$"))
               (for-each (lambda (f) (install-file f doc))
                         (append '("formats.txt" "README" "schreier.txt")
                                 (find-files "." "\\.pdf$")))))))))
    (inputs
     `(("gmp" ,gmp)))                   ;for sumlines
    (home-page "https://pallini.di.uniroma1.it/")
    (synopsis "Library for graph automorphisms")
    (description "@code{nauty} (No AUTomorphisms, Yes?) is a set of
procedures for computing automorphism groups of graphs and digraphs.

@code{nauty} computes graph information in the form of a set of
generators, the size of the group, and the orbits of the group; it can
also produce a canonical label.  The @code{nauty} suite is written in
C and comes with a command-line interface, a collection of
command-line tools, and an Application Programming Interface (API).

This package provides the static libraries required to run programs
compiled against the nauty library.")
    (license license:asl2.0)))

(define-public ppl
  (package
    (name "ppl")
    (version "1.2")
    (source
     (origin
       (method url-fetch)
       (uri (string-append "https://www.bugseng.com/products/ppl/download/"
                           "ftp/releases/" version
                           "/ppl-" version ".tar.gz"))
       (sha256
        (base32
         "1j5aji1g2vmdvc0gqz45n2ll2l2f6czca04wiyfl5g3sm3a6vhvb"))))
    (build-system gnu-build-system)
    (native-inputs
     `(("m4" ,m4)))
    (inputs
     `(("glpk" ,glpk)
       ("gmp" ,gmp)))
    (home-page "https://www.bugseng.com/parma-polyhedra-library")
    (synopsis
     "Parma Polyhedra Library for computations with polyhedra")
    (description
     "The Parma Polyhedra Library (PPL) provides numerical abstractions
especially targeted at applications in the field of analysis and
verification of complex systems.  These abstractions include convex
polyhedra, defined as the intersection of a finite number of (open or
closed) halfspaces, each described by a linear inequality (strict or
non-strict) with rational coefficients; some special classes of polyhedra
shapes that offer interesting complexity/precision tradeoffs; and grids
which represent regularly spaced points that satisfy a set of linear
congruence relations.  The library also supports finite powersets and
products of (any kind of) polyhedra and grids, a mixed integer linear
programming problem solver using an exact-arithmetic version of the simplex
algorithm, a parametric integer programming solver, and primitives for
termination analysis via the automatic synthesis of linear ranking
functions.")
    (license license:gpl3+)))

(define-public speedcrunch
  (package
    (name "speedcrunch")
    (version "0.12.0")
    (source
     (origin
      (method git-fetch)
      (uri (git-reference
        (url "https://bitbucket.org/heldercorreia/speedcrunch.git")
        (commit (string-append "release-" version))))
      (file-name (git-file-name name version))
      (sha256
       (base32
        "0vh7cd1915bjqzkdp3sk25ngy8cq624mkh8c53c5bnzk357kb0fk"))))
    (build-system cmake-build-system)
    (inputs `(("qtbase" ,qtbase)))
    (native-inputs `(("qttools" ,qttools)))
    (arguments
     `(#:phases
       (modify-phases %standard-phases
         (add-after 'unpack 'chdir-to-src
           (lambda _ (chdir "src") #t)))))
    (synopsis "High-precision scientific calculator")
    (description
     "SpeedCrunch is a high-precision scientific calculator.  It features a
syntax-highlighted scrollable display and is designed to be fully used via
keyboard.  Some distinctive features are auto-completion of functions and
variables, a formula book, and quick insertion of constants from various
fields of knowledge.")
    (home-page "https://speedcrunch.org/")
    (license license:gpl2+)))

(define-public minisat
  ;; This is the last commit which is available upstream, no
  ;; release happened since 2010.
  (let ((commit "37dc6c67e2af26379d88ce349eb9c4c6160e8543")
        (revision "1"))
    (package
      (name "minisat")
      (version (string-append "2.2.0-" revision "." (string-take commit 7)))
      (source
       (origin
         (method git-fetch)
         (uri (git-reference
               (url "https://github.com/niklasso/minisat")
               (commit commit)))
         (file-name (string-append name "-" version "-checkout"))
         (sha256
          (base32
           "091hf3qkm197s5r7xcr3m07xsdwyz2rqk1hc9kj0hn13imz09irq"))
         (patches
          (search-patches "minisat-friend-declaration.patch"
                          "minisat-install.patch"))))
      (build-system gnu-build-system)
      (arguments
       '(#:make-flags (list (string-append "prefix=" %output))
         #:tests? #f ;no check target
         #:phases
         (modify-phases %standard-phases
           (delete 'configure))))
      (inputs
       `(("zlib:static" ,zlib "static")
         ("zlib" ,zlib)))
      (synopsis
       "Small, yet efficient, SAT solver")
      (description
       "MiniSat is a minimalistic, open-source SAT solver, developed to help
researchers and developers alike to get started on SAT.")
      (home-page
       "http://minisat.se/MiniSat.html")
      (license license:expat))))

(define-public libqalculate
  (package
    (name "libqalculate")
    (version "3.8.0")
    (source
     (origin
       (method git-fetch)
       (uri (git-reference
             (url "https://github.com/Qalculate/libqalculate/")
             (commit (string-append "v" version))))
       (file-name (git-file-name name version))
       (sha256
        (base32 "1vbaza9c7159xf2ym90l0xkyj2mp6c3hbghhsqn29yvz08fda9df"))
       (patches
        (search-patches "libqalculate-3.8.0-libcurl-ssl-fix.patch"))))
    (build-system gnu-build-system)
    (native-inputs
     `(("pkg-config" ,pkg-config)
       ("gettext" ,gettext-minimal)
       ("intltool" ,intltool)
       ("automake" ,automake)
       ("autoconf" ,autoconf)
       ("libtool" ,libtool)
       ("doxygen" ,doxygen)
       ("file" ,file)))
    (inputs
     `(("gmp" ,gmp)
       ("mpfr" ,mpfr)
       ("libxml2" ,libxml2)
       ("curl" ,curl)
       ("icu4c" ,icu4c)
       ("gnuplot" ,gnuplot)
       ("readline" ,readline)
       ("libiconv" ,libiconv)))
    (arguments
     `(#:phases
       (modify-phases %standard-phases
         (add-before 'bootstrap 'setenv
           ;; Prevent the autogen.sh script to carry out the configure
           ;; script, which has not yet been patched to replace /bin/sh.
           (lambda _
             (setenv "NOCONFIGURE" "TRUE")
             #t)))))
    (home-page "https://qalculate.github.io/")
    (synopsis "Multi-purpose cli desktop calculator and library")
    (description
     "Libqalculate is a multi-purpose cli desktop calculator and library.
It provides basic and advanced functionality.  Features include customizable
functions, unit calculations, and conversions, physical constants, symbolic
calculations (including integrals and equations), arbitrary precision,
uncertainty propagation, interval arithmetic, plotting and a user-friendly
cli.")
    (license license:gpl2+)))

(define-public qalculate-gtk
  (package
    (name "qalculate-gtk")
    (version "3.8.0")
    (source
     (origin
       (method git-fetch)
       (uri (git-reference
             (url "https://github.com/Qalculate/qalculate-gtk/")
             (commit (string-append "v" version))))
       (file-name (git-file-name name version))
       (sha256
        (base32 "0nsg6dzg5r7rzqr671nvrf1c50rjwpz7bxv5f20i4s7agizgv840"))))
    (build-system glib-or-gtk-build-system)
    (native-inputs
     `(("pkg-config" ,pkg-config)
       ("intltool" ,intltool)
       ("automake" ,automake)
       ("autoconf" ,autoconf)
       ("libtool" ,libtool)
       ("file" ,file)))
    (inputs
     `(("gmp" ,gmp)
       ("mpfr" ,mpfr)
       ("libqalculate" ,libqalculate)
       ("libxml2" ,libxml2)
       ("glib" ,glib)
       ("gtk+" ,gtk+)))
    (arguments
     `(#:phases
       (modify-phases %standard-phases
         (add-before 'bootstrap 'setenv
           ;; Prevent the autogen.sh script to carry out the configure
           ;; script, which has not yet been patched to replace /bin/sh.
           (lambda _
             (setenv "NOCONFIGURE" "TRUE")
             #t))
         (add-before 'check 'add-pot-file
           ;; the file contains translations and are currently not in use
           ;; left out on purpose so add it to POTFILES.skip
           (lambda _
             (with-output-to-file "po/POTFILES.skip"
               (lambda _
                 (format #t "data/shortcuts.ui~%")
                 #t))
             #t)))))
    (home-page "https://qalculate.github.io/")
    (synopsis "Multi-purpose graphical desktop calculator")
    (description
     "Qalculate-gtk is the GTK frontend for libqalculate.  It is a
multi-purpose GUI desktop calculator.  It provides basic and advanced
functionality.  Features include customizable functions, unit calculations,
and conversions, physical constants, symbolic calculations (including
integrals and equations), arbitrary precision, uncertainty propagation,
interval arithmetic, plotting.")
    (license license:gpl2+)))

(define-public numdiff
  (package
    (name "numdiff")
    (version "5.9.0")
    (source
     (origin
       (method url-fetch)
       (uri (string-append "mirror://savannah/numdiff/numdiff-"
                           version ".tar.gz"))
       (sha256
        (base32
         "1vzmjh8mhwwysn4x4m2vif7q2k8i19x8azq7pzmkwwj4g48lla47"))))
    (build-system gnu-build-system)
    (arguments
     '(#:tests? #f ; There are no tests.
       #:phases
       (modify-phases %standard-phases
         (add-before 'compress-documentation 'delete-precompressed-info-file
           (lambda _
             (delete-file (string-append (assoc-ref %outputs "out")
                                         "/share/info/numdiff.info.gz"))
             #t)))))
    (home-page "https://nongnu.org/numdiff/")
    (synopsis "Compare files with numeric fields")
    (description
     "Numdiff compares files line by line and field by field, ignoring small
numeric differences and differences in numeric formats.")
    (license license:gpl3+)))

(define-public why3
  (package
    (name "why3")
    (version "1.3.1")
    (source (origin
              (method url-fetch)
              (uri (string-append "https://gforge.inria.fr/frs/download.php/file"
                                  "/38291/why3-" version ".tar.gz"))
              (sha256
               (base32
                "16zcrc60zz2j3gd3ww93z2z9x2jkxb3kr57y8i5rcgmacy7mw3bv"))))
    (build-system ocaml-build-system)
    (native-inputs
     `(("coq" ,coq)
       ("ocaml" ,ocaml)
       ("which" ,which)))
    (propagated-inputs
     `(("camlzip" ,camlzip)
       ("ocaml-graph" ,ocaml-graph)
       ("ocaml-menhir" ,ocaml-menhir)
       ("ocaml-num" ,ocaml-num)
       ("ocaml-zarith" ,ocaml-zarith)))
    (inputs
     `(("coq-flocq" ,coq-flocq)
       ("emacs-minimal" ,emacs-minimal)
       ("zlib" ,zlib)))
    (arguments
     `(#:phases
       (modify-phases %standard-phases
         (add-before 'configure 'fix-configure
           (lambda _
             (setenv "CONFIG_SHELL" (which "sh"))
             (substitute* "configure"
               ;; find ocaml-num in the correct directory
               (("\\$DIR/nums.cma") "$DIR/../nums.cma")
               (("\\$DIR/num.cmi") "$DIR/../num.cmi"))
             #t))
         (add-after 'configure 'fix-makefile
           (lambda _
             (substitute* "Makefile"
               ;; find ocaml-num in the correct directory
               (("site-lib/num") "site-lib"))
             #t))
        (add-after 'install 'install-lib
          (lambda _
            (invoke "make" "byte")
            (invoke "make" "install-lib")
            #t)))))
    (home-page "http://why3.lri.fr")
    (synopsis "Deductive program verification")
    (description "Why3 provides a language for specification and programming,
called WhyML, and relies on external theorem provers, both automated and
interactive, to discharge verification conditions.  Why3 comes with a standard
library of logical theories (integer and real arithmetic, Boolean operations,
sets and maps, etc.) and basic programming data structures (arrays, queues,
hash tables, etc.).  A user can write WhyML programs directly and get
correct-by-construction OCaml programs through an automated extraction
mechanism.  WhyML is also used as an intermediate language for the verification
of C, Java, or Ada programs.")
    (license license:lgpl2.1)))

(define-public frama-c
  (package
    (name "frama-c")
    (version "22.0")
    (source (origin
              (method url-fetch)
              (uri (string-append "http://frama-c.com/download/frama-c-"
                                  version "-Titanium.tar.gz"))
              (sha256
               (base32
                "1mq1fijka95ydrla486yr4w6wdl9l7vmp512s1q00b0p6lmfwmkh"))))
    (build-system ocaml-build-system)
    (arguments
     `(#:tests? #f; no test target in Makefile
       #:phases
       (modify-phases %standard-phases
         (add-before 'configure 'export-shell
           (lambda* (#:key inputs #:allow-other-keys)
             (setenv "CONFIG_SHELL" (string-append (assoc-ref inputs "bash")
                                                   "/bin/sh"))
             #t)))))
    (inputs
     `(("gmp" ,gmp)))
    (propagated-inputs
     `(("ocaml-biniou" ,ocaml-biniou)
       ("ocaml-easy-format" ,ocaml-easy-format)
       ("ocaml-graph" ,ocaml-graph)
       ("ocaml-yojson" ,ocaml-yojson)
       ("ocaml-zarith" ,ocaml-zarith)
       ("why3" ,why3)))
    (native-search-paths
     (list (search-path-specification
            (variable "FRAMAC_SHARE")
            (files '("share/frama-c"))
            (separator #f))
           (search-path-specification
            (variable "FRAMAC_LIB")
            (files '("lib/frama-c"))
            (separator #f))))
    (home-page "http://frama-c.com")
    (synopsis "C source code analysis platform")
    (description "Frama-C is an extensible and collaborative platform dedicated
to source-code analysis of C software.  The Frama-C analyzers assist you in
various source-code-related activities, from the navigation through unfamiliar
projects up to the certification of critical software.")
    (license license:lgpl2.1+)))<|MERGE_RESOLUTION|>--- conflicted
+++ resolved
@@ -4753,19 +4753,11 @@
                (with-directory-excursion "docs"
                  (for-each (lambda (base)
                              (install-file (string-append base ".pdf") docdir)
-<<<<<<< HEAD
                              (copy-recursively (string-append base "-html")
                                                (string-append docdir "/" base)))
                            '("usr-manual" "ref-manual")))))))))
-    (home-page "http://www.llnl.gov/casc/hypre/")
-=======
-                             (copy-recursively base docdir)) ; html docs
-                           '("HYPRE_usr_manual"
-                             "HYPRE_ref_manual")))
-               #t))))))
     (home-page "https://computing.llnl.gov/projects\
 /hypre-scalable-linear-solvers-multigrid-methods")
->>>>>>> a068ed6a
     (synopsis "Library of solvers and preconditioners for linear equations")
     (description
      "HYPRE is a software library of high performance preconditioners and
