--- conflicted
+++ resolved
@@ -58,13 +58,8 @@
   #:use-module ((guix search-paths) #:select ($SSL_CERT_DIR)))
 
 (define-public cuirass
-<<<<<<< HEAD
-  (let ((commit "613188072c468fe2ffa4e8f83b48aefeb2488a2c")
-        (revision "18"))
-=======
   (let ((commit "797b26a4ef80dce278481b1cc3391791ef2cbbaf")
         (revision "19"))
->>>>>>> 5694352c
     (package
       (name "cuirass")
       (version (git-version "1.1.0" revision commit))
@@ -77,11 +72,7 @@
          (file-name (git-file-name name version))
          (sha256
           (base32
-<<<<<<< HEAD
-           "13ai3xmf62kx9ijc5imapcjwyvkhj2kxnh36chh3vbh3sxbbanzz"))))
-=======
            "10hs9nxl9xlnswm7qv8mw5s3rf65q4ip8ikqvgq5rprcv1lf26ad"))))
->>>>>>> 5694352c
       (build-system gnu-build-system)
       (arguments
        `(#:modules ((guix build utils)
