--- conflicted
+++ resolved
@@ -517,12 +517,8 @@
                                   version ".tar.xz"))
               (sha256
                (base32
-<<<<<<< HEAD
-                "0fbb2dyjvf71p42y2jmwdcylsvj03w52f5rb23c2d00rwahhfg4l"))))
+                "0awwz5pg9x5bj0d7dpg4a7bd4gl6k55mlpxwb12534fkrpn19p0f"))))
     (outputs '("out" "doc"))
-=======
-                "0awwz5pg9x5bj0d7dpg4a7bd4gl6k55mlpxwb12534fkrpn19p0f"))))
->>>>>>> 61f2d84e
     (build-system meson-build-system)
     (inputs
      (list libx11
