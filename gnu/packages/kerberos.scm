;;; GNU Guix --- Functional package management for GNU
;;; Copyright © 2012, 2013 Andreas Enge <andreas@enge.fr>
;;; Copyright © 2014, 2015, 2016 Mark H Weaver <mhw@netris.org>
;;; Copyright © 2016, 2017 Leo Famulari <leo@famulari.name>
;;; Copyright © 2016 Efraim Flashner <efraim@flashner.co.il>
;;; Copyright © 2012, 2013 Nikita Karetnikov <nikita@karetnikov.org>
;;; Copyright © 2012, 2017 Ludovic Courtès <ludo@gnu.org>
;;; Copyright © 2017 Ricardo Wurmus <rekado@elephly.net>
<<<<<<< HEAD
;;; Copyright © 2018 Tobias Geerinckx-Rice <me@tobias.gr>
=======
;;; Copyright © 2017 Alex Vong <alexvong1995@gmail.com>
>>>>>>> 373cc3b7
;;;
;;; This file is part of GNU Guix.
;;;
;;; GNU Guix is free software; you can redistribute it and/or modify it
;;; under the terms of the GNU General Public License as published by
;;; the Free Software Foundation; either version 3 of the License, or (at
;;; your option) any later version.
;;;
;;; GNU Guix is distributed in the hope that it will be useful, but
;;; WITHOUT ANY WARRANTY; without even the implied warranty of
;;; MERCHANTABILITY or FITNESS FOR A PARTICULAR PURPOSE.  See the
;;; GNU General Public License for more details.
;;;
;;; You should have received a copy of the GNU General Public License
;;; along with GNU Guix.  If not, see <http://www.gnu.org/licenses/>.

(define-module (gnu packages kerberos)
  #:use-module (gnu packages)
  #:use-module (gnu packages autotools)
  #:use-module (gnu packages bison)
  #:use-module (gnu packages perl)
  #:use-module (gnu packages gettext)
  #:use-module (gnu packages gnupg)
  #:use-module (gnu packages libidn)
  #:use-module (gnu packages linux)
  #:use-module (gnu packages pkg-config)
  #:use-module (gnu packages compression)
  #:use-module (gnu packages databases)
  #:use-module (gnu packages readline)
  #:use-module (gnu packages texinfo)
  #:use-module (gnu packages tls)
  #:use-module ((guix licenses) #:prefix license:)
  #:use-module (guix packages)
  #:use-module (guix download)
  #:use-module (guix utils)
  #:use-module (guix build-system gnu))

(define-public mit-krb5
  (package
    (name "mit-krb5")
    (version "1.16.1")
    (source (origin
              (method url-fetch)
              (uri (list
                    (string-append "https://web.mit.edu/kerberos/dist/krb5/"
                                   (version-major+minor version)
                                   "/krb5-" version ".tar.gz")
                    (string-append "https://kerberos.org/dist/krb5/"
                                   (version-major+minor version)
                                   "/krb5-" version ".tar.gz")))
              (sha256
               (base32
                "05qis9l93hhxaknbp0a2v5cr24fsy52fqx20aqqcgl1s9qwzwkr1"))))
    (build-system gnu-build-system)
    (native-inputs
     `(("bison" ,bison)
       ("perl" ,perl)))
    (arguments
     `(;; XXX: On 32-bit systems, 'kdb5_util' hangs on an fcntl/F_SETLKW call
       ;; while running the tests in 'src/tests'.
       #:tests? ,(string=? (%current-system) "x86_64-linux")

       #:phases
       (modify-phases %standard-phases
         (add-after 'unpack 'enter-source-directory
           (lambda _
             (chdir "src")
             #t))
         (add-before 'check 'pre-check
           (lambda* (#:key inputs #:allow-other-keys)
             (let ((perl (assoc-ref inputs "perl")))
               (substitute* "plugins/kdb/db2/libdb2/test/run.test"
                 (("/bin/cat") (string-append perl "/bin/perl"))
                 (("D/bin/sh") (string-append "D" (which "sh")))
                 (("bindir=/bin/.") (string-append "bindir=" perl "/bin"))))

             ;; avoid service names since /etc/services is unavailable
             (substitute* "tests/resolve/Makefile"
               (("-p telnet") "-p 23"))
             #t)))))
    (synopsis "MIT Kerberos 5")
    (description
     "Massachusetts Institute of Technology implementation of Kerberos.
Kerberos is a network authentication protocol designed to provide strong
authentication for client/server applications by using secret-key
cryptography.")
    (license (license:non-copyleft "file://NOTICE"
                                   "See NOTICE in the distribution."))
    (home-page "http://web.mit.edu/kerberos/")
    (properties '((cpe-name . "kerberos")))))

(define-public shishi
  (package
    (name "shishi")
    (version "1.0.2")
    (source
     (origin
      (method url-fetch)
      (uri (string-append "mirror://gnu/shishi/shishi-"
                          version ".tar.gz"))
      (patches (search-patches "shishi-fix-libgcrypt-detection.patch"))
      (sha256
       (base32
        "032qf72cpjdfffq1yq54gz3ahgqf2ijca4vl31sfabmjzq9q370d"))))
    (build-system gnu-build-system)
    (arguments
     '(;; This is required since we patch some of the build scripts.
       ;; Remove for the next Shishi release after 1.0.2 or when
       ;; removing 'shishi-fix-libgcrypt-detection.patch'.
       #:configure-flags '("ac_cv_libgcrypt=yes")))
    (native-inputs `(("pkg-config" ,pkg-config)))
    (inputs
     `(("gnutls" ,gnutls)
       ("libidn" ,libidn)
       ("linux-pam" ,linux-pam-1.2)
       ("zlib" ,zlib)
       ("libgcrypt" ,libgcrypt)
       ("libtasn1" ,libtasn1)))
    (home-page "https://www.gnu.org/software/shishi/")
    (synopsis "Implementation of the Kerberos 5 network security system")
    (description
     "GNU Shishi is a free implementation of the Kerberos 5 network security
system.  It is used to allow non-secure network nodes to communicate in a
secure manner through client-server mutual authentication via tickets.")
    (license license:gpl3+)))

(define-public heimdal
  (package
    (name "heimdal")
    (version "7.5.0")
    (source (origin
              (method url-fetch)
              (uri (string-append
                    "https://github.com/heimdal/heimdal/releases/download/"
                    "heimdal-" version "/" "heimdal-" version ".tar.gz"))
              (sha256
               (base32
                "1bdc682in55ygrxmhncs7cf4s239apcblci3z8i80wnc1w1s18n5"))
              (modules '((guix build utils)))
              (snippet
               '(begin
                  (substitute* "configure"
                    (("User=.*$") "User=Guix\n")
                    (("Host=.*$") "Host=GNU")
                    (("Date=.*$") "Date=2017\n"))
                  #t))))
    (build-system gnu-build-system)
    (arguments
     '(#:configure-flags (list
                          ;; Avoid 7 MiB of .a files.
                          "--disable-static"

                          ;; Do not build libedit.
                          (string-append
                           "--with-readline-lib="
                           (assoc-ref %build-inputs "readline") "/lib")
                          (string-append
                           "--with-readline-include="
                           (assoc-ref %build-inputs "readline") "/include")

                          ;; Do not build sqlite.
                          (string-append
                           "--with-sqlite3="
                           (assoc-ref %build-inputs "sqlite")))

       #:phases (modify-phases %standard-phases
                  (add-before 'configure 'pre-configure
                    (lambda _
                      (substitute* '("appl/afsutil/pagsh.c"
                                     "tools/Makefile.in")
                        (("/bin/sh") (which "sh")))
                      #t))
                  (add-before 'check 'pre-check
                    (lambda _
                      ;; For 'getxxyyy-test'.
                      (setenv "USER" (passwd:name (getpwuid (getuid))))

                      ;; Skip 'db' and 'kdc' tests for now.
                      ;; FIXME: figure out why 'kdc' tests fail.
                      (with-output-to-file "tests/db/have-db.in"
                        (lambda ()
                          (format #t "#!~a~%exit 1~%" (which "sh"))))
                      #t)))
       ;; Tests fail when run in parallel.
       #:parallel-tests? #f))
    (native-inputs `(("e2fsprogs" ,e2fsprogs)     ;for 'compile_et'
                     ("texinfo" ,texinfo)
                     ("unzip" ,unzip)))           ;for tests
    (inputs `(("readline" ,readline)
              ("bdb" ,bdb)
              ("e2fsprogs" ,e2fsprogs)            ;for libcom_err
              ("sqlite" ,sqlite)))
    (home-page "http://www.h5l.org/")
    (synopsis "Kerberos 5 network authentication")
    (description
     "Heimdal is an implementation of Kerberos 5 network authentication
service.")
    (license license:bsd-3)))<|MERGE_RESOLUTION|>--- conflicted
+++ resolved
@@ -6,11 +6,8 @@
 ;;; Copyright © 2012, 2013 Nikita Karetnikov <nikita@karetnikov.org>
 ;;; Copyright © 2012, 2017 Ludovic Courtès <ludo@gnu.org>
 ;;; Copyright © 2017 Ricardo Wurmus <rekado@elephly.net>
-<<<<<<< HEAD
 ;;; Copyright © 2018 Tobias Geerinckx-Rice <me@tobias.gr>
-=======
 ;;; Copyright © 2017 Alex Vong <alexvong1995@gmail.com>
->>>>>>> 373cc3b7
 ;;;
 ;;; This file is part of GNU Guix.
 ;;;
