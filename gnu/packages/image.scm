;;; GNU Guix --- Functional package management for GNU
;;; Copyright © 2013, 2017 Ludovic Courtès <ludo@gnu.org>
;;; Copyright © 2013, 2015, 2016 Andreas Enge <andreas@enge.fr>
;;; Copyright © 2014, 2015, 2016 Mark H Weaver <mhw@netris.org>
;;; Copyright © 2014, 2015 Alex Kost <alezost@gmail.com>
;;; Copyright © 2014, 2016, 2017 Ricardo Wurmus <rekado@elephly.net>
;;; Copyright © 2015 Taylan Ulrich Bayırlı/Kammer <taylanbayirli@gmail.com>
;;; Copyright © 2015 Amirouche Boubekki <amirouche@hypermove.net>
;;; Copyright © 2014, 2017 John Darrington <jmd@gnu.org>
;;; Copyright © 2016 Leo Famulari <leo@famulari.name>
;;; Copyright © 2016, 2017 Leo Famulari <leo@famulari.name>
;;; Copyright © 2016, 2017 Efraim Flashner <efraim@flashner.co.il>
;;; Copyright © 2016 Tobias Geerinckx-Rice <me@tobias.gr>
;;; Copyright © 2016 Eric Bavier <bavier@member.fsf.org>
;;; Copyright © 2016 Arun Isaac <arunisaac@systemreboot.net>
;;; Copyright © 2016, 2017 Kei Kebreau <kei@openmailbox.org>
;;; Copyright © 2017 ng0 <contact.ng0@cryptolab.net>
;;; Copyright © 2017 Hartmut Goebel <h.goebel@crazy-compilers.com>
;;;
;;; This file is part of GNU Guix.
;;;
;;; GNU Guix is free software; you can redistribute it and/or modify it
;;; under the terms of the GNU General Public License as published by
;;; the Free Software Foundation; either version 3 of the License, or (at
;;; your option) any later version.
;;;
;;; GNU Guix is distributed in the hope that it will be useful, but
;;; WITHOUT ANY WARRANTY; without even the implied warranty of
;;; MERCHANTABILITY or FITNESS FOR A PARTICULAR PURPOSE.  See the
;;; GNU General Public License for more details.
;;;
;;; You should have received a copy of the GNU General Public License
;;; along with GNU Guix.  If not, see <http://www.gnu.org/licenses/>.

(define-module (gnu packages image)
  #:use-module (gnu packages)
  #:use-module (gnu packages algebra)
  #:use-module (gnu packages assembly)
  #:use-module (gnu packages autotools)
  #:use-module (gnu packages boost)
  #:use-module (gnu packages compression)
  #:use-module (gnu packages documentation)
  #:use-module (gnu packages fontutils)
  ;; To provide gcc@5 and gcc@6, to work around <http://bugs.gnu.org/24703>.
  #:use-module (gnu packages gcc)
  #:use-module (gnu packages gettext)
  #:use-module (gnu packages ghostscript)
  #:use-module (gnu packages gl)
  #:use-module (gnu packages glib)
  #:use-module (gnu packages graphics)
  #:use-module (gnu packages maths)
  #:use-module (gnu packages mcrypt)
  #:use-module (gnu packages perl)
  #:use-module (gnu packages pkg-config)
  #:use-module (gnu packages python)
  #:use-module (gnu packages xml)
  #:use-module (gnu packages xorg)
  #:use-module ((guix licenses) #:prefix license:)
  #:use-module (guix packages)
  #:use-module (guix download)
  #:use-module (guix git-download)
  #:use-module (guix build-system gnu)
  #:use-module (guix build-system cmake)
  #:use-module (srfi srfi-1))

(define-public libpng
  (package
   (name "libpng")
   (version "1.6.29")
   (source (origin
            (method url-fetch)
            (uri (list (string-append "mirror://sourceforge/libpng/libpng16/"
                                      version "/libpng-" version ".tar.xz")
                       (string-append
                        "ftp://ftp.simplesystems.org/pub/libpng/png/src"
                        "/libpng16/libpng-" version ".tar.xz")
                       (string-append
                        "ftp://ftp.simplesystems.org/pub/libpng/png/src/history"
                        "/libpng16/libpng-" version ".tar.xz")))
            (sha256
             (base32
              "0fgjqp7x6jynacmqh6dj72cn6nnf6yxjfqqqfsxrx0pyx22bcia2"))))
   (build-system gnu-build-system)

   ;; libpng.la says "-lz", so propagate it.
   (propagated-inputs `(("zlib" ,zlib)))

   (synopsis "Library for handling PNG files")
   (description
    "Libpng is the official PNG (Portable Network Graphics) reference
library.  It supports almost all PNG features and is extensible.")
   (license license:zlib)
   (home-page "http://www.libpng.org/pub/png/libpng.html")))

(define-public libpng-apng
  (package
    (inherit libpng)
    (name "libpng-apng")
    (version (package-version libpng))
    (arguments
     `(#:phases
       (modify-phases %standard-phases
         (add-after 'unpack 'patch-apng
           (lambda* (#:key inputs #:allow-other-keys)
             (define (apply-patch file)
               (zero? (system* "patch" "-p1" "--force"
                               "--input" file)))
             (let ((apng.gz (assoc-ref inputs "apng")))
               (format #t "Applying APNG patch '~a'...~%"
                       apng.gz)
               (system (string-append "gunzip < " apng.gz " > the-patch"))
               (and (apply-patch "the-patch")
                    (for-each apply-patch
                              (find-files "\\.patch"))))
           #t))
         (add-before 'configure 'no-checks
           (lambda _
             (substitute* "Makefile.in"
               (("^scripts/symbols.chk") "")
               (("check: scripts/symbols.chk") ""))
             #t)))))
    (inputs
     `(("apng" ,(origin
                  (method url-fetch)
                  (uri
                   (string-append "mirror://sourceforge/libpng-apng/libpng16/"
                                  version "/libpng-" version "-apng.patch.gz"))
                  (sha256
                   (base32
                    "026r0gbkf6d6v54wca02cdxln8sj4m2c1yk62sj2aasv2ki2ffh5"))))))
    (native-inputs
     `(("libtool" ,libtool)))
    (synopsis "APNG patch for libpng")
    (description
     "APNG (Animated Portable Network Graphics) is an unofficial
extension of the APNG (Portable Network Graphics) format.
APNG patch provides APNG support to libpng.")
    (home-page "https://sourceforge.net/projects/libpng-apng/")))

(define-public libpng-1.2
  (package
    (inherit libpng)
    (version "1.2.57")
    (source
     (origin
       (method url-fetch)
       (uri (list (string-append "mirror://sourceforge/libpng/libpng12/"
                                 version "/libpng-" version ".tar.xz")
                  (string-append
                   "ftp://ftp.simplesystems.org/pub/libpng/png/src"
                   "/libpng12/libpng-" version ".tar.xz")
                  (string-append
                   "ftp://ftp.simplesystems.org/pub/libpng/png/src/history"
                   "/libpng12/libpng-" version ".tar.xz")))
       (sha256
        (base32 "1n2lrzjkm5jhfg2bs10q398lkwbbx742fi27zgdgx0x23zhj0ihg"))))))

(define-public pngcrunch
  (package
   (name "pngcrunch")
   (version "1.8.11")
   (source (origin
            (method url-fetch)
            (uri (string-append "mirror://sourceforge/pmt/pngcrush/"
                                version "/pngcrush-" version ".tar.xz"))
            (sha256 (base32
                     "1c7m316i91jp3h1dj1ppppdv6zilm2njk1wrpqy2zj0fcll06lwd"))))
   (build-system gnu-build-system)
   (arguments
    '(#:make-flags '("-f" "Makefile-nolib")
      #:tests? #f ; no check target
      #:phases
      (modify-phases %standard-phases
        (replace 'configure
          (lambda* (#:key inputs outputs #:allow-other-keys)
            (substitute* "Makefile-nolib"
              (("^(PNG(INC|LIB) = )/usr/local/" line vardef)
               (string-append vardef (assoc-ref inputs "libpng") "/"))
              (("^(Z(INC|LIB) = )/usr/local/" line vardef)
               (string-append vardef (assoc-ref inputs "zlib") "/"))
              ;; The Makefile is written by hand and not using $PREFIX
              (("\\$\\(DESTDIR\\)/usr/")
               (string-append (assoc-ref outputs "out") "/"))))))))
   (inputs
    `(("libpng" ,libpng)
      ("zlib" , zlib)))
   (home-page "https://pmt.sourceforge.net/pngcrush")
   (synopsis "Utility to compress PNG files")
   (description "pngcrusqh is an optimizer for PNG (Portable Network Graphics)
files.  It can compress them as much as 40% losslessly.")
   (license license:zlib)))

(define-public libjpeg
  (package
   (name "libjpeg")
   (version "9b")
   (source (origin
            (method url-fetch)
            (uri (string-append "http://www.ijg.org/files/jpegsrc.v"
                   version ".tar.gz"))
            (sha256 (base32
                     "0lnhpahgdwlrkd41lx6cr90r199f8mc6ydlh7jznj5klvacd63r4"))))
   (build-system gnu-build-system)
   (synopsis "Library for handling JPEG files")
   (description
    "Libjpeg implements JPEG image encoding, decoding, and transcoding.
JPEG is a standardized compression method for full-color and gray-scale
images.
The included programs provide conversion between the JPEG format and
image files in PBMPLUS PPM/PGM, GIF, BMP, and Targa file formats.")
   (license license:ijg)
   (home-page "http://www.ijg.org/")))

(define-public libjpeg-8
  (package (inherit libjpeg)
   (version "8d")
   (source (origin
            (method url-fetch)
            (uri (string-append "http://www.ijg.org/files/jpegsrc.v"
                   version ".tar.gz"))
            (sha256 (base32
                     "1cz0dy05mgxqdgjf52p54yxpyy95rgl30cnazdrfmw7hfca9n0h0"))))))

(define-public libjxr
  (package
    (name "libjxr")
    (version "1.1")
    (source (origin
              ;; We are using the Debian source because CodePlex does not
              ;; deliver an easily downloadable tarball.
              (method url-fetch)
              (uri (string-append "mirror://debian/pool/main/j/jxrlib/jxrlib_"
                                  version ".orig.tar.gz"))
              (sha256
               (base32
                "00w3f3cmjsm3fiaxq5mxskmp5rl3mki8psrf9y8s1vqbg237na67"))
              (patch-flags '("-p1" "--binary"))
              (patches (search-patches "libjxr-fix-function-signature.patch"
                                       "libjxr-fix-typos.patch"))))
    (build-system gnu-build-system)
    (arguments '(#:make-flags '("CC=gcc")
                 #:tests? #f ; no check target
                 #:phases
                 (modify-phases %standard-phases
                   (delete 'configure) ; no configure script
                   ;; The upstream makefile does not include an install phase.
                   (replace 'install
                     (lambda* (#:key outputs #:allow-other-keys)
                       (let* ((out (assoc-ref outputs "out"))
                              (bin (string-append out "/bin"))
                              (lib (string-append out "/lib"))
                              (include (string-append out "/include/jxrlib")))
                         (for-each (lambda (file)
                                     (install-file file include)
                                     (delete-file file))
                                   (append
                                    '("jxrgluelib/JXRGlue.h"
                                      "jxrgluelib/JXRMeta.h"
                                      "jxrtestlib/JXRTest.h"
                                      "image/sys/windowsmediaphoto.h")
                                    (find-files "common/include" "\\.h$")))
                         (for-each (lambda (file)
                                     (install-file file lib)
                                     (delete-file file))
                                   (find-files "." "\\.a$"))
                         (for-each (lambda (file)
                                     (install-file file bin)
                                     (delete-file file))
                                   '("JxrDecApp" "JxrEncApp")))
                       #t)))))
    (synopsis "Implementation of the JPEG XR standard")
    (description "JPEG XR is an approved ISO/IEC International standard (its
official designation is ISO/IEC 29199-2). This library is an implementation of that standard.")
    (license
     (license:non-copyleft
      "file://Makefile"
      "See the header of the Makefile in the distribution."))
    (home-page "https://jxrlib.codeplex.com/")))

(define-public jpegoptim
  (package
   (name "jpegoptim")
   (version "1.4.4")
   (source (origin
            (method url-fetch)
            (uri (string-append "http://www.kokkonen.net/tjko/src/jpegoptim-"
                                version ".tar.gz"))
            (sha256 (base32
                     "1cn1i0g1xjdwa12w0ifbnzgb1vqbpr8ji6h05vxksj79vyi3x849"))))
   (build-system gnu-build-system)
   (inputs `(("libjpeg" ,libjpeg)))
   (arguments
    ;; no tests
    '(#:tests? #f))
   (synopsis "Optimize JPEG images")
   (description
    "jpegoptim provides lossless optimization (based on optimizing
the Huffman tables) and \"lossy\" optimization based on setting
maximum quality factor.")
   (license license:gpl2+)
   (home-page "http://www.kokkonen.net/tjko/projects.html#jpegoptim")))

(define-public libicns
  (package
    (name "libicns")
    (version "0.8.1")
    (source (origin
              (method url-fetch)
              (uri (string-append
                    "mirror://sourceforge/icns/"
                    "libicns-" version ".tar.gz"))
              (sha256
               (base32
                "1hjm8lwap7bjyyxsyi94fh5817xzqhk4kb5y0b7mb6675xw10prk"))))
    (build-system gnu-build-system)
    (inputs
     `(("libpng" ,libpng)
       ("jasper" ,jasper)))
    (arguments
     `(#:tests? #t)) ; No tests.
    (home-page "http://icns.sourceforge.net/")
    (synopsis "Library for handling Mac OS icns resource files")
    (description
     "Libicns is a library for the manipulation of Mac OS IconFamily resource
type files (ICNS).  @command{icns2png} and @command{png2icns} are provided to
convert between PNG and ICNS. @command{icns2png} will extract image files from
ICNS files under names like \"Foo_48x48x32.png\" useful for installing for use
with .desktop files.  Additionally, @command{icontainer2png} is provided for
extracting icontainer icon files.")
    (license (list license:lgpl2.1+     ; libicns
                   license:lgpl2.0+     ; src/apidocs.*
                   license:gpl2+))))    ; icns2png, png2icns, icontainer2png

(define-public libtiff
  (package
   (name "libtiff")
   (version "4.0.8")
   (source (origin
            (method url-fetch)
            (uri (string-append "ftp://download.osgeo.org/libtiff/tiff-"
                                version ".tar.gz"))
            (patches (search-patches "libtiff-tiffgetfield-bugs.patch"))
            (sha256
             (base32
              "0419mh6kkhz5fkyl77gv0in8x4d2jpdpfs147y8mj86rrjlabmsr"))))
   (build-system gnu-build-system)
   (outputs '("out"
              "doc"))                           ;1.3 MiB of HTML documentation
   (arguments
    ;; Instead of using --docdir, this package has its own --with-docdir.
    `(#:configure-flags (list (string-append "--with-docdir="
                                             (assoc-ref %outputs "doc")
                                             "/share/doc/"
                                             ,name "-" ,version))))
   (inputs `(("zlib" ,zlib)
             ("libjpeg" ,libjpeg)))
   (synopsis "Library for handling TIFF files")
   (description
    "Libtiff provides support for the Tag Image File Format (TIFF), a format
used for storing image data.
Included are a library, libtiff, for reading and writing TIFF and a small
collection of tools for doing simple manipulations of TIFF images.")
   (license (license:non-copyleft "file://COPYRIGHT"
                                  "See COPYRIGHT in the distribution."))
   (home-page "http://www.simplesystems.org/libtiff/")))

<<<<<<< HEAD
=======
(define libtiff-4.0.8
  (package
    (inherit libtiff)
    (version "4.0.8")
    (source
     (origin
       (method url-fetch)
       (uri (string-append "ftp://download.osgeo.org/libtiff/tiff-"
                           version ".tar.gz"))
       (patches (search-patches "libtiff-tiffgetfield-bugs.patch"
                                "libtiff-CVE-2016-10688.patch"
                                "libtiff-CVE-2017-9936.patch"
                                "libtiff-tiffycbcrtorgb-integer-overflow.patch"
                                "libtiff-tiffycbcrtorgbinit-integer-overflow.patch"))
       (sha256
        (base32
         "0419mh6kkhz5fkyl77gv0in8x4d2jpdpfs147y8mj86rrjlabmsr"))))))

>>>>>>> 61adfb00
(define-public leptonica
  (package
    (name "leptonica")
    (version "1.74.4")
    (source
     (origin
       (method url-fetch)
       (uri (string-append
             "https://github.com/DanBloomberg/leptonica/archive/" version
             ".tar.gz"))
       (file-name (string-append "leptonica-" version ".tar.gz"))
       (sha256
        (base32 "10pw7pwccd0m0fc9rlrr2m41s7j1qvba2wcrav17pw1gclkf34i0"))))
    (build-system gnu-build-system)
    (native-inputs
     `(("gnuplot" ,gnuplot)             ;needed for test suite
       ("autoconf" ,autoconf)
       ("automake" ,automake)
       ("libtool" ,libtool)
       ("pkg-config" ,pkg-config)))
    (inputs
     `(("giflib" ,giflib)
       ("libjpeg" ,libjpeg)
       ("libpng" ,libpng)
       ("libtiff" ,libtiff)
       ("libwebp" ,libwebp)))
    (propagated-inputs
     ;; Linking a program with leptonica also requires these.
     `(("openjpeg" ,openjpeg)
       ("zlib" ,zlib)))
    (arguments
     '(#:phases
       (modify-phases %standard-phases
         (add-after 'unpack 'autogen
           (lambda _
             (zero? (system* "sh" "autobuild"))))
         (add-after 'unpack 'patch-reg-wrapper
           (lambda _
             (substitute* "prog/reg_wrapper.sh"
               ((" /bin/sh ")
                (string-append " " (which "sh") " "))
               (("which gnuplot")
                "true")))))))
    (home-page "http://www.leptonica.com/")
    (synopsis "Library and tools for image processing and analysis")
    (description
     "Leptonica is a C library and set of command-line tools for efficient
image processing and image analysis operations.  It supports rasterop, affine
transformations, binary and grayscale morphology, rank order, and convolution,
seedfill and connected components, image transformations combining changes in
scale and pixel depth, and pixelwise masking, blending, enhancement, and
arithmetic ops.")
    (license license:bsd-2)))

(define-public jbig2dec
  (package
    (name "jbig2dec")
    (version "0.13")
    (source
      (origin
        (method url-fetch)
        (uri (string-append "http://downloads.ghostscript.com/public/" name "/"
                            name "-" version ".tar.gz"))
        (sha256
          (base32 "04akiwab8iy5iy34razcvh9mcja9wy737civ3sbjxk4j143s1b2s"))
        (patches (search-patches "jbig2dec-ignore-testtest.patch"
                                 "jbig2dec-CVE-2016-9601.patch"
                                 "jbig2dec-CVE-2017-7885.patch"
                                 "jbig2dec-CVE-2017-7975.patch"
                                 "jbig2dec-CVE-2017-7976.patch"))))

    (build-system gnu-build-system)
    (synopsis "Decoder of the JBIG2 image compression format")
    (description
      "JBIG2 is designed for lossy or lossless encoding of 'bilevel' (1-bit
monochrome) images at moderately high resolution, and in particular scanned
paper documents.  In this domain it is very efficient, offering compression
ratios on the order of 100:1.

This is a decoder only implementation, and currently is in the alpha
stage, meaning it doesn't completely work yet.  However, it is
maintaining parity with available encoders, so it is useful for real
work.")
    (home-page "http://www.ghostscript.com/jbig2dec.html")
    (license license:gpl2+)))

(define-public openjpeg
  (package
    (name "openjpeg")
    (version "2.1.2")
    (source
      (origin
        (method url-fetch)
        (uri
         (string-append "https://github.com/uclouvain/openjpeg/archive/v"
                        version ".tar.gz"))
        (file-name (string-append name "-" version ".tar.gz"))
        (sha256
         (base32
          "19yz4g0c45sm8y1z01j9djsrl1mkz3pmw7fykc6hkvrqymp7prsc"))
        (patches (search-patches "openjpeg-CVE-2016-9850-CVE-2016-9851.patch"
                                 "openjpeg-CVE-2016-9572-CVE-2016-9573.patch"))))
    (build-system cmake-build-system)
    (arguments
      ;; Trying to run `$ make check' results in a no rule fault.
      '(#:tests? #f))
    (inputs
      `(("lcms" ,lcms)
        ("libpng" ,libpng)
        ("libtiff" ,libtiff)
        ("zlib" ,zlib)))
    (synopsis "JPEG 2000 codec")
    (description
      "The OpenJPEG library is a JPEG 2000 codec written in C.  It has
been developed in order to promote the use of JPEG 2000, the new
still-image compression standard from the Joint Photographic Experts
Group (JPEG).

In addition to the basic codec, various other features are under
development, among them the JP2 and MJ2 (Motion JPEG 2000) file formats,
an indexing tool useful for the JPIP protocol, JPWL-tools for
error-resilience, a Java-viewer for j2k-images, ...")
    (home-page "https://github.com/uclouvain/openjpeg")
    (license license:bsd-2)))

(define-public openjpeg-1
  (package (inherit openjpeg)
    (name "openjpeg")
    (version "1.5.2")
    (source
     (origin
       (method url-fetch)
       (uri
        (string-append "mirror://sourceforge/openjpeg.mirror/" version "/"
                       name "-" version ".tar.gz"))
       (sha256
        (base32 "11waq9w215zvzxrpv40afyd18qf79mxc28fda80bm3ax98cpppqm"))))))

(define-public giflib
  (package
    (name "giflib")
    (version "5.1.4")
    (source (origin
              (method url-fetch)
              (uri (string-append "mirror://sourceforge/giflib/giflib-"
                                  version ".tar.bz2"))
              (sha256
               (base32
                "1md83dip8rf29y40cm5r7nn19705f54iraz6545zhwa6y8zyq9yz"))))
    (build-system gnu-build-system)
    (outputs '("bin"                    ; utility programs
               "out"))                  ; library
    (inputs `(("libx11" ,libx11)
              ("libice" ,libice)
              ("libsm" ,libsm)
              ("perl" ,perl)))
    (arguments
     `(#:phases
       (modify-phases %standard-phases
         (add-after 'unpack 'disable-html-doc-gen
           (lambda _
             (substitute* "doc/Makefile.in"
               (("^all: allhtml manpages") ""))))
         (add-after 'install 'install-manpages
           (lambda* (#:key outputs #:allow-other-keys)
             (let* ((bin (assoc-ref outputs "bin"))
                    (man1dir (string-append bin "/share/man/man1")))
               (mkdir-p man1dir)
               (for-each (lambda (file)
                           (let ((base (basename file)))
                             (format #t "installing `~a' to `~a'~%"
                                     base man1dir)
                             (copy-file file
                                        (string-append
                                         man1dir "/" base))))
                         (find-files "doc" "\\.1"))))))))
    (synopsis "Tools and library for working with GIF images")
    (description
     "GIFLIB is a library for reading and writing GIF images.  It is API and
ABI compatible with libungif which was in wide use while the LZW compression
algorithm was patented.  Tools are also included to convert, manipulate,
compose, and analyze GIF images.")
    (home-page "http://giflib.sourceforge.net/")
    (license license:x11)))

(define-public libungif
  (package
    (name "libungif")
    (version "4.1.4")
    (source (origin
              (method url-fetch)
              (uri (string-append "mirror://sourceforge/giflib/libungif-4.x/"
                                  "libungif-" version "/libungif-"
                                  version ".tar.bz2"))
              (sha256
               (base32
                "0cnksimmmjngdrys302ik1385sg1sj4i0gxivzldhgwd46n7x2kh"))))
    (build-system gnu-build-system)
    (inputs `(("perl" ,perl)))          ;package ships some perl tools
    (home-page "http://giflib.sourceforge.net/")
    (synopsis "GIF decompression library")
    (description
     "libungif is the old GIF decompression library by the GIFLIB project.")
    (license license:expat)))

(define-public imlib2
  (package
    (name "imlib2")
    (version "1.4.10")
    (source (origin
              (method url-fetch)
              (uri (string-append
                    "mirror://sourceforge/enlightenment/imlib2-src/" version
                    "/imlib2-" version ".tar.bz2"))
              (sha256
               (base32
                "0wm2q2xlkbm71k7mw2jyzbxgzylrkcj5yh6nq58w5gybhp98qs9z"))))
    (build-system gnu-build-system)
    (native-inputs
     `(("pkgconfig" ,pkg-config)))
    (inputs
     `(("libx11" ,libx11)
       ("libxext" ,libxext)
       ("freetype" ,freetype)
       ("libjpeg" ,libjpeg)
       ("libpng" ,libpng)
       ("libtiff" ,libtiff)
       ("giflib" ,giflib)
       ("bzip2" ,bzip2)))
    (home-page "https://sourceforge.net/projects/enlightenment/")
    (synopsis
     "Loading, saving, rendering and manipulating image files")
    (description
     "Imlib2 is a library that does image file loading and saving as well as
rendering, manipulation, arbitrary polygon support, etc.

It does ALL of these operations FAST.  Imlib2 also tries to be highly
intelligent about doing them, so writing naive programs can be done easily,
without sacrificing speed.

This is a complete rewrite over the Imlib 1.x series.  The architecture is
more modular, simple, and flexible.")
    (license license:imlib2)))

(define-public giblib
  (package
    (name "giblib")
    (version "1.2.4")
    (source (origin
              (method url-fetch)
              (uri (list
                     (string-append
                       "http://linuxbrit.co.uk/downloads/giblib-"
                       version ".tar.gz")
                     (string-append
                       "https://sourceforge.net/projects/slackbuildsdirectlinks/"
                       "files/giblib/giblib-" version ".tar.gz")))
              (sha256
               (base32
                "1b4bmbmj52glq0s898lppkpzxlprq9aav49r06j2wx4dv3212rhp"))))
    (build-system gnu-build-system)
    (inputs
     `(("libx11" ,libx11)
       ("imlib2" ,imlib2)))
    (home-page "http://linuxbrit.co.uk/software/") ; no real home-page
    (synopsis "Wrapper library for imlib2")
    (description
     "Giblib is a simple library which wraps imlib2's context API, avoiding
all the context_get/set calls, adds fontstyles to the truetype renderer and
supplies a generic doubly-linked list and some string functions.")
    ;; This license removes a clause about X Consortium from the original
    ;; X11 license.
    (license (license:x11-style "file://COPYING"
                                "See 'COPYING' in the distribution."))))

(define-public freeimage
  (package
   (name "freeimage")
   (version "3.17.0")
   (source (origin
            (method url-fetch)
            (uri (string-append
                  "mirror://sourceforge/freeimage/Source%20Distribution/"
                  version "/FreeImage"
                  (string-concatenate (string-split version #\.))
                  ".zip"))
            (sha256
             (base32
              "12bz57asdcfsz3zr9i9nska0fb6h3z2aizy412qjqkixkginbz7v"))
            (patches (search-patches "freeimage-CVE-2015-0852.patch"
                                     "freeimage-CVE-2016-5684.patch"
                                     "freeimage-fix-build-with-gcc-5.patch"))))
   (build-system gnu-build-system)
   (arguments
    '(#:phases
      (modify-phases %standard-phases
        (delete 'configure)
        (add-before 'build 'patch-makefile
          (lambda* (#:key outputs #:allow-other-keys)
            (substitute* "Makefile.gnu"
              (("/usr") (assoc-ref outputs "out"))
              (("-o root -g root") ""))
            #t)))
      #:make-flags '("CC=gcc")
      #:tests? #f)) ; no check target
   (native-inputs
    `(("unzip" ,unzip)))
   ;; Fails to build on MIPS due to assembly code in the source.
   (supported-systems (delete "mips64el-linux" %supported-systems))
   (synopsis "Library for handling popular graphics image formats")
   (description
    "FreeImage is a library for developers who would like to support popular
graphics image formats like PNG, BMP, JPEG, TIFF and others.")
   (license license:gpl2+)
   (home-page "http://freeimage.sourceforge.net")))

(define-public vigra
  (package
   (name "vigra")
   (version "1.11.0")
   (source
    (origin
      (method url-fetch)
      (uri (string-append "https://github.com/ukoethe/vigra/releases/download/"
                          "Version-1-11-0/vigra-"
                          version "-src.tar.gz"))
      (sha256 (base32
                "1jzm79kqiiilvys3b8mlzy9cvmiirrcwsrlg19qd9rza8zipsqb8"))))
   (build-system cmake-build-system)
   (inputs
    `(("boost" ,boost)
      ("fftw" ,fftw)
      ("fftwf" ,fftwf)
      ("hdf5" ,hdf5)
      ("ilmbase" ,ilmbase) ; propagated by openexr, but needed explicitly
                           ; to create a configure-flag
      ("libjpeg" ,libjpeg)
      ("libpng" ,libpng)
      ("libtiff" ,libtiff)
      ("openexr" ,openexr)
      ("python" ,python-2) ; print syntax
      ("python2-numpy" ,python2-numpy)
      ("zlib" ,zlib)))
   (native-inputs
    `(("doxygen" ,doxygen)
      ("python2-nose" ,python2-nose)
      ("python2-sphinx" ,python2-sphinx)))
   (arguments
    `(#:test-target "check"
      #:parallel-build? #f ; parallel builds trigger an ICE
      #:configure-flags
        (list "-Wno-dev" ; suppress developer mode with lots of warnings
              (string-append "-DVIGRANUMPY_INSTALL_DIR="
                             (assoc-ref %outputs "out")
                             "/lib/python2.7/site-packages")
              ;; OpenEXR is not enabled by default.
              "-DWITH_OPENEXR=1"
              ;; Fix rounding error on 32-bit machines
              "-DCMAKE_C_FLAGS=-ffloat-store"
              ;; The header files of ilmbase are not found when included
              ;; by the header files of openexr, and an explicit flag
              ;; needs to be set.
              (string-append "-DCMAKE_CXX_FLAGS=-I"
                             (assoc-ref %build-inputs "ilmbase")
                             "/include/OpenEXR"
                             " -ffloat-store"))))
   (synopsis "Computer vision library")
   (description
    "VIGRA stands for Vision with Generic Algorithms.  It is an image
processing and analysis library that puts its main emphasis on customizable
algorithms and data structures.  It is particularly strong for
multi-dimensional image processing.")
   (license license:expat)
   (home-page "https://hci.iwr.uni-heidelberg.de/vigra")))

(define-public libwebp
  (package
    (name "libwebp")
    (version "0.6.0")
    (source
     (origin
       (method url-fetch)
       (uri (string-append
             "http://downloads.webmproject.org/releases/webp/libwebp-" version
             ".tar.gz"))
       (sha256
        (base32
         "0h1brwkyxc7lb8lc53aacdks5vc1y9hzngqi41gg7y6l56912a69"))))
    (build-system gnu-build-system)
    (inputs
     `(("freeglut" ,freeglut)
       ("giflib" ,giflib)
       ("libjpeg" ,libjpeg)
       ("libpng" ,libpng)
       ("libtiff" ,libtiff)))
    (arguments
     '(#:configure-flags '("--enable-libwebpmux"
                           "--enable-libwebpdemux"
                           "--enable-libwebpdecoder")))
    (home-page "https://developers.google.com/speed/webp/")
    (synopsis "Lossless and lossy image compression")
    (description
     "WebP is a new image format that provides lossless and lossy compression
for images.  WebP lossless images are 26% smaller in size compared to
PNGs.  WebP lossy images are 25-34% smaller in size compared to JPEG images at
equivalent SSIM index.  WebP supports lossless transparency (also known as
alpha channel) with just 22% additional bytes.  Transparency is also supported
with lossy compression and typically provides 3x smaller file sizes compared
to PNG when lossy compression is acceptable for the red/green/blue color
channels.")
    (license license:bsd-3)))

(define-public libmng
  (package
    (name "libmng")
    (version "2.0.3")
    (source (origin
              (method url-fetch)
              (uri (string-append "mirror://sourceforge/libmng/libmng-devel/"
                                  version "/" name "-" version ".tar.xz"))
              (sha256
               (base32
                "1lvxnpds0vcf0lil6ia2036ghqlbl740c4d2sz0q5g6l93fjyija"))))
    (build-system gnu-build-system)
    (propagated-inputs
     ;; These are all in the 'Libs.private' field of libmng.pc.
     `(("lcms" ,lcms)
       ("libjpeg" ,libjpeg)
       ("zlib" ,zlib)))
    (home-page "http://www.libmng.com/")
    (synopsis "Library for handling MNG files")
    (description
     "Libmng is the MNG (Multiple-image Network Graphics) reference library.")
    (license license:bsd-3)))

(define-public exiv2
  (package
    (name "exiv2")
    (version "0.26")
    (source (origin
             (method url-fetch)
             (uri (list (string-append "http://www.exiv2.org/builds/exiv2-"
                                       version "-trunk.tar.gz")
                        (string-append "http://www.exiv2.org/exiv2-"
                                       version ".tar.gz")
                        (string-append "https://fossies.org/linux/misc/exiv2-"
                                       version ".tar.gz")))
             (sha256
              (base32
               "1hsdzlzgkipprqh93yj81mrckl2l7c2mn2i84691pallnjz5qqhc"))))
    (build-system gnu-build-system)
    (arguments '(#:tests? #f))                    ; no `check' target
    (propagated-inputs
     `(("expat" ,expat)
       ("zlib" ,zlib)))
    (native-inputs
     `(("intltool" ,intltool)))
    (home-page "http://www.exiv2.org/")
    (synopsis "Library and command-line utility to manage image metadata")
    (description
     "Exiv2 is a C++ library and a command line utility to manage image
metadata.  It provides fast and easy read and write access to the Exif, IPTC
and XMP metadata of images in various formats.")

    ;; Files under `xmpsdk' are a copy of Adobe's XMP SDK, licensed under the
    ;; 3-clause BSD license: <http://www.adobe.com/devnet/xmp/sdk/eula.html>.
    ;; The core is GPLv2+:
    ;;   <https://launchpad.net/ubuntu/precise/+source/exiv2/+copyright>.
    (license license:gpl2+)))

(define-public devil
  (package
    (name "devil")
    (version "1.8.0")
    (source (origin
              (method url-fetch)
              (uri (string-append "http://downloads.sourceforge.net/openil/"
                                  "DevIL-" version ".tar.gz"))
              (sha256
               (base32
                "02dpzvi493r09c9hfjnk54nladl3qw55iqkkg18g12fxwwz9fx80"))))
    (build-system cmake-build-system)
    (arguments
     '(;; XXX: Not supported in the released CMakeLists.txt.
       ;; Enable this for > 1.8.0.
       #:tests? #f
       #:phases
       (modify-phases %standard-phases
         (add-before 'configure 'change-directory
           (lambda _ (chdir "DevIL") #t)))))
    (native-inputs
     `(("pkg-config" ,pkg-config)))
    (inputs
     `(("lcms" ,lcms)
       ("libjpeg" ,libjpeg-turbo)
       ("libmng" ,libmng)
       ("libpng" ,libpng)
       ("libtiff" ,libtiff)
       ("openexr" ,openexr)
       ("zlib" ,zlib)))
    (synopsis "Library for manipulating many image formats")
    (description "Developer's Image Library (DevIL) is a library to develop
applications with support for many types of images.  DevIL can load, save,
convert, manipulate, filter and display a wide variety of image formats.")
    (home-page "http://openil.sourceforge.net")
    (license license:lgpl2.1+)))

(define-public jasper
  (package
    (name "jasper")
    (version "2.0.13")
    (source (origin
              (method url-fetch)
              (uri (string-append "https://github.com/mdadams/jasper/archive/"
                                  "version-" version ".tar.gz"))
              (file-name (string-append name "-" version ".tar.gz"))
              (sha256
               (base32
                "090cyqcvqp4y12nc57gvcbrk3ap1rnnixd4qj90sx0pw3fs1615m"))))
    (build-system cmake-build-system)
    (inputs `(("libjpeg" ,libjpeg)))
    (synopsis "JPEG-2000 library")
    (description "The JasPer Project is an initiative to provide a reference
implementation of the codec specified in the JPEG-2000 Part-1 standard (i.e.,
ISO/IEC 15444-1).")
    (home-page "https://www.ece.uvic.ca/~frodo/jasper/")
    (license (license:x11-style "file://LICENSE"))))

(define-public zimg
  (package
    (name "zimg")
    (version "2.5")
    (source
      (origin
        (method url-fetch)
        (uri (string-append "https://github.com/sekrit-twc/zimg/archive/"
                            "release-" version ".tar.gz"))
        (file-name (string-append name "-" version ".tar.gz"))
        (sha256
         (base32
          "0kbq2dy659645fmgxpzg38b6y6x82kwkydhc380kdkaikv2brcjh"))))
    (build-system gnu-build-system)
    (native-inputs
     `(("autoconf" ,autoconf)
       ("automake" ,automake)
       ("libtool" ,libtool)))
    (arguments
     '(#:phases
       (modify-phases %standard-phases
         (add-after 'unpack 'autogen
           (lambda _
             (zero? (system* "sh" "autogen.sh")))))))
    (synopsis "Scaling, colorspace conversion, and dithering library")
    (description "Zimg implements the commonly required image processing basics
of scaling, colorspace conversion, and depth conversion.  A simple API enables
conversion between any supported formats to operate with minimal knowledge from
the programmer.")
    (home-page "https://github.com/sekrit-twc/zimg")
    ;; test/extra/ contains musl-libm,
    ;; which is MIT/expat licensed, but only used for tests
    (license (license:fsf-free "file://COPYING")))) ;WTFPL version 2

(define-public perceptualdiff
  (package
    (name "perceptualdiff")
    (version "1.3")
    (source
     (origin
       (method url-fetch)
       (uri (string-append "https://github.com/myint/perceptualdiff/archive/v"
                           version ".tar.gz"))
       (file-name (string-append name "-" version ".tar.gz"))
        (sha256
         (base32
          "0zl6xmp971fffg7fzcz2fbgxg5x2w7l8qa65c008i4kbkc9016ps"))))
    (build-system cmake-build-system)
    (inputs `(("freeimage" ,freeimage)))
    (arguments
     '(#:phases (modify-phases %standard-phases
                  (add-after 'unpack 'fix-tests
                    ;; cmake-build-system uses a build/ directory outside
                    ;; of the source tree, one level higher than expected
                    (lambda _
                      (substitute* "test/run_tests.bash"
                        (("../build") "../../build")))))))
    (home-page "https://github.com/myint/perceptualdiff")
    (synopsis "Perceptual image comparison utility")
    (description "PerceptualDiff visually compares two images to determine
whether they look alike.  It uses a computational model of the human visual
system to detect similarities.  This allows it too see beyond irrelevant
differences in file encoding, image quality, and other small variations.")
    (license license:gpl2+)))

(define-public steghide
  (package
    (name "steghide")
    (version "0.5.1")
    (source (origin
              (method url-fetch)
              (uri (string-append "mirror://sourceforge/steghide/steghide/"
                                  version "/steghide-" version ".tar.bz2"))
              (sha256
               (base32
                "18bxlhbdc3zsmxj84i417xjh0q28kv26q449k23n0a72ldwziix2"))
              (patches (list (search-patch "steghide-fixes.patch")))))
    (build-system gnu-build-system)
    (native-inputs
     `(("gettext" ,gettext-minimal)
       ("libtool" ,libtool)
       ("perl" ,perl)))                 ;for tests
    (inputs
     `(("libmhash" ,libmhash)
       ("libmcrypt" ,libmcrypt)
       ("libjpeg" ,libjpeg)
       ("zlib" ,zlib)))
    (arguments
     `(#:make-flags '("CXXFLAGS=-fpermissive"))) ;required for MHashPP.cc
    (home-page "http://steghide.sourceforge.net")
    (synopsis "Image and audio steganography")
    (description
     "Steghide is a steganography program that is able to hide data in various
kinds of image- and audio-files.  The color- respectivly sample-frequencies
are not changed thus making the embedding resistant against first-order
statistical tests.")
    (license license:gpl2+)))

(define-public stb-image-for-extempore
  (let ((revision "1")
        (commit "152a250a702bf28951bb0220d63bc0c99830c498"))
    (package
      (name "stb-image-for-extempore")
      (version (string-append "0-" revision "." (string-take commit 9)))
      (source
       (origin (method git-fetch)
               (uri (git-reference
                     (url "https://github.com/extemporelang/stb.git")
                     (commit commit)))
               (sha256
                (base32
                 "0y0aa20pj9311x2ii06zg8xs34idg14hfgldqc5ymizc6cf1qiqv"))
               (file-name (string-append name "-" version "-checkout"))))
      (build-system cmake-build-system)
      (arguments `(#:tests? #f))        ; no tests included
      ;; Extempore refuses to build on architectures other than x86_64
      (supported-systems '("x86_64-linux"))
      (home-page "https://github.com/extemporelang/stb")
      (synopsis "Image library for Extempore")
      (description
       "This package is a collection of assorted single-file libraries.  Of
all included libraries only the image loading and decoding library is
installed as @code{stb_image}.")
      (license license:public-domain))))

(define-public optipng
  (package
    (name "optipng")
    (version "0.7.6")
    (source
     (origin
       (method url-fetch)
       (uri (string-append "http://prdownloads.sourceforge.net/optipng/optipng-"
                           version ".tar.gz"))
       (sha256
        (base32
         "105yk5qykvhiahzag67gm36s2kplxf6qn5hay02md0nkrcgn6w28"))))
    (build-system gnu-build-system)
    (inputs
     `(("zlib" ,zlib)))
    (arguments
     '(#:phases
       (modify-phases %standard-phases
         ;; configure script does not accept arguments CONFIG_SHELL and SHELL
         (replace 'configure
           (lambda* (#:key outputs #:allow-other-keys)
             (zero? (system* "sh" "configure"
                             (string-append "--prefix=" (assoc-ref outputs "out")))))))))
    (synopsis "Optimizer that recompresses PNG image files to a
smaller size")
    (description "OptiPNG is a PNG optimizer that recompresses image
files to a smaller size, without losing any information.  This program
also converts external formats (BMP, GIF, PNM and TIFF) to optimized
PNG, and performs PNG integrity checks and corrections.")
    (home-page "http://optipng.sourceforge.net/")
    (license license:zlib)))

(define-public libjpeg-turbo
  (package
    (name "libjpeg-turbo")
    (version "1.5.2")
    (source (origin
              (method url-fetch)
              (uri (string-append "mirror://sourceforge/" name "/" version "/"
                                  name "-" version ".tar.gz"))
              (sha256
               (base32
                "0a5m0psfp5952y5vrcs0nbdz1y9wqzg2ms0xwrx752034wxr964h"))))
    (build-system gnu-build-system)
    (native-inputs
     `(("nasm" ,nasm)))
    (arguments
     '(#:test-target "test"))
    (home-page "http://www.libjpeg-turbo.org/")
    (synopsis "SIMD-accelerated JPEG image handling library")
    (description "libjpeg-turbo is a JPEG image codec that accelerates baseline
JPEG compression and decompression using SIMD instructions: MMX on x86, SSE2 on
x86-64, NEON on ARM, and AltiVec on PowerPC processors.  Even on other systems,
its highly-optimized Huffman coding routines allow it to outperform libjpeg by
a significant amount.
libjpeg-turbo implements both the traditional libjpeg API and the less powerful
but more straightforward TurboJPEG API, and provides a full-featured Java
interface.  It supports color space extensions that allow it to compress from
and decompress to 32-bit and big-endian pixel buffers (RGBX, XBGR, etc.).")
    (license (list license:bsd-3        ; jsimd*.[ch] and most of simd/
                   license:ijg))))      ; the rest

(define-public niftilib
  (package
    (name "niftilib")
    (version "2.0.0")
    (source (origin
              (method url-fetch)
              (uri (list (string-append "mirror://sourceforge/niftilib/"
                                        "nifticlib/nifticlib_"
                                        (string-join (string-split version #\.) "_")
                                        "/nifticlib-" version ".tar.gz")))
              (sha256
               (base32 "123z9bwzgin5y8gi5ni8j217k7n683whjsvg0lrpii9flgk8isd3"))))
    (build-system gnu-build-system)
    (arguments
     '(#:tests? #f                      ; there is no test target
       #:parallel-build? #f             ; not supported
       #:make-flags
       (list "SHELL=bash"
             (string-append "ZLIB_INC="
                            (assoc-ref %build-inputs "zlib") "/include")
             ;; Append "-fPIC" to CFLAGS.
             (string-append "CFLAGS="
                            "-Wall -ansi -pedantic -fPIC"))
       #:phases
       (modify-phases %standard-phases
         (replace 'install
           (lambda* (#:key outputs #:allow-other-keys)
             (let ((out (assoc-ref outputs "out")))
               (for-each
                (lambda (dir)
                  (copy-recursively dir (string-append out "/" dir)))
                '("bin" "lib" "include")))
             #t))
         (delete 'configure))))
    (inputs
     `(("zlib" ,zlib)))
    (synopsis "Library for reading and writing files in the nifti-1 format")
    (description "Niftilib is a set of i/o libraries for reading and writing
files in the nifti-1 data format - a binary file format for storing
medical image data, e.g. magnetic resonance image (MRI) and functional MRI
(fMRI) brain images.")
    (home-page "http://niftilib.sourceforge.net")
    (license license:public-domain)))<|MERGE_RESOLUTION|>--- conflicted
+++ resolved
@@ -335,14 +335,20 @@
   (package
    (name "libtiff")
    (version "4.0.8")
-   (source (origin
-            (method url-fetch)
-            (uri (string-append "ftp://download.osgeo.org/libtiff/tiff-"
-                                version ".tar.gz"))
-            (patches (search-patches "libtiff-tiffgetfield-bugs.patch"))
-            (sha256
-             (base32
-              "0419mh6kkhz5fkyl77gv0in8x4d2jpdpfs147y8mj86rrjlabmsr"))))
+   (source
+     (origin
+       (method url-fetch)
+       (uri (string-append "ftp://download.osgeo.org/libtiff/tiff-"
+                           version ".tar.gz"))
+       (patches
+         (search-patches "libtiff-tiffgetfield-bugs.patch"
+                         "libtiff-CVE-2016-10688.patch"
+                         "libtiff-CVE-2017-9936.patch"
+                         "libtiff-tiffycbcrtorgb-integer-overflow.patch"
+                         "libtiff-tiffycbcrtorgbinit-integer-overflow.patch"))
+       (sha256
+        (base32
+         "0419mh6kkhz5fkyl77gv0in8x4d2jpdpfs147y8mj86rrjlabmsr"))))
    (build-system gnu-build-system)
    (outputs '("out"
               "doc"))                           ;1.3 MiB of HTML documentation
@@ -364,27 +370,6 @@
                                   "See COPYRIGHT in the distribution."))
    (home-page "http://www.simplesystems.org/libtiff/")))
 
-<<<<<<< HEAD
-=======
-(define libtiff-4.0.8
-  (package
-    (inherit libtiff)
-    (version "4.0.8")
-    (source
-     (origin
-       (method url-fetch)
-       (uri (string-append "ftp://download.osgeo.org/libtiff/tiff-"
-                           version ".tar.gz"))
-       (patches (search-patches "libtiff-tiffgetfield-bugs.patch"
-                                "libtiff-CVE-2016-10688.patch"
-                                "libtiff-CVE-2017-9936.patch"
-                                "libtiff-tiffycbcrtorgb-integer-overflow.patch"
-                                "libtiff-tiffycbcrtorgbinit-integer-overflow.patch"))
-       (sha256
-        (base32
-         "0419mh6kkhz5fkyl77gv0in8x4d2jpdpfs147y8mj86rrjlabmsr"))))))
-
->>>>>>> 61adfb00
 (define-public leptonica
   (package
     (name "leptonica")
