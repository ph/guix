;;; GNU Guix --- Functional package management for GNU
;;; Copyright © 2013, 2014, 2015, 2016 Ludovic Courtès <ludo@gnu.org>
;;; Copyright © 2015 Taylan Ulrich Bayırlı/Kammer <taylanbayirli@gmail.com>
;;; Copyright © 2015, 2016 Federico Beffa <beffa@fbengineering.ch>
;;; Copyright © 2016 Ricardo Wurmus <rekado@elephly.net>
;;; Copyright © 2016 Efraim Flashner <efraim@flashner.co.il>
;;; Copyright © 2016 Jan Nieuwenhuizen <janneke@gnu.org>
;;; Copyright © 2016 ng0 <ng0@we.make.ritual.n0.is>
;;;
;;; This file is part of GNU Guix.
;;;
;;; GNU Guix is free software; you can redistribute it and/or modify it
;;; under the terms of the GNU General Public License as published by
;;; the Free Software Foundation; either version 3 of the License, or (at
;;; your option) any later version.
;;;
;;; GNU Guix is distributed in the hope that it will be useful, but
;;; WITHOUT ANY WARRANTY; without even the implied warranty of
;;; MERCHANTABILITY or FITNESS FOR A PARTICULAR PURPOSE.  See the
;;; GNU General Public License for more details.
;;;
;;; You should have received a copy of the GNU General Public License
;;; along with GNU Guix.  If not, see <http://www.gnu.org/licenses/>.

(define-module (gnu packages scheme)
  #:use-module (gnu packages)
  #:use-module ((guix licenses)
                #:select (gpl2+ lgpl2.0+ lgpl2.1+ asl2.0 bsd-3
                          cc-by-sa4.0))
  #:use-module (guix packages)
  #:use-module (guix download)
  #:use-module (guix git-download)
  #:use-module (guix utils)
  #:use-module (guix build-system gnu)
  #:use-module (guix build-system trivial)
  #:use-module (gnu packages compression)
  #:use-module (gnu packages m4)
  #:use-module (gnu packages multiprecision)
  #:use-module (gnu packages ncurses)
  #:use-module (gnu packages databases)
  #:use-module (gnu packages emacs)
  #:use-module (gnu packages ghostscript)
  #:use-module (gnu packages netpbm)
  #:use-module (gnu packages texinfo)
  #:use-module (gnu packages tex)
  #:use-module (gnu packages base)
  #:use-module (gnu packages compression)
  #:use-module (gnu packages pkg-config)
  #:use-module (gnu packages avahi)
  #:use-module (gnu packages libphidget)
  #:use-module (gnu packages gcc)
  #:use-module (gnu packages glib)
  #:use-module (gnu packages gtk)
  #:use-module (gnu packages libffi)
  #:use-module (gnu packages fontutils)
  #:use-module (gnu packages image)
  #:use-module (gnu packages xorg)
  #:use-module (gnu packages tls)
  #:use-module (gnu packages gl)
  #:use-module (ice-9 match))

(define (mit-scheme-source-directory system version)
  (string-append "mit-scheme-"
                 (if (or (string-prefix? "x86_64" system)
                         (string-prefix? "i686" system))
                     ""
                     "c-")
                 version))

(define-public mit-scheme
  (package
    (name "mit-scheme")
    (version "9.2")
    (source #f)                                   ; see below
    (outputs '("out" "doc"))
    (build-system gnu-build-system)
    (arguments
     `(#:tests? #f                                ; no "check" target
       #:modules ((guix build gnu-build-system)
                  (guix build utils)
                  (srfi srfi-1))
       #:phases
       (modify-phases %standard-phases
         (replace 'unpack
           (lambda* (#:key inputs #:allow-other-keys)
             (and (zero? (system* "tar" "xzvf"
                                  (assoc-ref inputs "source")))
                  (chdir ,(mit-scheme-source-directory (%current-system)
                                                       version))
                  (begin
                    ;; Delete these dangling symlinks since they break
                    ;; `patch-shebangs'.
                    (for-each delete-file
                              (append '("src/lib/shim-config.scm")
                                      (find-files "src/lib/lib" "\\.so$")
                                      (find-files "src/lib" "^liarc-")
                                      (find-files "src/compiler" "^make\\.")))
                    (chdir "src")
                    #t))))
         (replace 'build
           (lambda* (#:key system outputs #:allow-other-keys)
             (let ((out (assoc-ref outputs "out")))
               (if (or (string-prefix? "x86_64" system)
                       (string-prefix? "i686" system))
                   (zero? (system* "make" "compile-microcode"))
                   (zero? (system* "./etc/make-liarc.sh"
                                   (string-append "--prefix=" out)))))))
         (add-after 'configure 'configure-doc
           (lambda* (#:key outputs inputs #:allow-other-keys)
             (with-directory-excursion "../doc"
               (let* ((out (assoc-ref outputs "out"))
                      (bash (assoc-ref inputs "bash"))
                      (bin/sh (string-append bash "/bin/sh")))
                 (system* bin/sh "./configure"
                          (string-append "--prefix=" out)
                          (string-append "SHELL=" bin/sh))
                 (substitute* '("Makefile" "make-common")
                   (("/lib/mit-scheme/doc")
                    (string-append "/share/doc/" ,name "-" ,version)))
                 #t))))
         (add-after 'build 'build-doc
           (lambda* _
             (with-directory-excursion "../doc"
               (zero? (system* "make")))))
         (add-after 'install 'install-doc
           (lambda* (#:key outputs #:allow-other-keys)
             (let* ((out (assoc-ref outputs "out"))
                    (doc (assoc-ref outputs "doc"))
                    (old-doc-dir (string-append out "/share/doc"))
                    (new-doc/mit-scheme-dir
                     (string-append doc "/share/doc/" ,name "-" ,version)))
               (with-directory-excursion "../doc"
                 (for-each (lambda (target)
                             (system* "make" target))
                           '("install-config" "install-info-gz" "install-man"
                             "install-html" "install-pdf")))
               (mkdir-p new-doc/mit-scheme-dir)
               (copy-recursively
                (string-append old-doc-dir "/" ,name "-" ,version)
                new-doc/mit-scheme-dir)
               (delete-file-recursively old-doc-dir)
               #t))))))
    (native-inputs
     `(("texlive" ,texlive)
       ("texinfo" ,texinfo)
       ("m4" ,m4)))
    (inputs
     `(("libx11" ,libx11)

       ("source"

        ;; MIT/GNU Scheme is not bootstrappable, so it's recommended to
        ;; compile from the architecture-specific tarballs, which contain
        ;; pre-built binaries.  It leads to more efficient code than when
        ;; building the tarball that contains generated C code instead of
        ;; those binaries.
        ,(origin
          (method url-fetch)
          (uri (string-append "mirror://gnu/mit-scheme/stable.pkg/"
                              version "/mit-scheme-"
                              (match (%current-system)
                                ("x86_64-linux"
                                 (string-append version "-x86-64"))
                                ("i686-linux"
                                 (string-append version "-i386"))
                                (_
                                 (string-append "c-" version)))
                              ".tar.gz"))
          (sha256
           (match (%current-system)
             ("x86_64-linux"
              (base32
               "1skzxxhr0iq96bf0j5m7mvf3i4sppfyfa6gpqn34mwgkw1fx8274"))
             ("i686-linux"
              (base32
               "1fmlpnhf5a75db93phajh4ysbdgrgl72v45lk3kznriprl0a7jc6"))
             (_
              (base32
               "0w5ib5vsidihb4hb6fma3sp596ykr8izagm57axvgd6lqzwicsjg"))))))))

    ;; Fails to build on MIPS, see <http://bugs.gnu.org/18221>.
    (supported-systems (delete "mips64el-linux" %supported-systems))

    (home-page "http://www.gnu.org/software/mit-scheme/")
    (synopsis "A Scheme implementation with integrated editor and debugger")
    (description
     "GNU/MIT Scheme is an implementation of the Scheme programming
language.  It provides an interpreter, a compiler and a debugger.  It also
features an integrated Emacs-like editor and a large runtime library.")
    (license gpl2+)
    (properties '((ftp-directory . "/gnu/mit-scheme/stable.pkg")))))

(define-public bigloo
  (package
    (name "bigloo")
    (version "4.1a")
    (source (origin
             (method url-fetch)
             (uri (string-append "ftp://ftp-sop.inria.fr/indes/fp/Bigloo/bigloo"
                                 version ".tar.gz"))
             (sha256
              (base32
               "170q7nh08n4v20xl81fxb0xcdxphqqacfa643hsa8i2ar6pki04c"))
             (patches (search-patches "bigloo-gc-shebangs.patch"))))
    (build-system gnu-build-system)
    (arguments
     `(#:test-target "test"
       #:phases (alist-replace
                 'configure
                 (lambda* (#:key outputs #:allow-other-keys)

                   (substitute* "configure"
                     (("^shell=.*$")
                      (string-append "shell=" (which "bash") "\n")))

                   ;; Since libgc's pthread redirects are used, we end up
                   ;; using libgc symbols, so we must link against it.
                   ;; Reported on 2013-06-25.
                   (substitute* "api/pthread/src/Makefile"
                     (("^EXTRALIBS[[:blank:]]*=(.*)$" _ value)
                      (string-append "EXTRALIBS = "
                                     (string-trim-right value)
                                     " -l$(GCLIB)_fth-$(RELEASE)"
                                     " -Wl,-rpath=" (assoc-ref outputs "out")
                                     "/lib/bigloo/" ,version)))

                   ;; Those variables are used by libgc's `configure'.
                   (setenv "SHELL" (which "sh"))
                   (setenv "CONFIG_SHELL" (which "sh"))

                   ;; ... but they turned out to be overridden later, so work
                   ;; around that.
                   (substitute* (find-files "gc" "^configure-gc")
                     (("sh=/bin/sh")
                      (string-append "sh=" (which "sh"))))

                   ;; The `configure' script doesn't understand options
                   ;; of those of Autoconf.
                   (let ((out (assoc-ref outputs "out")))
                     (zero?
                      (system* "./configure"
                               (string-append "--prefix=" out)
                               ;; FIXME: Currently fails, see
                               ;; <http://article.gmane.org/gmane.lisp.scheme.bigloo/6126>.
                               ;; "--customgc=no" ; use our libgc
                               (string-append"--mv=" (which "mv"))
                               (string-append "--rm=" (which "rm"))
                               (string-append "--ldflags=-Wl,-rpath="
                                              (assoc-ref outputs "out")
                                              "/lib/bigloo/" ,version)))))
                 (alist-cons-after
                  'install 'install-emacs-modes
                  (lambda* (#:key outputs #:allow-other-keys)
                    (let* ((out (assoc-ref outputs "out"))
                           (dir (string-append out "/share/emacs/site-lisp")))
                      (zero? (system* "make" "-C" "bmacs" "all" "install"
                                      (string-append "EMACSBRAND=emacs24")
                                      (string-append "EMACSDIR=" dir)))))
                  %standard-phases))))
    (inputs
     `(("emacs" ,emacs)                      ;UDE needs the X version of Emacs

       ;; Optional APIs for which Bigloo has bindings.
       ("avahi" ,avahi)
       ("libphidget" ,libphidget)))
    (native-inputs
     `(("pkg-config" ,pkg-config)))
    (propagated-inputs
     `(("gmp" ,gmp)))                             ; bigloo.h refers to gmp.h
    (home-page "http://www-sop.inria.fr/indes/fp/Bigloo/")
    (synopsis "Efficient Scheme compiler")
    (description
     "Bigloo is a Scheme implementation devoted to one goal: enabling
Scheme based programming style where C(++) is usually
required.  Bigloo attempts to make Scheme practical by offering
features usually presented by traditional programming languages
but not offered by Scheme and functional programming.  Bigloo
compiles Scheme modules.  It delivers small and fast stand alone
binary executables.  Bigloo enables full connections between
Scheme and C programs and between Scheme and Java programs.")
    (license gpl2+)))

(define-public hop
  (package
    (name "hop")
    (version "2.4.0")
    (source (origin
             (method url-fetch)
             (uri (string-append "ftp://ftp-sop.inria.fr/indes/fp/Hop/hop-"
                                 version ".tar.gz"))
             (sha256
              (base32
               "1v2r4ga58kk1sx0frn8qa8ccmjpic9csqzpk499wc95y9c4b1wy3"))
             (patches (search-patches "hop-bigloo-4.0b.patch"
                                      "hop-linker-flags.patch"))))
    (build-system gnu-build-system)
    (arguments
     `(#:phases
       (alist-replace
        'configure
        (lambda* (#:key outputs #:allow-other-keys)
          (let ((out (assoc-ref outputs "out")))
            (zero?
             (system* "./configure"
                      (string-append "--prefix=" out)
                      (string-append "--blflags="
                                     ;; user flags completely override useful
                                     ;; default flags, so repeat them here.
                                     "-copt \\$(CPICFLAGS) -L\\$(BUILDLIBDIR) "
                                     "-ldopt -Wl,-rpath," out "/lib")))))
        %standard-phases)
       #:tests? #f))                                ; no test suite
    (inputs `(("avahi" ,avahi)
              ("bigloo" ,bigloo)
              ("which" ,which)))
    (home-page "http://hop.inria.fr/")
    (synopsis "Multi-tier programming language for the Web 2.0")
    (description
     "HOP is a multi-tier programming language for the Web 2.0 and the
so-called diffuse Web.  It is designed for programming interactive web
applications in many fields such as multimedia (web galleries, music players,
...), ubiquitous and house automation (SmartPhones, personal appliance),
mashups, office (web agendas, mail clients, ...), etc.")
    (license gpl2+)))

(define-public chicken
  (package
    (name "chicken")
    (version "4.11.0")
    (source (origin
             (method url-fetch)
             (uri (string-append "http://code.call-cc.org/releases/"
                                 version "/chicken-" version ".tar.gz"))
             (sha256
              (base32
               "12ddyiikqknpr8h6llsxbg2fz75xnayvcnsvr1cwv8xnjn7jpp73"))))
    (build-system gnu-build-system)
    (arguments
     `(#:modules ((guix build gnu-build-system)
                  (guix build utils)
                  (srfi srfi-1))

       ;; No `configure' script; run "make check" after "make install" as
       ;; prescribed by README.
       #:phases
       (modify-phases %standard-phases
         (delete 'configure)
         (delete 'check)
         (add-after 'install 'check
           (assoc-ref %standard-phases 'check))
         (add-after 'unpack 'disable-broken-tests
           (lambda _
             ;; The port tests fail with this error:
             ;; Error: (line 294) invalid escape-sequence '\x o'
             (substitute* "tests/runtests.sh"
               (("\\$interpret -s port-tests\\.scm") ""))
             #t)))

       #:make-flags (let ((out (assoc-ref %outputs "out")))
                      (list "PLATFORM=linux"
                            (string-append "PREFIX=" out)
                            (string-append "VARDIR=" out "/var/lib")))

       ;; Parallel builds are not supported, as noted in README.
       #:parallel-build? #f))
    ;; One of the tests ("testing direct invocation can detect calls of too
    ;; many arguments...") times out when building with a more recent GCC.
    ;; The problem was reported here:
    ;; https://lists.gnu.org/archive/html/chicken-hackers/2015-04/msg00059.html
    (native-inputs
     `(("gcc" ,gcc-4.8)))
    (home-page "http://www.call-cc.org/")
    (synopsis "R5RS Scheme implementation that compiles native code via C")
    (description
     "CHICKEN is a compiler for the Scheme programming language.  CHICKEN
produces portable and efficient C, supports almost all of the R5RS Scheme
language standard, and includes many enhancements and extensions.")
    (license bsd-3)))

(define-public scheme48
  (package
    (name "scheme48")
    (version "1.9.2")
    (source (origin
             (method url-fetch)
             (uri (string-append "http://s48.org/" version
                                 "/scheme48-" version ".tgz"))
             (sha256
              (base32
               "1x4xfm3lyz2piqcw1h01vbs1iq89zq7wrsfjgh3fxnlm1slj2jcw"))
             (patches (search-patches "scheme48-tests.patch"))))
    (build-system gnu-build-system)
    (home-page "http://s48.org/")
    (synopsis "Scheme implementation using a bytecode interpreter")
    (description
     "Scheme 48 is an implementation of Scheme based on a byte-code
interpreter and is designed to be used as a testbed for experiments in
implementation techniques and as an expository tool.")

    ;; Most files are BSD-3; see COPYING for the few exceptions.
    (license bsd-3)))

(define-public racket
  (package
    (name "racket")
    (version "6.6")
    (source (origin
             (method url-fetch)
             (uri (list (string-append "http://mirror.racket-lang.org/installers/"
                                       version "/racket-" version "-src.tgz")
                        (string-append
                         "http://mirror.informatik.uni-tuebingen.de/mirror/racket/"
                         version "/racket/racket-" version "-src-unix.tgz")))
             (sha256
              (base32
               "1kzdi1n6h6hmz8zd9k8r5a5yp2ryi4w3c2fjm1k6cqicn18cwaxz"))))
    (build-system gnu-build-system)
    (arguments
     '(#:phases
       (alist-cons-before
        'configure 'pre-configure
        (lambda* (#:key inputs #:allow-other-keys)
          ;; Patch dynamically loaded libraries with their absolute paths.
          (let* ((library-path   (search-path-as-string->list
                                  (getenv "LIBRARY_PATH")))
                 (find-so        (lambda (soname)
                                   (search-path
                                    library-path
                                    (format #f "~a.so" soname))))
                 (patch-ffi-libs (lambda (file libs)
                                   (for-each
                                    (lambda (lib)
                                      (substitute* file
                                        (((format #f "\"~a\"" lib))
                                         (format #f "\"~a\"" (find-so lib)))))
                                    libs))))
            (substitute* "collects/db/private/sqlite3/ffi.rkt"
              (("ffi-lib sqlite-so")
               (format #f "ffi-lib \"~a\"" (find-so "libsqlite3"))))
            (substitute* "collects/openssl/libssl.rkt"
              (("ffi-lib libssl-so")
               (format #f "ffi-lib \"~a\"" (find-so "libssl"))))
            (substitute* "collects/openssl/libcrypto.rkt"
              (("ffi-lib libcrypto-so")
               (format #f "ffi-lib \"~a\"" (find-so "libcrypto"))))
            (substitute* "share/pkgs/math-lib/math/private/bigfloat/gmp.rkt"
              (("ffi-lib libgmp-so")
               (format #f "ffi-lib \"~a\"" (find-so "libgmp"))))
            (substitute* "share/pkgs/math-lib/math/private/bigfloat/mpfr.rkt"
              (("ffi-lib libmpfr-so")
               (format #f "ffi-lib \"~a\"" (find-so "libmpfr"))))
            (for-each
             (lambda (x) (apply patch-ffi-libs x))
             '(("share/pkgs/draw-lib/racket/draw/unsafe/cairo-lib.rkt"
                ("libfontconfig" "libcairo"))
               ("share/pkgs/draw-lib/racket/draw/unsafe/glib.rkt"
                ("libglib-2.0" "libgmodule-2.0" "libgobject-2.0"))
               ("share/pkgs/draw-lib/racket/draw/unsafe/jpeg.rkt"
                ("libjpeg"))
               ("share/pkgs/draw-lib/racket/draw/unsafe/pango.rkt"
                ("libpango-1.0" "libpangocairo-1.0"))
               ("share/pkgs/draw-lib/racket/draw/unsafe/png.rkt"
                ("libpng"))
               ("share/pkgs/db-lib/db/private/odbc/ffi.rkt"
                ("libodbc"))
               ("share/pkgs/gui-lib/mred/private/wx/gtk/x11.rkt"
                ("libX11"))
               ("share/pkgs/gui-lib/mred/private/wx/gtk/gsettings.rkt"
                ("libgio-2.0"))
               ("share/pkgs/gui-lib/mred/private/wx/gtk/gtk3.rkt"
                ("libgdk-3" "libgtk-3"))
               ("share/pkgs/gui-lib/mred/private/wx/gtk/unique.rkt"
                ("libunique-1.0"))
               ("share/pkgs/gui-lib/mred/private/wx/gtk/utils.rkt"
                ("libgdk-x11-2.0" "libgdk_pixbuf-2.0" "libgtk-x11-2.0"))
               ("share/pkgs/gui-lib/mred/private/wx/gtk/gl-context.rkt"
                ("libGL"))
               ("share/pkgs/sgl/gl.rkt"
                ("libGL" "libGLU")))))
          (chdir "src"))
        (alist-cons-after
         'unpack 'patch-/bin/sh
         (lambda _
           (substitute* "collects/racket/system.rkt"
             (("/bin/sh") (which "sh"))))
         %standard-phases))
       #:tests? #f                                ; XXX: how to run them?
       ))
    (inputs
     `(("libffi" ,libffi)
       ;; Hardcode dynamically loaded libraries for better functionality.
       ;; sqlite and libraries for `racket/draw' are needed to build the doc.
       ("cairo" ,cairo)
       ("fontconfig" ,fontconfig)
       ("glib" ,glib)
       ("glu" ,glu)
       ("gmp" ,gmp)
       ("gtk+" ,gtk+)  ; propagates gdk-pixbuf+svg
       ("libjpeg" ,libjpeg)
       ("libpng" ,libpng)
       ("libx11" ,libx11)
       ("mesa" ,mesa)
       ("mpfr" ,mpfr)
       ("openssl" ,openssl)
       ("pango" ,pango)
       ("sqlite" ,sqlite)
       ("unixodbc" ,unixodbc)))
    (home-page "http://racket-lang.org")
    (synopsis "Implementation of Scheme and related languages")
    (description
     "Racket is an implementation of the Scheme programming language (R5RS and
R6RS) and related languages, such as Typed Racket.  It features a compiler and
a virtual machine with just-in-time native compilation, as well as a large set
of libraries.")
    (license lgpl2.0+)))

(define-public gambit-c
  (package
    (name "gambit-c")
    (version "4.7.4")
    (source
     (origin
       (method url-fetch)
       (uri (string-append
             "http://www.iro.umontreal.ca/~gambit/download/gambit/v"
             (version-major+minor version) "/source/gambc-v"
             (string-map (lambda (c) (if (char=? c #\.) #\_ c)) version)
             ".tgz"))
       (sha256
        (base32 "0y2pklh4k65yrmxv63ass76xckrk9wqimbdad2gha35v2mi7blhs"))))
    (build-system gnu-build-system)
    (arguments
     '(#:configure-flags
       ;; According to the ./configure script, this makes the build slower and
       ;; use >= 1 GB memory, but makes Gambit much faster.
       '("--enable-single-host")
       #:phases
       (alist-cons-before
        'check 'fix-tests
        (lambda _
          (substitute* '("tests/makefile")
            ;; '-:' is how run-time options are set.  'tl' sets some terminal
            ;; option, which makes it fail in our build environment.  It
            ;; recommends using 'd-' as a solution, which sets the REPL
            ;; interaction channel to stdin/stdout.
            (("gsi -:tl") "gsi -:d-,tl")))
        %standard-phases)))
    (home-page "http://www.iro.umontreal.ca/~gambit/")
    (synopsis "Efficient Scheme interpreter and compiler")
    (description
     "Gambit consists of two main programs: gsi, the Gambit Scheme
interpreter, and gsc, the Gambit Scheme compiler.  The interpreter contains
the complete execution and debugging environment.  The compiler is the
interpreter extended with the capability of generating executable files.  The
compiler can produce standalone executables or compiled modules which can be
loaded at run time.  Interpreted code and compiled code can be freely
mixed.")
    ;; Dual license.
    (license (list lgpl2.1+ asl2.0))))

(define-public chibi-scheme
  (package
    (name "chibi-scheme")
    (version "0.7.3")
    (source
     (origin
       (method url-fetch)
       (uri (string-append "https://github.com/ashinn/chibi-scheme/archive/"
                           version ".tar.gz"))
       (sha256
        (base32 "16wppf4qzr0748iyp0m89gidsfgq9s6x3gw4xggym91waw4fh742"))
       (file-name (string-append "chibi-scheme-" version ".tar.gz"))))
    (build-system gnu-build-system)
    (arguments
     `(#:phases (modify-phases %standard-phases
                  (delete 'configure)
                  (add-before 'build 'set-cc
                    (lambda _
                      (setenv "CC" "gcc"))))
       #:make-flags (let ((out (assoc-ref %outputs "out")))
                      (list (string-append "PREFIX=" out)
                            (string-append "LDFLAGS=-Wl,-rpath=" out "/lib")))
       #:test-target "test"))
    (home-page "https://code.google.com/p/chibi-scheme/")
    (synopsis "Small embeddable Scheme implementation")
    (description
     "Chibi-Scheme is a very small library with no external dependencies
intended for use as an extension and scripting language in C programs.  In
addition to support for lightweight VM-based threads, each VM itself runs in
an isolated heap allowing multiple VMs to run simultaneously in different OS
threads.")
    (license bsd-3)))

<<<<<<< HEAD
(define nanopass
  (let ((version "1.9"))
    (origin
      (method url-fetch)
      (uri (string-append
            "https://github.com/nanopass/nanopass-framework-scheme/archive"
            "/v" version ".tar.gz"))
      (sha256 (base32 "11pwyy4jiwhcl2am3a4ciczacjbjkyvdizqzdglb3l1hj2gj6nv2"))
      (file-name (string-append "nanopass-" version ".tar.gz")))))

(define stex
  (let ((version "1.2.1"))
    (origin
      (method url-fetch)
      (uri (string-append
            "https://github.com/dybvig/stex/archive"
            "/v" version ".tar.gz"))
      (sha256 (base32 "03pl3f668h24dn51vccr1sj5lsba9zq3j37bnxjvdadcdaj4qy5z"))
      (file-name (string-append "stex-" version ".tar.gz")))))

(define-public chez-scheme
  (package
    (name "chez-scheme")
    (version "9.4")
    (source
     (origin
       (method url-fetch)
       (uri (string-append "https://github.com/cisco/ChezScheme/archive/"
                           "v" version ".tar.gz"))
       (sha256
        (base32 "0lprmpsjg2plc6ykgkz482zyvhkzv6gd0vnar71ph21h6zknyklz"))
       (file-name (string-append "chez-scheme-" version ".tar.gz"))))
    (build-system gnu-build-system)
    (inputs
     `(("ncurses" ,ncurses)
       ("libx11" ,libx11)
       ("xorg-rgb" ,xorg-rgb)
       ("nanopass" ,nanopass)
       ("zlib" ,zlib)
       ("stex" ,stex)))
    (native-inputs
     `(("texlive" ,texlive)
       ("ghostscript" ,ghostscript)
       ("netpbm" ,netpbm)))
    (outputs '("out" "doc"))
    (arguments
     `(#:modules ((guix build gnu-build-system)
                  (guix build utils)
                  (ice-9 match))
       #:test-target "test"
       #:phases
       (modify-phases %standard-phases
         ;; Adapt the custom 'configure' script.
         (replace 'configure
           (lambda* (#:key inputs outputs #:allow-other-keys)
             (let ((out (assoc-ref outputs "out"))
                   (nanopass (assoc-ref inputs "nanopass"))
                   (stex (assoc-ref inputs "stex"))
                   (zlib (assoc-ref inputs "zlib"))
                   (unpack (assoc-ref %standard-phases 'unpack))
                   (patch-source-shebangs
                    (assoc-ref %standard-phases 'patch-source-shebangs)))
               (map (match-lambda
                      ((src orig-name new-name)
                       (with-directory-excursion "."
                         (apply unpack (list #:source src))
                         (apply patch-source-shebangs (list #:source src)))
                       (delete-file-recursively new-name)
                       (system* "mv" orig-name new-name)))
                    `((,nanopass "nanopass-framework-scheme-1.9" "nanopass")
                      (,stex "stex-1.2.1" "stex")))
               ;; The Makefile wants to download and compile "zlib".  We patch
               ;; it to use the one from our 'zlib' package.
               (substitute* "configure"
                 (("rmdir zlib .*$") "echo \"using system zlib\"\n"))
               (substitute* (find-files "./c" "Mf-[a-zA-Z0-9.]+")
                 (("\\$\\{Kernel\\}: \\$\\{kernelobj\\} \\.\\./zlib/libz\\.a")
                  "${Kernel}: ${kernelobj}")
                 (("ld -melf_x86_64 -r -X -o \\$\\{Kernel\\} \\$\\{kernelobj\\} \\.\\./zlib/libz\\.a")
                  (string-append "ld -melf_x86_64 -r -X -o ${Kernel} ${kernelobj} "
                                 zlib "/lib/libz.a"))
                 (("\\(cd \\.\\./zlib; CFLAGS=-m64 \\./configure --64)")
                  (which "true"))
                 (("(cd \\.\\./zlib; make)")
                  (which "true")))
               (substitute* (find-files "mats" "Mf-.*")
                 (("^[[:space:]]+(cc ) *") "\tgcc "))
               (substitute*
                   (find-files "." (string-append
                                    "("
                                    "Mf-[a-zA-Z0-9.]+"
                                    "|Makefile[a-zA-Z0-9.]*"
                                    "|checkin"
                                    "|stex\\.stex"
                                    "|newrelease"
                                    "|workarea"
                                    ;;"|[a-zA-Z0-9.]+\\.ms" ; guile can't read
                                    ")"))
                 (("/bin/rm") (which "rm"))
                 (("/bin/ln") (which "ln"))
                 (("/bin/cp") (which "cp")))
               (substitute* "makefiles/installsh"
                 (("/bin/true") (which "true")))
               (substitute* "stex/Makefile"
                 (("PREFIX=/usr") (string-append "PREFIX=" out)))
               (zero? (system* "./configure" "--threads"
                               (string-append "--installprefix=" out))))))
         ;; Installation of the documentation requires a running "chez".
         (add-after 'install 'install-doc
           (lambda* (#:key inputs outputs #:allow-other-keys)
             (let ((bin (string-append (assoc-ref outputs "out") "/bin"))
                   (doc (string-append (assoc-ref outputs "doc")
                                       "/share/doc/" ,name "-" ,version)))
               (setenv "HOME" (getcwd))
               (setenv "PATH" (string-append (getenv "PATH") ":" bin))
               (with-directory-excursion "stex"
                 (system* "make" (string-append "BIN=" bin)))
               (system* "make" "docs")
               (with-directory-excursion "csug"
                 (substitute* "Makefile"
                   (("/tmp/csug9") doc)
                   (("^m = a6le")
                    "m := $(shell echo '(machine-type)' | scheme -q)"))
                 (system* "make" "install")
                 (install-file "csug.pdf" doc))
               (with-directory-excursion "release_notes"
                 (install-file "release_notes.pdf" doc))
               #t)))
         ;; The binary file name is called "scheme" as the one from MIT/GNU
         ;; Scheme.  We add a symlink to use in case both are installed.
         (add-after 'install 'install-symlink
           (lambda* (#:key outputs #:allow-other-keys)
             (let* ((out (assoc-ref outputs "out"))
                    (bin (string-append out "/bin"))
                    (lib (string-append out "/lib"))
                    (name "chez-scheme"))
               (symlink (string-append bin "/scheme")
                        (string-append bin "/" name))
               (map (lambda (file)
                      (symlink file (string-append (dirname file)
                                                   "/" name ".boot")))
                    (find-files lib "scheme.boot"))
               #t))))))
    ;; According to the documentation MIPS and ARM are not supported.
    (supported-systems '("x86_64-linux" "i686-linux"))
    (home-page "http://www.scheme.com")
    (synopsis "R6RS Scheme compiler and run-time")
    (description
     "Chez Scheme is a compiler and run-time system for the language of the
Revised^6 Report on Scheme (R6RS), with numerous extensions.  The compiler
generates native code for each target processor, with support for x86, x86_64,
and 32-bit PowerPC architectures.")
    (license asl2.0)))

=======
>>>>>>> 152ffe7c
(define-public scmutils
  (let ()
    (define (system-suffix)
      (cond
       ((string-prefix? "x86_64" (or (%current-target-system)
                                     (%current-system)))
        "x86-64")
       (else "i386")))

    (package
      (name "scmutils")
      (version "20140302")
      (source
       (origin
         (method url-fetch/tarbomb)
         (modules '((guix build utils)))
         (snippet
          ;; Remove binary code
          '(delete-file-recursively "scmutils/mit-scheme"))
         (file-name (string-append name "-" version ".tar.gz"))
         (uri (string-append "http://groups.csail.mit.edu/mac/users/gjs/6946"
                             "/scmutils-tarballs/" name "-" version
                             "-x86-64-gnu-linux.tar.gz"))
         (sha256
          (base32 "10cnbm7nh78m5mrl1di85s29gny81jb1am9zd9f9yx725xb6dnfg"))))
      (build-system gnu-build-system)
      (inputs
       `(("mit-scheme" ,mit-scheme)
         ("emacs" ,emacs-minimal)))
      (arguments
       `(#:tests? #f ;; no tests-suite
         #:modules ((guix build gnu-build-system)
                    (guix build utils)
                    (guix build emacs-utils))
         #:imported-modules (,@%gnu-build-system-modules
                             (guix build emacs-utils))
         #:phases
         (modify-phases %standard-phases
           (replace 'configure
                    ;; No standard build procedure is used. We set the correct
                    ;; runtime path in the custom build system.
                    (lambda* (#:key outputs #:allow-other-keys)
                      (let ((out (assoc-ref outputs "out")))
                        ;; Required to find .bci files at runtime.
                        (with-directory-excursion "scmutils"
                          (rename-file "src" "scmutils"))
                        (substitute* "scmutils/scmutils/load.scm"
                          (("/usr/local/scmutils/")
                           (string-append out "/lib/mit-scheme-"
                                          ,(system-suffix) "/")))
                        #t)))
           (replace 'build
                    ;; Compile the code and build a band.
                    (lambda* (#:key outputs #:allow-other-keys)
                      (let* ((out (assoc-ref outputs "out"))
                             (make-img (string-append
                                        "echo '(load \"load\") "
                                        "(disk-save \"edwin-mechanics.com\")'"
                                        "| mit-scheme")))
                        (with-directory-excursion "scmutils/scmutils"
                          (and (zero? (system "mit-scheme < compile.scm"))
                               (zero? (system make-img)))))))
           (add-before 'install 'fix-directory-names
                       ;; Correct directory names in the startup script.
                       (lambda* (#:key inputs outputs #:allow-other-keys)
                         (let* ((out (assoc-ref outputs "out"))
                                (scm-root (assoc-ref inputs "mit-scheme")))
                           (substitute* "bin/mechanics"
                             (("ROOT=\"\\$\\{SCMUTILS_ROOT:-/.*\\}\"")
                              (string-append
                               "ROOT=\"${SCMUTILS_ROOT:-" scm-root "}\"\n"
                               "LIB=\"${ROOT}/lib/mit-scheme-"
                               ,(system-suffix) ":"
                               out "/lib/mit-scheme-" ,(system-suffix) "\""))
                             (("EDWIN_INFO_DIRECTORY=.*\n") "")
                             (("SCHEME=.*\n")
                              (string-append "SCHEME=\"${ROOT}/bin/scheme "
                                             "--library ${LIB}\"\n"))
                             (("export EDWIN_INFO_DIRECTORY") ""))
                           #t)))
           (add-before 'install 'emacs-tags
                       ;; Generate Emacs's tags for easy reference to source
                       ;; code.
                       (lambda* (#:key inputs outputs #:allow-other-keys)
                         (with-directory-excursion "scmutils/scmutils"
                           (zero? (apply system* "etags"
                                         (find-files "." "\\.scm"))))))
           (replace 'install
                    ;; Copy files to the store.
                    (lambda* (#:key outputs #:allow-other-keys)
                      (define* (copy-files-to-directory files dir
                                                        #:optional (delete? #f))
                        (for-each (lambda (f)
                                    (copy-file f (string-append dir "/" f))
                                    (when delete? (delete-file f)))
                                  files))

                      (let* ((out (assoc-ref outputs "out"))
                             (bin (string-append out "/bin"))
                             (doc (string-append out "/share/doc/"
                                                 ,name "-" ,version))
                             (lib (string-append out "/lib/mit-scheme-"
                                                 ,(system-suffix)
                                                 "/scmutils")))
                        (for-each mkdir-p (list lib doc bin))
                        (with-directory-excursion "scmutils/scmutils"
                          (copy-files-to-directory '("COPYING" "LICENSE")
                                                   doc #t)
                          (for-each delete-file (find-files "." "\\.bin"))
                          (copy-files-to-directory '("edwin-mechanics.com")
                                                   (string-append lib "/..") #t)
                          (copy-recursively "." lib))
                        (with-directory-excursion "bin"
                          (copy-files-to-directory (find-files ".") bin))
                        (with-directory-excursion "scmutils/manual"
                          (copy-files-to-directory (find-files ".") doc))
                        #t)))
           (add-after 'install 'emacs-helpers
                      ;; Add convenience Emacs commands to easily load the
                      ;; Scmutils band in an MIT-Scheme buffer inside of Emacs
                      ;; and to easily load code tags.
                      (lambda* (#:key inputs outputs #:allow-other-keys)
                        (let* ((out (assoc-ref outputs "out"))
                               (mit-root (assoc-ref inputs "mit-scheme"))
                               (emacs-lisp-dir
                                (string-append out "/share/emacs/site-lisp"
                                               "/guix.d/" ,name "-" ,version))
                               (el-file (string-append emacs-lisp-dir
                                                       "/scmutils.el"))
                               (lib-relative-path
                                (string-append "/lib/mit-scheme-"
                                               ,(system-suffix))))
                          (mkdir-p emacs-lisp-dir)
                          (call-with-output-file el-file
                            (lambda (p)
                              (format p
                                      ";;;###autoload
(defun scmutils-load ()
  (interactive)
  (require 'xscheme)
  (let ((mit-root \"~a\")
    (scmutils \"~a\"))
    (run-scheme
     (concat mit-root \"/bin/scheme --library \"
          mit-root \"~a:\" scmutils \"~a\"
          \" --band edwin-mechanics.com\"
          \" --emacs\"))))

;;;###autoload
(defun scmutils-load-tags ()
  (interactive)
  (let ((scmutils \"~a\"))
    (visit-tags-table (concat scmutils \"/TAGS\"))))
"
                                      mit-root out
                                      lib-relative-path
                                      lib-relative-path
                                      (string-append out lib-relative-path
                                                     "/scmutils"))))
                          (emacs-generate-autoloads ,name emacs-lisp-dir)
                          (emacs-byte-compile-directory emacs-lisp-dir)
                          #t))))))
      (home-page
       "http://groups.csail.mit.edu/mac/users/gjs/6946/linux-install.htm")
      (synopsis "Scmutils library for MIT Scheme")
      (description "The Scmutils system is an integrated library of
procedures, embedded in the programming language Scheme, and intended to
support teaching and research in mathematical physics and electrical
engineering.")
      (license gpl2+))))

(define-public sicp
  (let ((commit "5b52db566968d28a89fbbaf338d207f01cc81cac"))
    (package
      (name "sicp")
      (version (string-append "20160220-1." (string-take commit 7)))
      (source (origin
                (method git-fetch)
                (uri (git-reference
                      (url "https://github.com/sarabander/sicp")
                      (commit commit)))
                (sha256
                 (base32
                  "10h6h7szwlfbshwh18bnl2hvyddj5i7106l79s145l0sjjv15cxb"))
                (file-name (string-append name "-" version "-checkout"))))
      (build-system trivial-build-system)
      (native-inputs `(("gzip" ,gzip)
                       ("source" ,source)
                       ("texinfo" ,texinfo)))
      (arguments
       `(#:modules ((guix build utils)
                    (srfi srfi-1)
                    (srfi srfi-26))
         #:builder
         (begin
           (use-modules (guix build utils)
                        (srfi srfi-1)
                        (srfi srfi-26))
           (let ((gzip (assoc-ref %build-inputs "gzip"))
                 (source (assoc-ref %build-inputs "source"))
                 (texinfo (assoc-ref %build-inputs "texinfo"))
                 (info-dir (string-append %output "/share/info")))
             (setenv "PATH" (string-append gzip "/bin"
                                           ":" texinfo "/bin"))
             (mkdir-p info-dir)
             (and (zero?
                   (system* "makeinfo" "--output"
                            (string-append info-dir "/sicp.info")
                            (string-append source "/sicp-pocket.texi")))
                  (every zero?
                         (map (cut system* "gzip" "-9n" <>)
                              (find-files info-dir))))))))
      (home-page "http://sarabander.github.io/sicp")
      (synopsis "Structure and Interpretation of Computer Programs")
      (description "Structure and Interpretation of Computer Programs (SICP) is
a textbook aiming to teach the principles of computer programming.

Using Scheme, a dialect of the Lisp programming language, the book explains
core computer science concepts such as abstraction in programming,
metalinguistic abstraction, recursion, interpreters, and modular programming.")
      (license cc-by-sa4.0))))<|MERGE_RESOLUTION|>--- conflicted
+++ resolved
@@ -591,163 +591,6 @@
 threads.")
     (license bsd-3)))
 
-<<<<<<< HEAD
-(define nanopass
-  (let ((version "1.9"))
-    (origin
-      (method url-fetch)
-      (uri (string-append
-            "https://github.com/nanopass/nanopass-framework-scheme/archive"
-            "/v" version ".tar.gz"))
-      (sha256 (base32 "11pwyy4jiwhcl2am3a4ciczacjbjkyvdizqzdglb3l1hj2gj6nv2"))
-      (file-name (string-append "nanopass-" version ".tar.gz")))))
-
-(define stex
-  (let ((version "1.2.1"))
-    (origin
-      (method url-fetch)
-      (uri (string-append
-            "https://github.com/dybvig/stex/archive"
-            "/v" version ".tar.gz"))
-      (sha256 (base32 "03pl3f668h24dn51vccr1sj5lsba9zq3j37bnxjvdadcdaj4qy5z"))
-      (file-name (string-append "stex-" version ".tar.gz")))))
-
-(define-public chez-scheme
-  (package
-    (name "chez-scheme")
-    (version "9.4")
-    (source
-     (origin
-       (method url-fetch)
-       (uri (string-append "https://github.com/cisco/ChezScheme/archive/"
-                           "v" version ".tar.gz"))
-       (sha256
-        (base32 "0lprmpsjg2plc6ykgkz482zyvhkzv6gd0vnar71ph21h6zknyklz"))
-       (file-name (string-append "chez-scheme-" version ".tar.gz"))))
-    (build-system gnu-build-system)
-    (inputs
-     `(("ncurses" ,ncurses)
-       ("libx11" ,libx11)
-       ("xorg-rgb" ,xorg-rgb)
-       ("nanopass" ,nanopass)
-       ("zlib" ,zlib)
-       ("stex" ,stex)))
-    (native-inputs
-     `(("texlive" ,texlive)
-       ("ghostscript" ,ghostscript)
-       ("netpbm" ,netpbm)))
-    (outputs '("out" "doc"))
-    (arguments
-     `(#:modules ((guix build gnu-build-system)
-                  (guix build utils)
-                  (ice-9 match))
-       #:test-target "test"
-       #:phases
-       (modify-phases %standard-phases
-         ;; Adapt the custom 'configure' script.
-         (replace 'configure
-           (lambda* (#:key inputs outputs #:allow-other-keys)
-             (let ((out (assoc-ref outputs "out"))
-                   (nanopass (assoc-ref inputs "nanopass"))
-                   (stex (assoc-ref inputs "stex"))
-                   (zlib (assoc-ref inputs "zlib"))
-                   (unpack (assoc-ref %standard-phases 'unpack))
-                   (patch-source-shebangs
-                    (assoc-ref %standard-phases 'patch-source-shebangs)))
-               (map (match-lambda
-                      ((src orig-name new-name)
-                       (with-directory-excursion "."
-                         (apply unpack (list #:source src))
-                         (apply patch-source-shebangs (list #:source src)))
-                       (delete-file-recursively new-name)
-                       (system* "mv" orig-name new-name)))
-                    `((,nanopass "nanopass-framework-scheme-1.9" "nanopass")
-                      (,stex "stex-1.2.1" "stex")))
-               ;; The Makefile wants to download and compile "zlib".  We patch
-               ;; it to use the one from our 'zlib' package.
-               (substitute* "configure"
-                 (("rmdir zlib .*$") "echo \"using system zlib\"\n"))
-               (substitute* (find-files "./c" "Mf-[a-zA-Z0-9.]+")
-                 (("\\$\\{Kernel\\}: \\$\\{kernelobj\\} \\.\\./zlib/libz\\.a")
-                  "${Kernel}: ${kernelobj}")
-                 (("ld -melf_x86_64 -r -X -o \\$\\{Kernel\\} \\$\\{kernelobj\\} \\.\\./zlib/libz\\.a")
-                  (string-append "ld -melf_x86_64 -r -X -o ${Kernel} ${kernelobj} "
-                                 zlib "/lib/libz.a"))
-                 (("\\(cd \\.\\./zlib; CFLAGS=-m64 \\./configure --64)")
-                  (which "true"))
-                 (("(cd \\.\\./zlib; make)")
-                  (which "true")))
-               (substitute* (find-files "mats" "Mf-.*")
-                 (("^[[:space:]]+(cc ) *") "\tgcc "))
-               (substitute*
-                   (find-files "." (string-append
-                                    "("
-                                    "Mf-[a-zA-Z0-9.]+"
-                                    "|Makefile[a-zA-Z0-9.]*"
-                                    "|checkin"
-                                    "|stex\\.stex"
-                                    "|newrelease"
-                                    "|workarea"
-                                    ;;"|[a-zA-Z0-9.]+\\.ms" ; guile can't read
-                                    ")"))
-                 (("/bin/rm") (which "rm"))
-                 (("/bin/ln") (which "ln"))
-                 (("/bin/cp") (which "cp")))
-               (substitute* "makefiles/installsh"
-                 (("/bin/true") (which "true")))
-               (substitute* "stex/Makefile"
-                 (("PREFIX=/usr") (string-append "PREFIX=" out)))
-               (zero? (system* "./configure" "--threads"
-                               (string-append "--installprefix=" out))))))
-         ;; Installation of the documentation requires a running "chez".
-         (add-after 'install 'install-doc
-           (lambda* (#:key inputs outputs #:allow-other-keys)
-             (let ((bin (string-append (assoc-ref outputs "out") "/bin"))
-                   (doc (string-append (assoc-ref outputs "doc")
-                                       "/share/doc/" ,name "-" ,version)))
-               (setenv "HOME" (getcwd))
-               (setenv "PATH" (string-append (getenv "PATH") ":" bin))
-               (with-directory-excursion "stex"
-                 (system* "make" (string-append "BIN=" bin)))
-               (system* "make" "docs")
-               (with-directory-excursion "csug"
-                 (substitute* "Makefile"
-                   (("/tmp/csug9") doc)
-                   (("^m = a6le")
-                    "m := $(shell echo '(machine-type)' | scheme -q)"))
-                 (system* "make" "install")
-                 (install-file "csug.pdf" doc))
-               (with-directory-excursion "release_notes"
-                 (install-file "release_notes.pdf" doc))
-               #t)))
-         ;; The binary file name is called "scheme" as the one from MIT/GNU
-         ;; Scheme.  We add a symlink to use in case both are installed.
-         (add-after 'install 'install-symlink
-           (lambda* (#:key outputs #:allow-other-keys)
-             (let* ((out (assoc-ref outputs "out"))
-                    (bin (string-append out "/bin"))
-                    (lib (string-append out "/lib"))
-                    (name "chez-scheme"))
-               (symlink (string-append bin "/scheme")
-                        (string-append bin "/" name))
-               (map (lambda (file)
-                      (symlink file (string-append (dirname file)
-                                                   "/" name ".boot")))
-                    (find-files lib "scheme.boot"))
-               #t))))))
-    ;; According to the documentation MIPS and ARM are not supported.
-    (supported-systems '("x86_64-linux" "i686-linux"))
-    (home-page "http://www.scheme.com")
-    (synopsis "R6RS Scheme compiler and run-time")
-    (description
-     "Chez Scheme is a compiler and run-time system for the language of the
-Revised^6 Report on Scheme (R6RS), with numerous extensions.  The compiler
-generates native code for each target processor, with support for x86, x86_64,
-and 32-bit PowerPC architectures.")
-    (license asl2.0)))
-
-=======
->>>>>>> 152ffe7c
 (define-public scmutils
   (let ()
     (define (system-suffix)
