;;; GNU Guix --- Functional package management for GNU
;;; Copyright © 2013 Cyril Roelandt <tipecaml@gmail.com>
;;; Copyright © 2014 Kevin Lemonnier <lemonnierk@ulrar.net>
;;; Copyright © 2015, 2017 Ludovic Courtès <ludo@gnu.org>
;;; Copyright © 2015-2023 Efraim Flashner <efraim@flashner.co.il>
;;; Copyright © 2016 Nikita <nikita@n0.is>
;;; Copyright © 2017 Marius Bakke <mbakke@fastmail.com>
;;; Copyright © 2017–2023 Tobias Geerinckx-Rice <me@tobias.gr>
;;; Copyright © 2020 Oleg Pykhalov <go.wigust@gmail.com>
;;; Copyright © 2020, 2021, 2022 Vinicius Monego <monego@posteo.net>
;;; Copyright © 2020 Jakub Kądziołka <kuba@kadziolka.net>
;;; Copyright © 2020 Brett Gilio <brettg@gnu.org>
;;; Copyright © 2021 WinterHound <winterhound@yandex.com>
;;; Copyright © 2022 Jai Vetrivelan <jaivetrivelan@gmail.com>
;;; Copyright © 2022 jgart <jgart@dismail.de>
;;; Copyright © 2023 Janneke Nieuwenhuizen <janneke@gnu.org>
;;;
;;; This file is part of GNU Guix.
;;;
;;; GNU Guix is free software; you can redistribute it and/or modify it
;;; under the terms of the GNU General Public License as published by
;;; the Free Software Foundation; either version 3 of the License, or (at
;;; your option) any later version.
;;;
;;; GNU Guix is distributed in the hope that it will be useful, but
;;; WITHOUT ANY WARRANTY; without even the implied warranty of
;;; MERCHANTABILITY or FITNESS FOR A PARTICULAR PURPOSE.  See the
;;; GNU General Public License for more details.
;;;
;;; You should have received a copy of the GNU General Public License
;;; along with GNU Guix.  If not, see <http://www.gnu.org/licenses/>.

(define-module (gnu packages irc)
  #:use-module (guix gexp)
  #:use-module ((guix licenses) #:prefix license:)
  #:use-module (guix download)
  #:use-module (guix git-download)
  #:use-module (guix packages)
  #:use-module (guix utils)
  #:use-module (guix build-system cmake)
  #:use-module (guix build-system gnu)
  #:use-module (guix build-system go)
  #:use-module (guix build-system guile)
  #:use-module (guix build-system haskell)
  #:use-module (guix build-system meson)
  #:use-module (guix build-system python)
  #:use-module (guix build-system qt)
  #:use-module (gnu packages)
  #:use-module (gnu packages admin)
  #:use-module (gnu packages aspell)
  #:use-module (gnu packages autogen)
  #:use-module (gnu packages autotools)
  #:use-module (gnu packages base)
  #:use-module (gnu packages bash)
  #:use-module (gnu packages backup)
  #:use-module (gnu packages boost)
  #:use-module (gnu packages check)
  #:use-module (gnu packages code)
  #:use-module (gnu packages compression)
  #:use-module (gnu packages curl)
  #:use-module (gnu packages cyrus-sasl)
  #:use-module (gnu packages databases)
  #:use-module (gnu packages file)
  #:use-module (gnu packages gettext)
  #:use-module (gnu packages geo)
  #:use-module (gnu packages glib)
  #:use-module (gnu packages gnome)
  #:use-module (gnu packages gnupg)
  #:use-module (gnu packages golang)
  #:use-module (gnu packages gtk)
  #:use-module (gnu packages guile)
  #:use-module (gnu packages guile-xyz)
  #:use-module (gnu packages haskell-check)
  #:use-module (gnu packages haskell-crypto)
  #:use-module (gnu packages haskell-xyz)
  #:use-module (gnu packages lua)
  #:use-module (gnu packages lxqt)
  #:use-module (gnu packages man)
  #:use-module (gnu packages ncurses)
  #:use-module (gnu packages openldap)
  #:use-module (gnu packages kde)
  #:use-module (gnu packages kde-frameworks)
  #:use-module (gnu packages password-utils)
  #:use-module (gnu packages pcre)
  #:use-module (gnu packages perl)
  #:use-module (gnu packages pkg-config)
  #:use-module (gnu packages python)
  #:use-module (gnu packages python-crypto)
  #:use-module (gnu packages python-xyz)
  #:use-module (gnu packages regex)
  #:use-module (gnu packages ruby)
  #:use-module (gnu packages sphinx)
  #:use-module (gnu packages sqlite)
  #:use-module (gnu packages qt)
  #:use-module (gnu packages tcl)
  #:use-module (gnu packages textutils)
  #:use-module (gnu packages time)
  #:use-module (gnu packages tls)
  #:use-module (gnu packages web)
  #:use-module (srfi srfi-1)
  #:use-module (srfi srfi-26))

(define-public glirc
  (package
<<<<<<< HEAD
  (name "glirc")
  (version "2.39.0.1")
  (source
   (origin
     (method url-fetch)
     (uri (hackage-uri "glirc" version))
     (sha256
      (base32 "0jaywb43jfv6kzyz540k02mxdgw1shc6hn7kia21alssszkilh4r"))))
  (build-system haskell-build-system)
  (arguments
   (list
    #:phases
    #~(modify-phases %standard-phases
      (add-after 'install 'install-extra-documentation
        (lambda _
          (install-file "glirc.1"
                        (string-append #$output "/share/man/man1"))
          ;; The man page is very terse and punts to the GitHub wiki for real
          ;; information.  Some of that is also in the README, so install it.
          (install-file "README.md"
                        (string-append #$output "/share/doc/"
                                       #$name "-" #$version)))))))
  (native-inputs
   (list ghc-hunit))
  (inputs
   (list ghc-async
         ghc-attoparsec
         ghc-base64-bytestring
         ghc-config-schema
         ghc-config-value
         ghc-curve25519
         ghc-free
         ghc-githash
         ghc-hashable
         ghc-hookup
         ghc-hsopenssl
         ghc-irc-core
         ghc-kan-extensions
         ghc-lens
         ghc-network
         ghc-psqueues
         ghc-random
         ghc-regex-tdfa
         ghc-split
         ghc-unordered-containers
         ghc-vector
         ghc-vty))
  (home-page "https://github.com/glguy/irc-core")
  (synopsis "Console IRC client")
  (description
   "Glirc is a console IRC client that focuses on providing both high-detail
=======
    (name "glirc")
    (version "2.39.0.1")               ; inherited by glirc-* extensions below
    (source
     (origin
       (method url-fetch)
       (uri (hackage-uri "glirc" version))
       (sha256
        (base32 "0jaywb43jfv6kzyz540k02mxdgw1shc6hn7kia21alssszkilh4r"))))
    (build-system haskell-build-system)
    (arguments
     (list
      #:phases
      #~(modify-phases %standard-phases
          (add-after 'install 'install-extra-documentation
            (lambda _
              (install-file "glirc.1"
                            (string-append #$output "/share/man/man1"))
              ;; The man page is very terse and punts to the GitHub wiki for real
              ;; information.  Some of that is also in the README, so install it.
              (install-file "README.md"
                            (string-append #$output "/share/doc/"
                                           #$name "-" #$version)))))))
    (native-inputs
     (list ghc-hunit))
    (inputs
     (list ghc-async
           ghc-attoparsec
           ghc-base64-bytestring
           ghc-config-schema
           ghc-config-value
           ghc-curve25519
           ghc-free
           ghc-githash
           ghc-hashable
           ghc-hookup
           ghc-hsopenssl
           ghc-irc-core
           ghc-kan-extensions
           ghc-lens
           ghc-network
           ghc-psqueues
           ghc-random
           ghc-regex-tdfa
           ghc-split
           ghc-unordered-containers
           ghc-vector
           ghc-vty))
    (home-page "https://github.com/glguy/irc-core")
    (synopsis "Console IRC client")
    (description
     "Glirc is a console IRC client that focuses on providing both high-detail
>>>>>>> 5694352c
and concise views of an IRC connection.  All views and transformation are
dynamic and don't change the underlying model.  It also provides advanced
line-editing features including syntax-highlighting, multi-line buffering,
and argument placeholders.")
<<<<<<< HEAD
  (license license:isc)))
=======
    (license license:isc)))

(define-public glirc-lua
  (package
    (name "glirc-lua")
    (version (package-version glirc))
    (source
     (origin
       (method git-fetch)
       (uri (git-reference
             (url "https://github.com/glguy/irc-core")
             (commit (string-append "v" version))))
       (file-name (git-file-name name version))
       (sha256
        (base32 "1hadxsahl30jhgk8vvcg7lwndzc282iybcjam87xx5c0lh0mfzan"))))
    (build-system meson-build-system)
    (arguments
       (list
        #:modules
        '((guix build meson-build-system)
          (guix build utils)
          (ice-9 match))
        #:phases
        #~(modify-phases %standard-phases
            (add-after 'unpack 'enter-subdirectory
              (lambda _
                (chdir "lua-extension")))
            (replace 'install
              (lambda _
                (install-file "glirc-lua.so" (string-append #$output "/lib"))))
            (add-after 'install 'set-lua-paths
              (lambda _
                (let ((x.y       #$(version-major+minor
                                    (package-version
                                     (this-package-native-input "lua"))))
                      (libraries (filter (match-lambda
                                           ((label . _)
                                            (string-prefix? "lua-" label)))
                                         '#$(package-native-inputs
                                             this-package))))
                  (setenv "LUA_PATH"
                          (string-join
                           (map (match-lambda
                                  ((_ dir)
                                   (string-append
                                    dir "/share/lua/" x.y "/?.lua;"
                                    dir "/share/lua/" x.y "/?/?.lua")))
                                libraries)
                           ";"))
                  (setenv "LUA_CPATH"
                          (string-join
                           (map (match-lambda
                                  ((_ dir)
                                   (string-append
                                    dir "/lib/lua/" x.y "/?.so;"
                                    dir "/lib/lua/" x.y "/?/?.so")))
                                libraries)
                           ";")))))
            (add-after 'set-lua-paths 'document
              (lambda _
                (with-directory-excursion "../lua-extension/doc"
                  ;; Guix's ldoc command is a shell script without a shebang.
                  (invoke "sh" "ldoc" ".")
                  (let ((doc (string-append #$output "/share/doc/" #$name)))
                    (mkdir-p doc)
                    (copy-recursively "api" doc)))))
            (add-after 'document 'leave-subdirectory
              ;; Let default phases like 'install-license-files do their thing.
              (lambda _
                (chdir ".."))))))
    (native-inputs
     (list pkg-config
           ;; For building the API documentation.
           lua lua-filesystem lua-ldoc lua-penlight))
    (inputs
     (list lua))
    (home-page (package-home-page glirc))
    (synopsis "Lua scripting extension to the glirc IRC client")
    (description
     "This extension lets you script the glirc IRC client using Lua.
To use it, you must tell @command{glirc} exactly where to find
@file{glirc-lua.so} by adding something like this to your
@file{~/.config/glirc/config}:

@example
extensions:
  * path: \"../../.guix-profile/lib/glirc-lua.so\"
    args: [\"example.lua\", @dots{}]
@end example

Also ensure that @file{example.lua} finds any Lua libraries it needs, e.g., by
setting @env{LUA_PATH} and @env{LUA_CPATH} in glirc's run-time environment.")
    (license (package-license glirc))))
>>>>>>> 5694352c

(define-public quassel
  (package
    (name "quassel")
    (version "0.14.0")
    (source
      (origin
        (method url-fetch)
        (uri (string-append "https://quassel-irc.org/pub/quassel-"
                            version ".tar.xz"))
        (sha256
         (base32
          "042fzssydvv35jjknziph8iyyjsyrsb2hp3d0ix0bqbagbrpf1q9"))
        (modules '((guix build utils)))
        ;; We don't want to install the bundled inxi script.
        (snippet
         '(begin
            (delete-file "data/scripts/inxi")))))
    (build-system qt-build-system)
    (arguments
      ;; The three binaries are not mutually exlusive, and are all built
      ;; by default.
     '(#:configure-flags '("-DBUILD_TESTING=ON"
                           ;;"-DWANT_QTCLIENT=OFF"
                           ;;"-DWANT_CORE=OFF"
                           ;;"-DWANT_MONO=OFF"
                           "-DWITH_KDE=OFF"
                           "-DWITH_BUNDLED_ICONS=ON"
                           "-DWITH_OXYGEN_ICONS=ON"
                           ;; This disables link previews.
                           "-DWITH_WEBENGINE=OFF")
       #:phases
       (modify-phases %standard-phases
         (add-after 'unpack 'patch-inxi-reference
           (lambda* (#:key inputs #:allow-other-keys)
             (let ((inxi (search-input-file inputs "/bin/inxi")))
               (symlink inxi "data/scripts/inxi")))))))
    (native-inputs
     (list extra-cmake-modules pkg-config qttools-5))
    (inputs
     (list boost
           inxi-minimal
           libdbusmenu-qt
           perl
           qca
           qtbase-5
           qtmultimedia-5
           qtscript
           qtsvg-5
           snorenotify
           sonnet
           zlib))
    (home-page "https://quassel-irc.org/")
    (synopsis "Distributed IRC client")
    (description "Quassel is a distributed IRC client, meaning that one or more
clients can attach to and detach from the central core.  It resembles the
popular combination of screen and a text-based IRC client such as WeeChat or
irssi, but graphical.")
    (license (list license:gpl2 license:gpl3)))) ;; dual licensed

(define-public irssi
  (package
    (name "irssi")
    (version "1.4.4")
    (source (origin
              (method url-fetch)
              (uri (string-append "https://github.com/irssi/irssi/"
                                  "releases/download/" version "/irssi-"
                                  version ".tar.xz"))
              (sha256
               (base32
                "1bby23mn7318dmxf8aw9ahs6j4mbc0ilm4swji4m8ixiqz49xzpy"))))
    (build-system gnu-build-system)
    (arguments
     `(#:phases
       (modify-phases %standard-phases
         (replace 'configure
           (lambda* (#:key inputs outputs #:allow-other-keys)
             (let ((out (assoc-ref outputs "out")))
               (setenv "CONFIG_SHELL" (which "bash"))
               (invoke "./configure"
                       (string-append "--prefix=" out)
                       (string-append "--enable-true-color")
                       (string-append "--with-proxy")
                       (string-append "--with-socks")))))
         (add-before 'check 'set-home
           (lambda _
             (setenv "HOME" (getcwd)))))))
    (inputs
     (list glib ncurses openssl perl utf8proc))
    (native-inputs
     (list pkg-config))
    (home-page "https://irssi.org/")
    (synopsis "Extensible terminal-based IRC client")
    (description
     "Irssi is a text terminal-based @acronym{IRC, Internet relay chat} client.
It is completely themable and extensible through Perl scripts, of which many
have already been written by the community.

Plug-ins add support for other protocols like @acronym{SILC, Secure Internet Live
Conferencing} and @acronym{ICB, Internet Citizen's Band}.")
    (license license:gpl2+)))

(define-public weechat
  (package
    (name "weechat")
    (version "4.0.4")
    (source (origin
              (method url-fetch)
              (uri (string-append "https://weechat.org/files/src/weechat-"
                                  version ".tar.xz"))
              (sha256
               (base32
                "1xmnks152ixn0ycs0h6dzvir3vl1wkvxahg7hjdk785dnmwljpxf"))))
    (build-system cmake-build-system)
    (outputs '("out" "doc"))
    (native-inputs
     `(("gettext-minimal" ,gettext-minimal)
       ("pkg-config" ,pkg-config)
       ,@(if (target-x86?)
           `(("ruby-asciidoctor" ,ruby-asciidoctor))
           '())))
    (inputs
     (list aspell
           curl
           gnutls
           libgcrypt
           ncurses
           zlib
           (list zstd "lib")
           ;; Scripting language plug-ins.
           guile-3.0
           lua-5.1
           perl
           python
           ruby
           tcl))
    (arguments
     `(#:configure-flags
       (list "-DENABLE_PHP=OFF"
             ,@(if (target-x86?)
                 '("-DENABLE_MAN=ON"
                   "-DENABLE_DOC=ON"
                   "-DENABLE_DOC_INCOMPLETE=ON")
                '()))
       #:phases
       (modify-phases %standard-phases
         ,@(if (target-x86?)
             '((add-after 'install 'move-doc
                 (lambda* (#:key outputs #:allow-other-keys)
                   (let* ((out (assoc-ref outputs "out"))
                         (doc (assoc-ref outputs "doc"))
                         (from (string-append out "/share/doc/weechat"))
                         (to (string-append doc "/share/doc/weechat")))
                     (mkdir-p (string-append doc "/share/doc"))
                     (rename-file from to)))))
             '()))))
    (synopsis "Extensible chat client")
    (description "WeeChat (Wee Enhanced Environment for Chat) is an
@dfn{Internet Relay Chat} (IRC) client, which is designed to be light and fast.
The client uses a curses frontend, and there are remote interfaces for Web,
Qt, Android, and Emacs.

Everything in WeeChat can be done with the keyboard, though it also supports
using a mouse.  It is customizable and extensible with plugins and scripts.")
    (home-page "https://weechat.org/")
    (license license:gpl3)))

(define-public srain
  (package
    (name "srain")
    (version "1.5.0")
    (source
     (origin
       (method git-fetch)
       (uri (git-reference
             (url "https://github.com/SrainApp/srain")
             (commit version)))
       (file-name (git-file-name name version))
       (sha256
        (base32 "1qswvhx1s90jbsdx5znbc478v2ix3g0p6qm97cj7zzl0kx5kd780"))))
    (build-system meson-build-system)
    (arguments
     `(#:tests? #f ;there are no tests
       #:glib-or-gtk? #t))
    (native-inputs
     `(("gettext" ,gettext-minimal)
       ("glib:bin" ,glib "bin")
       ("pkg-config" ,pkg-config)
       ("python" ,python-wrapper)
       ("python-sphinx" ,python-sphinx)))
    (inputs
     (list glib-networking
           gsettings-desktop-schemas
           gtk+
           libconfig
           libsecret
           libsoup-minimal-2
           openssl))
    (home-page "https://srain.im")
    (synopsis "Modern IRC client written in GTK")
    (description
     "Srain is an IRC client written in GTK.  It aims to be modern and easy to
use while still remaining useful to power users.  It also has partial support
for the IRCv3 protocol.")
    (license license:gpl3+)))

(define-public ircii
  (package
    (name "ircii")
    (version "20210314")
    (source (origin
             (method url-fetch)
             (uri (string-append "https://ircii.warped.com/"
                                 name "-" version ".tar.gz"))
             (sha256
              (base32
               "04jczayv1vdn21fcf5zkfaa98sy7d6ydrv2sns2i67gvya2z28j3"))))
    (build-system gnu-build-system)
    ;; TODO: We should package a small socks4/5 library/server to configure
    ;; ircii with socks client. `ghc-socks' pulls in lots of haskell, which
    ;; is too big.
    (arguments
     `(#:tests? #f
       #:configure-flags (list
                          "--enable-ipv6"
                          "--with-emacs-meta-keys"
                          (string-append "--with-openssl="
                                         (assoc-ref %build-inputs "openssl")))
       #:phases
       (modify-phases %standard-phases
         (add-after 'unpack 'patch-bsdinstall-absolute-path-bins
           (lambda* (#:key inputs #:allow-other-keys)
             (substitute* "bsdinstall"
               (("/bin/strip") "strip")
               (("/bin/cp") "cp")
               (("/bin/chmod") "chmod")
               (("/etc/chown") "chown")
               (("/bin/chgrp") "chgrp")
               (("/bin/mkdir") "mkdir")
               (("/bin/rm") "rm")
               (("/bin/mv") "mv")))))))
    (inputs
     (list ncurses openssl))
    (native-inputs
     (list pkg-config perl))
    (home-page "http://www.eterna.com.au/ircii/")
    (synopsis "Terminal-based IRC and ICB client")
    (description
     "ircII is a terminal based IRC and ICB client for UNIX systems.")
    (license license:bsd-3)))

(define-public catgirl
  (package
    (name "catgirl")
    (version "2.2")
    (source
     (origin
       (method git-fetch)
       (uri (git-reference
             (url "https://git.causal.agency/catgirl")
             (commit version)))
       (file-name (git-file-name name version))
       (sha256
        (base32 "0r1h10qdhhgy3359ndbjh269daivm126qc0c23db7bffv0xs4bff"))))
    (build-system gnu-build-system)
    (arguments
     (list
      #:tests? #f                       ; no tests
      #:make-flags
      #~(list (string-append "prefix=" #$output)
              (string-append "CC=" #$(cc-for-target)))))
    (native-inputs
     (list universal-ctags pkg-config))
    (inputs
     (list libressl ncurses))
    (home-page "https://git.causal.agency/catgirl")
    (synopsis "TLS-only terminal IRC client")
    (description
     "@command{catgirl} is a TLS-only terminal IRC client.

Notable features include:
@itemize
@item Tab complete: most recently seen or mentioned nicks are completed first.
  Commas are inserted between multiple nicks.
@item Prompt: the prompt clearly shows whether input will be interpreted as a
command or sent as a message.
@item Split scroll: keeps the latest messages in view while scrolling.
@item URL detection: recent URLs from a particular user or matching a
substring can be opened or copied.
@item Nick coloring: color generation based on usernames remains stable across
nick changes.  Mentions of users in messages are colored.
@item Topic diffing: the modified portion of a channel topic change is
highlighted.
@end itemize")
    (license license:gpl3+)))

(define-public ii
  (package
    (name "ii")
    (version "2.0")
    (source (origin
              (method url-fetch)
              (uri (string-append "http://dl.suckless.org/tools/"
                                  name "-" version ".tar.gz"))
              (sha256
               (base32
                "0ns2wpzkk7qzhv7addgr0w5as0m7jwag5nxai2dr61wc436syrsg"))))
    (build-system gnu-build-system)
    (arguments
     (list #:tests? #f                  ; no tests
           #:make-flags
           #~(list (string-append "PREFIX=" #$output)
                   (string-append "CC=" #$(cc-for-target)))
           #:phases
           #~(modify-phases %standard-phases
               (delete 'configure))))   ; no configure script
    (home-page "https://tools.suckless.org/ii/")
    (synopsis "FIFO and file system based IRC client")
    (description
     "ii (Irc it) is a minimalist FIFO and file system based IRC client.")
    (license license:expat)))

(define-public sic
  (package
    (name "sic")
    (version "1.3")
    (source (origin
              (method url-fetch)
              (uri (string-append "http://dl.suckless.org/tools/"
                                  name "-" version ".tar.gz"))
              (sha256
               (base32
                "1lk57mrrqgky37bjsnp72s8libywzsrbbjq8bpmz4xdw7smqyirh"))))
    (build-system gnu-build-system)
    (arguments
     `(#:tests? #f ; no tests
       #:make-flags (list ,(string-append "CC=" (cc-for-target))
                          (string-append "PREFIX=" %output))
       #:phases
       (modify-phases %standard-phases
         (delete 'configure)))) ; no configure
    (home-page "https://tools.suckless.org/sic/")
    (synopsis "Simple IRC client")
    (description
     "sic is a simple IRC client, even more minimalistic than ii.")
    (license license:expat)))

(define-public kirc
  (package
    (name "kirc")
    (version "0.3.2")
    (source (origin
              (method git-fetch)
              (uri (git-reference
                     (url "https://github.com/mcpcpc/kirc")
                     (commit version)))
              (file-name (git-file-name name version))
              (sha256
               (base32 "1ighpinss3k6xyqk05wrs76wvp2ahhh0jkkg8h7bhg66b14fsws9"))))
    (build-system gnu-build-system)
    (arguments
     `(#:tests? #f                      ; no tests
       #:make-flags
       (list (string-append "CC=" ,(cc-for-target))
             (string-append "PREFIX=" %output))
       #:phases
       (modify-phases %standard-phases
         (delete 'configure))))         ; No ./configure script
    (synopsis "IRC client written in POSIX C99")
    (description "Kirc is an Internet Relay Chat (IRC) client.  It includes
support for Simple Authentication and Security Layer (SASL), the
client-to-client (CTCP) protocol, simple chat history logging, synchronous
message handling, multi-channel joining at server connection, full support for
all RFC 2812 commands, and customized color scheme definitions.")
    (home-page "http://kirc.io/index.html")
    (license license:expat)))

(define-public limnoria
  (package
    (name "limnoria")
    (version "2019.11.22")
    (source
     (origin
       (method url-fetch)
       (uri (pypi-uri "limnoria" version))
       (sha256
        (base32 "0853xk1ps3v6lkmfx50wv56vynnzpl84v66hxnhl8i34zl36kk3c"))))
    (build-system python-build-system)
    (inputs
     (list python-pytz
           python-chardet
           python-dateutil
           python-gnupg
           python-feedparser
           python-sqlalchemy
           python-socksipy-branch
           python-ecdsa))
    (native-inputs
     (list python-mock))
    ;; Despite the existence of a test folder there is no test phase.
    ;; We need to package https://github.com/ProgVal/irctest and write
    ;; our own testphase.
    (arguments
     `(#:tests? #f))
    (home-page "https://github.com/ProgVal/Limnoria")
    (synopsis "Modified version of Supybot (an IRC bot and framework)")
    (description
     "Modified version of Supybot with Python 3 and IRCv3 support,
embedded web server, translations (fr, fi, it, hu, de), and many
other enhancements and bug fixes.")
    (license license:bsd-3)))

(define-public epic5
  (package
    (name "epic5")
    (version "2.0.1")
    (source (origin
              (method url-fetch)
              (uri (string-append "http://ftp.epicsol.org/pub/"
                                  "epic/EPIC5-PRODUCTION/"
                                  name "-" version ".tar.xz"))
              (sha256
               (base32
                "1ap73d5f4vccxjaaq249zh981z85106vvqmxfm4plvy76b40y9jm"))))
    (build-system gnu-build-system)
    (arguments
     `(#:test-target "test"
       #:phases
       (modify-phases %standard-phases
         (add-after 'unpack 'patch-perl
           (lambda _
             (substitute* "regress/crash-irc"
               (("perl5") (which "perl")))
             #t))
         (add-after 'unpack 'patch-bsdinstall
           ;; If we just remove /bin/ some part of the bsdinstall breaks.
           ;; Furthermore bsdinstalls has a reference to /etc/chmod here, which
           ;; means if we leave /etc/ in, install fails.
           (lambda _
             (substitute* "bsdinstall"
               (("/bin/strip") "strip")
               (("/bin/cp") "cp")
               (("/bin/chmod") "chmod")
               (("/bin/chgrp") "chgrp")
               (("/bin/mkdir") "mkdir")
               (("/bin/rm") "rm")
               (("/bin/mv") "mv")
               (("/etc/") ""))
             #t))
         (replace 'configure
           (lambda* (#:key outputs #:allow-other-keys)
             ;; The tarball uses a very old version of autconf. It does not
             ;; understand extra flags like `--enable-fast-install', so
             ;; we need to invoke it with just what it understands.
             (let ((out (assoc-ref outputs "out")))
               ;; 'configure' doesn't understand '--host'.
               ,@(if (%current-target-system)
                     `((setenv "CHOST" ,(%current-target-system)))
                     '())
               (setenv "CONFIG_SHELL" (which "bash"))
               (setenv "SHELL" (which "bash"))
               (invoke "./configure"
                       (string-append "--prefix=" out)
                       "--with-ipv6" "--with-libarchive"
                       ;; We use libressl because openssl does not come
                       ;; with the lib/libssl.a which is needed for epic5.
                       ;; XXX: No matter which implementation is chosen,
                       ;; epic5 fails to connect to tls ports of roundrobin
                       ;; irc networks. This however is believed to be an
                       ;; protocol issue at epic5 related to ircd.
                       (string-append "--with-ssl="
                                      (assoc-ref %build-inputs "libressl"))
                       (string-append "--with-tcl="
                                      (assoc-ref %build-inputs "tcl")
                                      "/lib/tclConfig.sh"))))))))
    (inputs
     (list libressl
           ncurses
           libarchive ; CHANGELOG: "Support for loading zip files"
           perl
           tcl
           ruby))
    (native-inputs
     (list pkg-config))
    (home-page "http://epicsol.org")
    (synopsis "Epic5 IRC Client")
    (description
     "EPIC is a IRC client that has been under active development for
over 20 years.  It is stable and mature, and offers an excellent ircII
interface for those who are accustomed to the ircII way of doing things.")
    (license (list license:bsd-3
                   license:isc
                   license:bsd-4
                   ;; The epic license is equal to the standard three-clause
                   ;; BSD license except that you are not permitted to remove the
                   ;; "Redistribution is permitted" clause of the license if you
                   ;; distribute binaries.
                   (license:non-copyleft "http://epicsol.org/copyright")))))

(define-public go-gopkg-in-irc-v3
  (package
    (name "go-gopkg-in-irc-v3")
    (version "3.1.4")
    (source
     (origin
       (method git-fetch)
       (uri (git-reference
             (url "https://gopkg.in/irc.v3")
             (commit (string-append "v" version))))
       (file-name (git-file-name name version))
       (sha256
        (base32 "0f2vv947yf9ygy8ylwqkd9yshybfdsbsp9pffjyvm7l7rnq5da60"))))
    (build-system go-build-system)
    (arguments
     '(;; TODO 3 tests fail because of missing files
       ;; https://paste.sr.ht/~whereiseveryone/784d068887a65c1b869caa7d7c2077d28a2b2187
       #:tests? #f
       #:import-path "gopkg.in/irc.v3" #:unpack-path "gopkg.in/irc.v3"))
    (propagated-inputs
     `(("go-gopkg-in-yaml-v2" ,go-gopkg-in-yaml-v2)
       ("go-github-com-stretchr-testify" ,go-github-com-stretchr-testify)))
    (home-page "https://gopkg.in/irc.v3")
    (synopsis "Low-level IRC library for Go")
    (description "Package irc provides a simple IRC library meant as a
building block for other projects.")
    (license license:expat)))

(define-public chathistorysync
  (package
    (name "chathistorysync")
    (version "0.2.0")
    (source
     (origin
       (method git-fetch)
       (uri (git-reference
             (url "https://git.sr.ht/~emersion/chathistorysync")
             (commit (string-append "v" version))))
       (file-name (git-file-name name version))
       (sha256
        (base32 "03dxr178wnicggx0k95wvyzgyk4s4g0adbi2z0md517a5qd1lh23"))))
    (build-system go-build-system)
    (arguments
     (list #:import-path "git.sr.ht/~emersion/chathistorysync"
           #:install-source? #f ; chathistorysync is an end-user application.
           #:phases
           #~(modify-phases %standard-phases
               (add-after 'build 'doc
                 (lambda _
                   (with-directory-excursion
                       "src/git.sr.ht/~emersion/chathistorysync"
                     (invoke "sh" "-c"
                             "scdoc <chathistorysync.1.scd >chathistorysync.1"))))
               (add-after 'install 'install-doc
                 (lambda* (#:key outputs #:allow-other-keys)
                   (let* ((out (assoc-ref outputs "out")))
                     (with-directory-excursion
                         "src/git.sr.ht/~emersion/chathistorysync"
                       (install-file
                        "chathistorysync.1"
                        (string-append out "/share/man/man1")))))))))
    (inputs
     (list go-golang-org-x-sys
           go-golang-org-x-term
           go-golang-org-x-crypto
           go-gopkg-in-irc-v3))
    (native-inputs (list scdoc))
    (home-page "https://git.sr.ht/~emersion/chathistorysync")
    (synopsis "Synchronization tool for IRC chat history")
    (description
     "This package provides a synchronization tool for IRC chat history.")
    (license license:agpl3)))

(define-public litterbox
  (package
    (name "litterbox")
    (version "1.9")
    (source
     (origin
       (method url-fetch)
       (uri (string-append "https://git.causal.agency/litterbox/snapshot/litterbox-"
                           version ".tar.gz"))
       (sha256
        (base32 "1ag5x7h71pxjaaf4b561rwdqr05zzywkc0p3jf2yhg3lbjkjrc7z"))))
    (build-system gnu-build-system)
    (arguments
     `(#:tests? #f ; There are no tests.
       #:make-flags
       (list
        (string-append "CC=" ,(cc-for-target))
        (string-append "PREFIX=" %output))))
    (native-inputs
      (list pkg-config universal-ctags))
    (inputs
      (list libressl sqlite))
    (home-page "https://code.causal.agency/june/litterbox")
    (synopsis "TLS-only IRC logger")
    (description
"@command{litterbox} is a TLS-only IRC logger.  It logs
events from IRC in a SQLite database, indexing messages for full-text
search.  It is intended for use with the IRC bouncer @command{pounce},
but can also be used independently as a logging bot.")
    (license license:gpl3+)))

(define-public inspircd
  (package
    (name "inspircd")
    (version "3.12.0")
    (source
     (origin
       (method git-fetch)
       (uri (git-reference
             (url "https://github.com/inspircd/inspircd")
             (commit (string-append "v" version))))
       (file-name (git-file-name name version))
       (sha256
        (base32 "0xlfs269iaw7dfryzl6vjzqsn2g4nqh6kpf5xfgk3zbjhqaczknx"))))
    (build-system gnu-build-system)
    (arguments
     (list #:configure-flags
           #~(map (lambda (module)
                    (string-append "--enable-extras=" module))
                  '("m_argon2.cpp"
                    "m_geo_maxmind.cpp"
                    "m_ldap.cpp"
                    "m_mysql.cpp"
                    "m_pgsql.cpp"
                    "m_regex_pcre.cpp"
                    "m_regex_posix.cpp"
                    "m_regex_stdlib.cpp"
                    "m_regex_re2.cpp"
                    "m_regex_tre.cpp"
                    "m_sqlite3.cpp"
                    "m_ssl_gnutls.cpp"
                    "m_ssl_openssl.cpp"
                    "m_ssl_mbedtls.cpp"
                    "m_sslrehashsignal.cpp"))
           #:tests? #f                  ; XXX figure out later
           #:phases
           #~(modify-phases %standard-phases
               (add-before 'configure 'module-configure
                 (lambda* (#:key configure-flags #:allow-other-keys)
                   (apply invoke "./configure"
                          configure-flags)))
               (replace 'configure
                 (lambda _
                   (let ((lib (string-append #$output "/lib/"))
                         (bin (string-append #$output "/bin/"))
                         (etc (string-append #$output "/etc/"))
                         (name "inspircd"))
                     (invoke "./configure"
                             (string-append "--prefix=" lib name)
                             (string-append "--binary-dir=" bin)
                             (string-append "--module-dir=" lib name "/modules/")
                             (string-append "--config-dir=" etc name))))))))
    (native-inputs
     (list pkg-config))
    (inputs
     (list argon2
           gnutls
           libmaxminddb
           mbedtls-apache
           (list mariadb "dev")
           openldap
           openssl
           `(,pcre "bin")
           perl
           postgresql
           re2
           sqlite
           tre))
    (synopsis "Modular IRC server written in C++")
    (description "InspIRCd is a modular Internet Relay Chat
server written in C++ for Unix-like operating systems.")
    (home-page "https://www.inspircd.org/")
    (license license:gpl2)))

(define-public snuik
  (package
    (name "snuik")
    (version "0.0")
    (source
     (origin
       (method url-fetch)
       (uri (string-append "https://dezyne.org/download/snuik/"
                           name "-" version ".tar.gz"))
       (sha256
        (base32 "1lm6mbgfjzjk3pvzp1y9wkdz9dr2qyl1c6ib1hqxrnvkmlciy5p5"))))
    (native-inputs (list guile-3.0))
    (inputs (list bash-minimal guile-3.0 guile-8sync))
    (build-system guile-build-system)
    (arguments
     (list
      #:not-compiled-file-regexp "(guix|guix/.*)[.]scm$"
      #:modules '((srfi srfi-1)
                  (ice-9 popen)
                  (guix build guile-build-system)
                  (guix build utils))
      #:phases
      #~(modify-phases %standard-phases
          #$@(if (%current-target-system)
                 #~()
                 #~((add-after 'build 'check
                      (lambda _
                        (let* ((tests (find-files "test" "[.]scm$"))
                               (guile #$(this-package-input "guile"))
                               (guile (string-append guile "/bin/guile")))
                          (fold (lambda (test result)
                                  (and
                                   result
                                   (invoke guile "--no-auto-compile" test)))
                                #t
                                tests))))))
          (add-after 'install 'install-script
            (lambda _
              (let* ((bash #$(this-package-input "bash-minimal"))
                     (bash (string-append bash "/bin/bash"))
                     (guile #$(this-package-input "guile"))
                     (guile (string-append guile "/bin/guile"))
                     (build-guile #$(this-package-native-input "guile"))
                     (build-guile (string-append build-guile "/bin/guile"))
                     (guile-8sync #$(this-package-input "guile-8sync"))
                     (out #$output)
                     (bin (string-append out "/bin"))
                     (effective (read
                                 (open-pipe* OPEN_READ
                                             build-guile "-c"
                                             "(write (effective-version))")))
                     (path (list (string-append guile "/bin")))
                     (scm-dir (string-append "/share/guile/site/" effective))
                     (scm-path (list (string-append out scm-dir)
                                     (string-append guile-8sync scm-dir)))
                     (go-dir (string-append "/lib/guile/" effective
                                            "/site-ccache/"))
                     (go-path (list (string-append out go-dir)
                                    (string-append guile-8sync go-dir))))
                (mkdir-p "bin")
                (copy-file "snuik.sh" "bin/snuik")
                (substitute* "bin/snuik"
                  (("@SHELL@") bash))
                (chmod "snuik" #o755)
                (install-file "bin/snuik" bin)
                (wrap-script (string-append out "/bin/snuik")
                  `("PATH" ":" prefix ,path)
                  `("GUILE_AUTO_COMPILE" ":" = ("0"))
                  `("GUILE_LOAD_PATH" ":" prefix ,scm-path)
                  `("GUILE_LOAD_COMPILED_PATH" ":" prefix ,go-path))))))))
    (home-page "https://gitlab.com/janneke/snuik")
    (synopsis "IRC bot using Guile-8sync")
    (description "@code{Snuik} is an IRC bot using the GNU 8sync (for
now).  It has some basic functionality only, such as seen, tell, and
what.")
    (license license:gpl3+)))<|MERGE_RESOLUTION|>--- conflicted
+++ resolved
@@ -102,59 +102,6 @@
 
 (define-public glirc
   (package
-<<<<<<< HEAD
-  (name "glirc")
-  (version "2.39.0.1")
-  (source
-   (origin
-     (method url-fetch)
-     (uri (hackage-uri "glirc" version))
-     (sha256
-      (base32 "0jaywb43jfv6kzyz540k02mxdgw1shc6hn7kia21alssszkilh4r"))))
-  (build-system haskell-build-system)
-  (arguments
-   (list
-    #:phases
-    #~(modify-phases %standard-phases
-      (add-after 'install 'install-extra-documentation
-        (lambda _
-          (install-file "glirc.1"
-                        (string-append #$output "/share/man/man1"))
-          ;; The man page is very terse and punts to the GitHub wiki for real
-          ;; information.  Some of that is also in the README, so install it.
-          (install-file "README.md"
-                        (string-append #$output "/share/doc/"
-                                       #$name "-" #$version)))))))
-  (native-inputs
-   (list ghc-hunit))
-  (inputs
-   (list ghc-async
-         ghc-attoparsec
-         ghc-base64-bytestring
-         ghc-config-schema
-         ghc-config-value
-         ghc-curve25519
-         ghc-free
-         ghc-githash
-         ghc-hashable
-         ghc-hookup
-         ghc-hsopenssl
-         ghc-irc-core
-         ghc-kan-extensions
-         ghc-lens
-         ghc-network
-         ghc-psqueues
-         ghc-random
-         ghc-regex-tdfa
-         ghc-split
-         ghc-unordered-containers
-         ghc-vector
-         ghc-vty))
-  (home-page "https://github.com/glguy/irc-core")
-  (synopsis "Console IRC client")
-  (description
-   "Glirc is a console IRC client that focuses on providing both high-detail
-=======
     (name "glirc")
     (version "2.39.0.1")               ; inherited by glirc-* extensions below
     (source
@@ -206,14 +153,10 @@
     (synopsis "Console IRC client")
     (description
      "Glirc is a console IRC client that focuses on providing both high-detail
->>>>>>> 5694352c
 and concise views of an IRC connection.  All views and transformation are
 dynamic and don't change the underlying model.  It also provides advanced
 line-editing features including syntax-highlighting, multi-line buffering,
 and argument placeholders.")
-<<<<<<< HEAD
-  (license license:isc)))
-=======
     (license license:isc)))
 
 (define-public glirc-lua
@@ -307,7 +250,6 @@
 Also ensure that @file{example.lua} finds any Lua libraries it needs, e.g., by
 setting @env{LUA_PATH} and @env{LUA_CPATH} in glirc's run-time environment.")
     (license (package-license glirc))))
->>>>>>> 5694352c
 
 (define-public quassel
   (package
