--- conflicted
+++ resolved
@@ -2123,11 +2123,7 @@
 (define-public bubblewrap
   (package
     (name "bubblewrap")
-<<<<<<< HEAD
-    (version "0.7.0")
-=======
     (version "0.8.0")
->>>>>>> ef71e329
     (source (origin
               (method url-fetch)
               (uri (string-append "https://github.com/containers/bubblewrap/"
@@ -2135,11 +2131,7 @@
                                   version ".tar.xz"))
               (sha256
                (base32
-<<<<<<< HEAD
-                "1p59hawgpf16mc01ybf6dfb2b96pk7h65ls0si9yldyh1c8bfjkn"))
-=======
                 "0fik7l8rm4yjkasskj7gw52s8jg3xfy152wqisw3s0xrklad2ylm"))
->>>>>>> ef71e329
                (patches (search-patches "bubblewrap-fix-locale-in-tests.patch"))))
     (build-system gnu-build-system)
     (arguments
