--- conflicted
+++ resolved
@@ -107,9 +107,6 @@
 zero-configuration, transactional SQL database engine.  SQLite is the most
 widely deployed SQL database engine in the world.  The source code for SQLite
 is in the public domain.")
-<<<<<<< HEAD
-   (license license:public-domain)))
-=======
    (license license:public-domain)))
 
 ;; Newer version required for e.g. fossil.
@@ -122,5 +119,4 @@
               (uri (sqlite-uri version 2022))
               (sha256
                (base32
-                "1f922kq16g7f4h3gpzim78lvrp5xw9nvlvqw97s2qgxyh8qgns3q"))))))
->>>>>>> fa894b3f
+                "1f922kq16g7f4h3gpzim78lvrp5xw9nvlvqw97s2qgxyh8qgns3q"))))))