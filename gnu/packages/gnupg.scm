;;; GNU Guix --- Functional package management for GNU
;;; Copyright © 2012, 2013, 2014, 2015, 2016 Ludovic Courtès <ludo@gnu.org>
;;; Copyright © 2013, 2015 Andreas Enge <andreas@enge.fr>
;;; Copyright © 2014 Eric Bavier <bavier@member.fsf.org>
;;; Copyright © 2014, 2015, 2016 Mark H Weaver <mhw@netris.org>
;;; Copyright © 2015 Paul van der Walt <paul@denknerd.org>
;;; Copyright © 2015, 2016, 2017 Efraim Flashner <efraim@flashner.co.il>
;;; Copyright © 2015, 2016 Ricardo Wurmus <rekado@elephly.net>
;;; Copyright © 2016 Christopher Allan Webber <cwebber@dustycloud.org>
;;; Copyright © 2016 ng0 <ng0@we.make.ritual.n0.is>
;;; Copyright © 2016 Christopher Baines <mail@cbaines.net>
;;; Copyright © 2016 Mike Gerwitz <mtg@gnu.org>
;;; Copyright © 2016 Troy Sankey <sankeytms@gmail.com>
;;; Copyright © 2017 Leo Famulari <leo@famulari.name>
;;;
;;; This file is part of GNU Guix.
;;;
;;; GNU Guix is free software; you can redistribute it and/or modify it
;;; under the terms of the GNU General Public License as published by
;;; the Free Software Foundation; either version 3 of the License, or (at
;;; your option) any later version.
;;;
;;; GNU Guix is distributed in the hope that it will be useful, but
;;; WITHOUT ANY WARRANTY; without even the implied warranty of
;;; MERCHANTABILITY or FITNESS FOR A PARTICULAR PURPOSE.  See the
;;; GNU General Public License for more details.
;;;
;;; You should have received a copy of the GNU General Public License
;;; along with GNU Guix.  If not, see <http://www.gnu.org/licenses/>.

(define-module (gnu packages gnupg)
  #:use-module ((guix licenses) #:prefix license:)
  #:use-module (gnu packages)
  #:use-module (gnu packages adns)
  #:use-module (gnu packages curl)
  #:use-module (gnu packages openldap)
  #:use-module (gnu packages perl)
  #:use-module (gnu packages pth)
  #:use-module (gnu packages python)
  #:use-module (gnu packages qt)
  #:use-module (gnu packages readline)
  #:use-module (gnu packages compression)
  #:use-module (gnu packages databases)
  #:use-module (gnu packages gtk)
  #:use-module (gnu packages glib)
  #:use-module (gnu packages gnome)
  #:use-module (gnu packages pkg-config)
  #:use-module (gnu packages ncurses)
  #:use-module (gnu packages security-token)
  #:use-module (gnu packages swig)
  #:use-module (gnu packages tls)
  #:use-module (guix packages)
  #:use-module (guix download)
  #:use-module (guix git-download)
  #:use-module (guix build-system gnu)
  #:use-module (guix build-system python))

(define-public libgpg-error
  (package
    (name "libgpg-error")
    (version "1.27")
    (source
     (origin
      (method url-fetch)
      (uri (string-append "mirror://gnupg/libgpg-error/libgpg-error-"
                          version ".tar.bz2"))
      (sha256
       (base32
        "1li95ni122fzinzlmxbln63nmgij63irxfvi52ws4zfbzv3am4sg"))))
    (build-system gnu-build-system)
    (home-page "https://gnupg.org")
    (synopsis "Library of error values for GnuPG components")
    (description
     "Libgpg-error is a small library that defines common error values
for all GnuPG components.  Among these are GPG, GPGSM, GPGME,
GPG-Agent, libgcrypt, Libksba, DirMngr, Pinentry, SmartCard
Daemon and possibly more in the future.")
    (license license:lgpl2.0+)
    (properties '((ftp-server . "ftp.gnupg.org")
                  (ftp-directory . "/gcrypt/libgpg-error")))))

(define-public libgcrypt
  (package
    (name "libgcrypt")
    (version "1.7.8")
    (source (origin
             (method url-fetch)
             (uri (string-append "mirror://gnupg/libgcrypt/libgcrypt-"
                                 version ".tar.bz2"))
             (sha256
              (base32
               "16f1rsv4y4w2pk1il2jbcqggsb6mrlfva5vayd205fp68zm7d0ll"))))
    (build-system gnu-build-system)
    (propagated-inputs
     `(("libgpg-error-host" ,libgpg-error)))
    (native-inputs
     ;; Needed here for the 'gpg-error' program.
     `(("libgpg-error-native" ,libgpg-error)))
    (arguments
     ;; The '--with-gpg-error-prefix' argument is needed because otherwise
     ;; 'configure' uses 'gpg-error-config' to determine the '-L' flag, and
     ;; the 'gpg-error-config' it runs is the native one---i.e., the wrong one.
     `(#:configure-flags
       (list (string-append "--with-gpg-error-prefix="
                            (assoc-ref %build-inputs "libgpg-error-host")))))
    (outputs '("out" "debug"))
    (home-page "https://gnupg.org/")
    (synopsis "Cryptographic function library")
    (description
     "Libgcrypt is a general-purpose cryptographic library.  It provides the
standard cryptographic building blocks such as symmetric ciphers, hash
algorithms, public key algorithms, large integer functions and random number
generation.")
    (license license:lgpl2.0+)
    (properties '((ftp-server . "ftp.gnupg.org")
                  (ftp-directory . "/gcrypt/libgcrypt")))))

<<<<<<< HEAD
=======
(define libgcrypt-1.7.8
  (package
    (inherit libgcrypt)
    (version "1.7.8")
    (source (origin
             (method url-fetch)
             (uri (string-append "mirror://gnupg/libgcrypt/libgcrypt-"
                                 version ".tar.bz2"))
             (sha256
              (base32
               "16f1rsv4y4w2pk1il2jbcqggsb6mrlfva5vayd205fp68zm7d0ll"))))))

(define-public libgcrypt-1.5
  (package (inherit libgcrypt)
    (version "1.5.6")
    (source
     (origin
      (method url-fetch)
      (uri (string-append "mirror://gnupg/libgcrypt/libgcrypt-"
                          version ".tar.bz2"))
      (sha256
       (base32
        "0ydy7bgra5jbq9mxl5x031nif3m6y3balc6ndw2ngj11wnsjc61h"))))))

>>>>>>> 61adfb00
(define-public libassuan
  (package
    (name "libassuan")
    (version "2.4.3")
    (source
     (origin
      (method url-fetch)
      (uri (string-append "mirror://gnupg/libassuan/libassuan-"
                          version ".tar.bz2"))
      (sha256
       (base32
        "0w9bmasln4z8mn16s1is55a06w3nv8jbyal496z5jvr5vcxkm112"))))
    (build-system gnu-build-system)
    (propagated-inputs
     `(("libgpg-error" ,libgpg-error) ("pth" ,pth)))
    (home-page "https://gnupg.org")
    (synopsis
     "IPC library used by GnuPG and related software")
    (description
     "Libassuan is a small library implementing the so-called Assuan
protocol.  This protocol is used for IPC between most newer
GnuPG components.  Both, server and client side functions are
provided.")
    (license license:lgpl2.0+)
    (properties '((ftp-server . "ftp.gnupg.org")
                  (ftp-directory . "/gcrypt/libassuan")))))

(define-public libksba
  (package
    (name "libksba")
    (version "1.3.5")
    (source
     (origin
      (method url-fetch)
      (uri (string-append
            "mirror://gnupg/libksba/libksba-"
            version ".tar.bz2"))
      (sha256
       (base32
        "0h53q4sns1jz1pkmhcz5wp9qrfn9f5g9i3vjv6dafwzzlvblyi21"))))
    (build-system gnu-build-system)
    (propagated-inputs
     `(("libgpg-error" ,libgpg-error)))
    (native-inputs
     `(("libgpg-error" ,libgpg-error)))
    (arguments
     `(#:configure-flags
       (list ,@(if (%current-target-system)
                   '("CC_FOR_BUILD=gcc")
                   '())
             (string-append "--with-gpg-error-prefix="
                            (assoc-ref %build-inputs "libgpg-error")))))
    (home-page "https://www.gnupg.org")
    (synopsis "CMS and X.509 access library")
    (description
     "KSBA (pronounced Kasbah) is a library to make X.509 certificates
as well as the CMS easily accessible by other applications.  Both
specifications are building blocks of S/MIME and TLS.")
    (license license:gpl3+)
    (properties '((ftp-server . "ftp.gnupg.org")
                  (ftp-directory . "/gcrypt/libksba")))))

(define-public npth
  (package
    (name "npth")
    (version "1.5")
    (source
     (origin
      (method url-fetch)
      (uri (string-append "mirror://gnupg/npth/npth-" version ".tar.bz2"))
      (sha256
       (base32
        "1hmkkp6vzyrh8v01c2ynzf9vwikyagp7p1lxhbnr4ysk3w66jji9"))))
    (build-system gnu-build-system)
    (home-page "https://www.gnupg.org")
    (synopsis "Non-preemptive thread library")
    (description
     "Npth is a library to provide the GNU Pth API and thus a non-preemptive
threads implementation.

In contrast to GNU Pth is is based on the system's standard threads
implementation.  This allows the use of libraries which are not
compatible to GNU Pth.")
    (license (list license:lgpl3+ license:gpl2+)))) ; dual license

(define-public gnupg
  (package
    (name "gnupg")
    (version "2.1.21")
    (source (origin
              (method url-fetch)
              (uri (string-append "mirror://gnupg/gnupg/gnupg-" version
                                  ".tar.bz2"))
              (sha256
               (base32
                "1p97limv29p01y79mgnzpwixa50lv53wgdl3ymk9idkmpaldisks"))))
    (build-system gnu-build-system)
    (native-inputs
     `(("pkg-config" ,pkg-config)))
    (inputs
     `(("bzip2" ,bzip2)
       ("curl" ,curl)
       ("gnutls" ,gnutls)
       ("libassuan" ,libassuan)
       ("libgcrypt" ,libgcrypt)
       ("libgpg-error" ,libgpg-error)
       ("libksba" ,libksba)
       ("npth" ,npth)
       ("openldap" ,openldap)
       ("pcsc-lite" ,pcsc-lite)
       ("readline" ,readline)
       ("sqlite" ,sqlite)
       ("zlib" ,zlib)))
   (arguments
    `(#:configure-flags '("--enable-gpg2-is-gpg"
                          ;; Otherwise, the test suite looks for the `gpg`
                          ;; executable in its installation directory in
                          ;; /gnu/store before it has been installed.
                          "--enable-gnupg-builddir-envvar")
      #:phases
      (modify-phases %standard-phases
        (add-before 'configure 'patch-paths
          (lambda* (#:key inputs #:allow-other-keys)
            (substitute* "scd/scdaemon.c"
              (("\"(libpcsclite\\.so[^\"]*)\"" _ name)
               (string-append "\"" (assoc-ref inputs "pcsc-lite")
                              "/lib/" name "\"")))
            #t))
        (add-after 'build 'patch-scheme-tests
          (lambda _
            (substitute* (find-files "tests" ".\\.scm$")
              (("/usr/bin/env gpgscm")
               (string-append (getcwd) "/tests/gpgscm/gpgscm")))
            #t))
        (add-before 'build 'patch-test-paths
          (lambda* (#:key inputs #:allow-other-keys)
            (let* ((coreutils (assoc-ref inputs "coreutils"))
                   (cat (string-append coreutils "/bin/cat"))
                   (pwd (string-append coreutils "/bin/pwd"))
                   (true (string-append coreutils "/bin/true"))
                   (false (string-append coreutils "/bin/false")))
              (substitute* '("tests/inittests"
                             "tests/pkits/inittests"
                             "tests/Makefile"
                             "tests/pkits/common.sh"
                             "tests/pkits/Makefile"
                            )
               (("/bin/pwd") pwd))
              (substitute* "common/t-exectool.c"
                (("/bin/cat") cat))
              (substitute* "common/t-exectool.c"
                (("/bin/true") true))
              (substitute* "common/t-exectool.c"
                (("/bin/false") false))
              #t))))))
    (home-page "https://gnupg.org/")
    (synopsis "GNU Privacy Guard")
    (description
     "The GNU Privacy Guard is a complete implementation of the OpenPGP
standard.  It is used to encrypt and sign data and communication.  It
features powerful key management and the ability to access public key
servers.  It includes several libraries: libassuan (IPC between GnuPG
components), libgpg-error (centralized GnuPG error values), and
libskba (working with X.509 certificates and CMS data).")
    (license license:gpl3+)
    (properties '((ftp-server . "ftp.gnupg.org")
                  (ftp-directory . "/gcrypt/gnupg")))))

(define-public gnupg-2.0
  (package (inherit gnupg)
    (version "2.0.30")
    (source (origin
              (method url-fetch)
              (uri (string-append "mirror://gnupg/gnupg/gnupg-" version
                                  ".tar.bz2"))
              (sha256
               (base32
                "0wax4cy14hh0h7kg9hj0hjn9424b71z8lrrc5kbsasrn9xd7hag3"))))
    (native-inputs '())
    (inputs
     `(("adns" ,adns)
       ("bzip2" ,bzip2)
       ("curl" ,curl)
       ("libassuan" ,libassuan)
       ("libgcrypt" ,libgcrypt)
       ("libgpg-error" ,libgpg-error)
       ("libksba" ,libksba)
       ("pth" ,pth)
       ("openldap" ,openldap)
       ("zlib" ,zlib)
       ("readline" ,readline)))
   (arguments
    `(#:phases
      (modify-phases %standard-phases
        (add-before 'configure 'patch-config-files
          (lambda _
            (substitute* "tests/openpgp/Makefile.in"
              (("/bin/sh") (which "sh")))
            #t))
        (add-after 'install 'rename-v2-commands
          (lambda* (#:key outputs #:allow-other-keys)
            ;; Upstream suggests removing the trailing '2' from command names:
            ;; <http://debbugs.gnu.org/cgi/bugreport.cgi?bug=22883#58>.
            (let ((out (assoc-ref outputs "out")))
              (with-directory-excursion (string-append out "/bin")
                (rename-file "gpgv2" "gpgv")
                (rename-file "gpg2" "gpg")

                ;; Keep the old name around to ease transition.
                (symlink "gpgv" "gpgv2")
                (symlink "gpg" "gpg2")
                #t)))))))))

(define-public gnupg-1
  (package (inherit gnupg)
    (version "1.4.21")
    (source (origin
              (method url-fetch)
              (uri (string-append "mirror://gnupg/gnupg/gnupg-" version
                                  ".tar.bz2"))
              (sha256
               (base32
                "0xi2mshq8f6zbarb5f61c9w2qzwrdbjm4q8fqsrwlzc51h8a6ivb"))))
    (native-inputs '())
    (inputs
     `(("zlib" ,zlib)
       ("bzip2" ,bzip2)
       ("curl" ,curl)
       ("readline" ,readline)
       ("libgpg-error" ,libgpg-error)))
    (arguments
     `(#:phases
       (modify-phases %standard-phases
         (add-after 'unpack 'patch-check-sh
           (lambda _
             (substitute* "checks/Makefile.in"
               (("/bin/sh") (which "sh"))))))))))

(define-public gpgme
  (package
    (name "gpgme")
    (version "1.9.0")
    (source
     (origin
      (method url-fetch)
      (uri (string-append "mirror://gnupg/gpgme/gpgme-" version
                          ".tar.bz2"))
      (sha256
       (base32
        "1ssc0gs02r4fasabk7c6v6r865k2j02mpb5g1vkpbmzsigdzwa8v"))))
    (build-system gnu-build-system)
    (propagated-inputs
     ;; Needs to be propagated because gpgme.h includes gpg-error.h.
     `(("libgpg-error" ,libgpg-error)))
    (inputs
     `(("gnupg" ,gnupg-2.0)
       ("libassuan" ,libassuan)))
    (arguments
     `(#:phases
       (modify-phases %standard-phases
         (add-after 'configure 'patch-cmake-file
           (lambda _
             ;; Work around <https://bugs.gnupg.org/gnupg/issue2877>.
             (substitute* "lang/cpp/src/GpgmeppConfig.cmake.in"
               (("@libsuffix@") ".so"))
             #t)))))
    (home-page "https://www.gnupg.org/related_software/gpgme/")
    (synopsis "Library providing simplified access to GnuPG functionality")
    (description
     "GnuPG Made Easy (GPGME) is a library designed to make access to GnuPG
easier for applications.  It provides a High-Level Crypto API for encryption,
decryption, signing, signature verification and key management.  Currently
it uses GnuPG as its backend but the API isn't restricted to this engine.

Because the direct use of GnuPG from an application can be a complicated
programming task, it is suggested that all software should try to use GPGME
instead.  This way bug fixes or improvements can be done at a central place
and every application benefits from this.")
    (license license:lgpl2.1+)))

(define-public qgpgme
  (package
    (inherit gpgme)
    (name "qgpgme")
    (arguments
     `(#:phases
       (modify-phases %standard-phases
         (add-before 'build 'chdir-and-symlink
           (lambda* (#:key inputs #:allow-other-keys)
             (let ((gpgme (assoc-ref inputs "gpgme")))
               (symlink (string-append gpgme "/lib/libgpgmepp.la")
                        "lang/cpp/src/libgpgmepp.la")
               (symlink (string-append gpgme "/lib/libgpgme.la")
                        "src/libgpgme.la"))
             (chdir "lang/qt")
             #t)))))
    (native-inputs
     `(("pkg-config" ,pkg-config)))
    (inputs
     `(("gpgme" ,gpgme)
       ("qtbase" ,qtbase)
       ,@(package-inputs gpgme)))
    (synopsis "Qt API bindings for gpgme")
    (description "QGpgme provides a very high level Qt API around GpgMEpp.

QGpgME was originally developed as part of libkleo and incorporated into
gpgpme starting with version 1.7.")
    (license license:gpl2+))) ;; Note: this differs from gpgme

(define-public python-gpg
  (package
    (name "python-gpg")
    (version "1.8.0")
    (source (origin
              (method url-fetch)
              (uri (pypi-uri "gpg" version))
              (sha256
               (base32
                "1x74i6q713c0bckls7rdm8kgsmllf9qvy9x62jghszlhgjkyh9nd"))))
    (build-system python-build-system)
    (arguments
     '(#:tests? #f)) ; No test suite.
    (inputs
     `(("gpgme" ,gpgme)))
    (native-inputs
     `(("swig" ,swig)))
    (home-page (package-home-page gpgme))
    (synopsis "Python bindings for GPGME GnuPG cryptography library")
    (description "This package provides Python bindings to the GPGME GnuPG
cryptographic library.  It is developed in the GPGME source code, and then
distributed separately.")
    (license license:lgpl2.1+)))

(define-public python2-gpg
  (package-with-python2 python-gpg))

(define-public python-pygpgme
  (package
    (name "python-pygpgme")
    (version "0.3")
    (source
     (origin
       (method url-fetch)
       (uri (pypi-uri "pygpgme" version))
       (sha256
        (base32
         "1q82p3gs6lwq8j8dxk4pvrwk3jpww1zqcjrzznl9clh10z28gn2z"))
       ;; Unfortunately, we have to disable some tests due to some gpg-agent
       ;; goofiness... see:
       ;;   https://bugs.launchpad.net/pygpgme/+bug/999949
       (patches (search-patches "pygpgme-disable-problematic-tests.patch"
                                "python-pygpgme-fix-pinentry-tests.patch"))))
    (arguments
     `(#:phases
       (modify-phases %standard-phases
         (add-before 'build 'make-build
           (lambda _
             (zero? (system* "make" "build"))))
         (replace 'check
           (lambda _
             (zero? (system* "make" "check")))))))
    (build-system python-build-system)
    (inputs
     `(("gnupg" ,gnupg-2.0)
       ("gpgme" ,gpgme)))
    (home-page "https://launchpad.net/pygpgme")
    (synopsis "Python module for working with OpenPGP messages")
    (description
     "PyGPGME is a Python module that lets you sign, verify, encrypt and
decrypt messages using the OpenPGP format by making use of GPGME.")
    (license license:lgpl2.1+)))

(define-public python2-pygpgme
  (package-with-python2 python-pygpgme))

(define-public python-gnupg
  (package
    (name "python-gnupg")
    (version "0.3.8")
    (source
     (origin
       (method url-fetch)
       (uri (pypi-uri "python-gnupg" version))
       (sha256
        (base32
         "0nkbs9c8f30lra7ca39kg91x8cyxn0jb61vih4qky839gpbwwwiq"))))
    (build-system python-build-system)
    (arguments
     `(#:phases
       (modify-phases %standard-phases
         (replace 'check
           (lambda _
             (substitute* "test_gnupg.py"
               ;; Exported keys don't have a version line!
               (("del k1\\[1\\]") "#")
               ;; Unsure why this test fails.
               (("'test_search_keys'") "True")
               (("def test_search_keys") "def disabled__search_keys"))
             (setenv "USERNAME" "guixbuilder")
             ;; The doctests are extremely slow and sometimes time out,
             ;; so we disable them.
             (zero? (system* "python"
                             "test_gnupg.py" "--no-doctests")))))))
    (native-inputs
     `(("gnupg" ,gnupg-1)))
    (home-page "https://packages.python.org/python-gnupg/index.html")
    (synopsis "Wrapper for the GNU Privacy Guard")
    (description
      "This module allows easy access to GnuPG’s key management, encryption
and signature functionality from Python programs.")
    (license license:bsd-3)))

(define-public python2-gnupg
  (package-with-python2 python-gnupg))

(define-public pius
  (package
   (name "pius")
   (version "2.2.4")
   (source (origin
            (method url-fetch)
            (uri (string-append
                  "https://github.com/jaymzh/pius/releases/download/v"
                  version "/pius-" version ".tar.bz2"))
            (sha256
             (base32
              "0lgc0ipwdfqbq16zax8kn17wbv8xyw4ygc09fawl2yp459z0ql4n"))))
   (build-system python-build-system)
   (inputs `(("perl" ,perl)                ;for 'pius-party-worksheet'
             ("gpg" ,gnupg)))
   (arguments
    `(#:tests? #f
      #:python ,python-2                     ;uses the Python 2 'print' syntax
      #:phases
      (modify-phases %standard-phases
        (add-before
         'build 'set-gpg-file-name
         (lambda* (#:key inputs outputs #:allow-other-keys)
           (let* ((gpg (string-append (assoc-ref inputs "gpg")
                                      "/bin/gpg")))
             (substitute* "libpius/constants.py"
               (("/usr/bin/gpg2") gpg))
             #t))))))
   (synopsis "Programs to simplify GnuPG key signing")
   (description
    "Pius (PGP Individual UID Signer) helps attendees of PGP keysigning
parties.  It is the main utility and makes it possible to quickly and easily
sign each UID on a set of PGP keys.  It is designed to take the pain out of
the sign-all-the-keys part of PGP Keysigning Party while adding security
to the process.

pius-keyring-mgr and pius-party-worksheet help organisers of
PGP keysigning parties.")
   (license license:gpl2)
   (home-page "https://www.phildev.net/pius/index.shtml")))

(define-public signing-party
  (package
   (name "signing-party")
   (version "1.1.4")
   (source (origin
            (method url-fetch)
            (uri (string-append "mirror://debian/pool/main/s/signing-party/"
                                "signing-party_" version ".orig.tar.gz"))
            (sha256 (base32
                     "188gp0prbh8qs29lq3pbf0qibfd6jq4fk7i0pfrybl8aahvm84rx"))))
   (build-system gnu-build-system)
   (inputs `(("perl" ,perl)))
   (arguments
    `(#:tests? #f
      #:phases
      (modify-phases %standard-phases
        (add-after 'unpack 'remove-spurious-links
          (lambda _ (delete-file "keyanalyze/pgpring/depcomp")))
        (replace 'configure
          (lambda* (#:key outputs #:allow-other-keys)
            (let ((out (assoc-ref outputs "out")))
              (substitute* "keyanalyze/Makefile"
                (("LDLIBS") (string-append "CC=" (which "gcc") "\nLDLIBS")))
              (substitute* "keyanalyze/Makefile"
                (("./configure") (string-append "./configure --prefix=" out)))
              (substitute* "keyanalyze/pgpring/configure"
                (("/bin/sh") (which "sh")))
              (substitute* "gpgwrap/Makefile"
                (("\\} clean")
                 (string-append "} clean\ninstall:\n\tinstall -D bin/gpgwrap "
                                out "/bin/gpgwrap\n")))
              (substitute* '("gpgsigs/Makefile" "keyanalyze/Makefile"
                             "keylookup/Makefile" "sig2dot/Makefile"
                             "springgraph/Makefile")
                           (("/usr") out)))))
        (replace 'install
          (lambda* (#:key outputs #:allow-other-keys #:rest args)
            (let ((out (assoc-ref outputs "out"))
                  (install (assoc-ref %standard-phases 'install)))
              (apply install args)
              (for-each
                (lambda (dir file)
                  (copy-file (string-append dir "/" file)
                             (string-append out "/bin/" file)))
                '("caff" "caff" "caff" "gpgdir" "gpg-key2ps"
                  "gpglist" "gpg-mailkeys" "gpgparticipants")
                '("caff" "pgp-clean" "pgp-fixkey" "gpgdir" "gpg-key2ps"
                  "gpglist" "gpg-mailkeys" "gpgparticipants"))
              (for-each
                (lambda (dir file)
                  (copy-file (string-append dir "/" file)
                             (string-append out "/share/man/man1/" file)))
                '("caff" "caff" "caff" "gpgdir"
                  "gpg-key2ps" "gpglist" "gpg-mailkeys"
                  "gpgparticipants" "gpgsigs" "gpgwrap/doc"
                  "keyanalyze" "keyanalyze/pgpring" "keyanalyze")
                '("caff.1" "pgp-clean.1" "pgp-fixkey.1" "gpgdir.1"
                  "gpg-key2ps.1" "gpglist.1" "gpg-mailkeys.1"
                  "gpgparticipants.1" "gpgsigs.1" "gpgwrap.1"
                  "process_keys.1" "pgpring.1" "keyanalyze.1"))))))))
   (synopsis "Collection of scripts for simplifying gnupg key signing")
   (description
    "Signing-party is a collection for all kinds of PGP/GnuPG related things,
including tools for signing keys, keyring analysis, and party preparation.
@enumerate
@item caff: CA - Fire and Forget signs and mails a key
@item pgp-clean: removes all non-self signatures from key
@item pgp-fixkey: removes broken packets from keys
@item gpg-mailkeys: simply mail out a signed key to its owner
@item gpg-key2ps: generate PostScript file with fingerprint paper strips
@item gpgdir: recursive directory encryption tool
@item gpglist: show who signed which of your UIDs
@item gpgsigs: annotates list of GnuPG keys with already done signatures
@item gpgparticipants: create list of party participants for the organiser
@item gpgwrap: a passphrase wrapper
@item keyanalyze: minimum signing distance (MSD) analysis on keyrings
@item keylookup: ncurses wrapper around gpg --search
@item sig2dot: converts a list of GnuPG signatures to a .dot file
@item springgraph: creates a graph from a .dot file
@end enumerate")
   ;; gpl2+ for almost all programs, except for keyanalyze: gpl2
   ;; and caff and gpgsigs: bsd-3, see
   ;; http://packages.debian.org/changelogs/pool/main/s/signing-party/current/copyright
   (license license:gpl2)
   (home-page "https://pgp-tools.alioth.debian.org/")))

(define-public pinentry-tty
  (package
    (name "pinentry-tty")
    (version "1.0.0")
    (source (origin
              (method url-fetch)
              (uri (string-append "mirror://gnupg/pinentry/pinentry-"
                                  version ".tar.bz2"))
              (sha256
               (base32
                "0ni7g4plq6x78p32al7m8h2zsakvg1rhfz0qbc3kdc7yq7nw4whn"))))
    (build-system gnu-build-system)
    (arguments
     `(#:configure-flags '("--enable-pinentry-tty")))
    (inputs
     `(("ncurses" ,ncurses)
       ("libassuan" ,libassuan)
       ("libsecret" ,libsecret "out")))
    (native-inputs
     `(("pkg-config" ,pkg-config)))
    (home-page "https://gnupg.org/aegypten2/")
    (synopsis "GnuPG's interface to passphrase input")
    (description
     "Pinentry provides a console that allows users to enter a passphrase when
@code{gpg} is run and needs it.")
    (license license:gpl2+)))

(define-public pinentry-gtk2
  (package
    (inherit pinentry-tty)
    (name "pinentry-gtk2")
    (inputs
     `(("gtk+" ,gtk+-2)
       ("glib" ,glib)
       ,@(package-inputs pinentry-tty)))
    (description
     "Pinentry provides a console and a GTK+ GUI that allows users to enter a
passphrase when @code{gpg} is run and needs it.")))

(define-public pinentry-gnome3
  (package
    (inherit pinentry-tty)
    (name "pinentry-gnome3")
    (inputs
     `(("gtk+" ,gtk+-2)
       ("gcr" ,gcr)
       ("glib" ,glib)
       ,@(package-inputs pinentry-tty)))
    (arguments
     `(#:configure-flags '("--enable-pinentry-gnome3")))
    (description
     "Pinentry provides a console and a GUI designed for use with GNOME@tie{}3
that allows users to enter a passphrase when required by @code{gpg} or other
software.")))

(define-public pinentry-qt
  (package
    (inherit pinentry-tty)
    (name "pinentry-qt")
    (inputs
     `(("qtbase" ,qtbase)
       ,@(package-inputs pinentry-tty)))
    (arguments
     `(#:configure-flags '("CXXFLAGS=-std=gnu++11")))
  (description
   "Pinentry provides a console and a Qt GUI that allows users to enter a
passphrase when @code{gpg} is run and needs it.")))

(define-public pinentry
  (package (inherit pinentry-gtk2)
    (name "pinentry")))

(define-public paperkey
  (package
    (name "paperkey")
    (version "1.3")
    (source (origin
              (method url-fetch)
              (uri (string-append "http://www.jabberwocky.com/"
                                  "software/paperkey/paperkey-"
                                  version ".tar.gz"))
              (sha256
               (base32
                "1yybj8bj68v4lxwpn596b6ismh2fyixw5vlqqg26byrn4d9dfmsv"))))
    (build-system gnu-build-system)
    (arguments
     `(#:phases
       (modify-phases %standard-phases
         (add-before 'check 'patch-check-scripts
           (lambda _
             (substitute* '("checks/roundtrip.sh"
                            "checks/roundtrip-raw.sh")
               (("/bin/echo") "echo"))
             #t)))))
    (home-page "http://www.jabberwocky.com/software/paperkey/")
    (synopsis "Backup OpenPGP keys to paper")
    (description
     "Paperkey extracts the secret bytes from an OpenPGP (GnuPG, PGP, etc) key
for printing with paper and ink, which have amazingly long retention
qualities.  To reconstruct a secret key, you re-enter those
bytes (whether by hand, OCR, QR code, or the like) and paperkey can use
them to transform your existing public key into a secret key.")
    (license license:gpl2+)))<|MERGE_RESOLUTION|>--- conflicted
+++ resolved
@@ -115,33 +115,6 @@
     (properties '((ftp-server . "ftp.gnupg.org")
                   (ftp-directory . "/gcrypt/libgcrypt")))))
 
-<<<<<<< HEAD
-=======
-(define libgcrypt-1.7.8
-  (package
-    (inherit libgcrypt)
-    (version "1.7.8")
-    (source (origin
-             (method url-fetch)
-             (uri (string-append "mirror://gnupg/libgcrypt/libgcrypt-"
-                                 version ".tar.bz2"))
-             (sha256
-              (base32
-               "16f1rsv4y4w2pk1il2jbcqggsb6mrlfva5vayd205fp68zm7d0ll"))))))
-
-(define-public libgcrypt-1.5
-  (package (inherit libgcrypt)
-    (version "1.5.6")
-    (source
-     (origin
-      (method url-fetch)
-      (uri (string-append "mirror://gnupg/libgcrypt/libgcrypt-"
-                          version ".tar.bz2"))
-      (sha256
-       (base32
-        "0ydy7bgra5jbq9mxl5x031nif3m6y3balc6ndw2ngj11wnsjc61h"))))))
-
->>>>>>> 61adfb00
 (define-public libassuan
   (package
     (name "libassuan")
