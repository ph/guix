;;; GNU Guix --- Functional package management for GNU
;;; Copyright © 2012, 2013, 2014, 2015, 2016, 2017, 2018 Ludovic Courtès <ludo@gnu.org>
;;; Copyright © 2017 Efraim Flashner <efraim@flashner.co.il>
;;; Copyright © 2018 Tobias Geerinckx-Rice <me@tobias.gr>
<<<<<<< HEAD
;;; Copyright © 2018 Mark H Weaver <mhw@netris.org>
;;; Copyright © 2018 Jan (janneke) Nieuwenhuizen <janneke@gnu.org>
;;; Copyright © 2019 Marius Bakke <mbakke@fastmail.com>
=======
;;; Copyright © 2018, 2019 Mark H Weaver <mhw@netris.org>
;;; Copyright © 2019 Jan (janneke) Nieuwenhuizen <janneke@gnu.org>
>>>>>>> 9fbf4d2a
;;;
;;; This file is part of GNU Guix.
;;;
;;; GNU Guix is free software; you can redistribute it and/or modify it
;;; under the terms of the GNU General Public License as published by
;;; the Free Software Foundation; either version 3 of the License, or (at
;;; your option) any later version.
;;;
;;; GNU Guix is distributed in the hope that it will be useful, but
;;; WITHOUT ANY WARRANTY; without even the implied warranty of
;;; MERCHANTABILITY or FITNESS FOR A PARTICULAR PURPOSE.  See the
;;; GNU General Public License for more details.
;;;
;;; You should have received a copy of the GNU General Public License
;;; along with GNU Guix.  If not, see <http://www.gnu.org/licenses/>.

(define-module (gnu packages make-bootstrap)
  #:use-module (guix utils)
  #:use-module (guix packages)
  #:use-module ((guix licenses) #:select (gpl3+))
  #:use-module (guix build-system trivial)
  #:use-module (guix build-system gnu)
  #:use-module ((gnu packages) #:select (search-patch))
  #:use-module (gnu packages base)
  #:use-module (gnu packages cross-base)
  #:use-module (gnu packages bash)
  #:use-module (gnu packages compression)
  #:use-module (gnu packages gawk)
  #:use-module (gnu packages gcc)
  #:use-module (gnu packages guile)
  #:use-module (gnu packages bdw-gc)
  #:use-module (gnu packages libunistring)
  #:use-module (gnu packages linux)
  #:use-module (gnu packages hurd)
  #:use-module (gnu packages mes)
  #:use-module (gnu packages multiprecision)
  #:use-module (ice-9 match)
  #:use-module (srfi srfi-1)
  #:export (%bootstrap-binaries-tarball
            %linux-libre-headers-bootstrap-tarball
            %binutils-bootstrap-tarball
            %glibc-bootstrap-tarball
            %gcc-bootstrap-tarball
            %guile-bootstrap-tarball
            %mescc-tools-bootstrap-tarball
            %mes-bootstrap-tarball
            %bootstrap-tarballs

            %guile-static-stripped))

;;; Commentary:
;;;
;;; This module provides tools to build tarballs of the "bootstrap binaries"
;;; used in (gnu packages bootstrap).  These statically-linked binaries are
;;; taken for granted and used as the root of the whole bootstrap procedure.
;;;
;;; Code:

(define* (glibc-for-bootstrap #:optional (base glibc))
  "Return a libc deriving from BASE whose `system' and `popen' functions looks
for `sh' in $PATH, and without nscd, and with static NSS modules."
  (package (inherit base)
    (source (origin (inherit (package-source base))
              (patches (cons (search-patch "glibc-bootstrap-system.patch")
                             (origin-patches (package-source base))))))
    (arguments
     (substitute-keyword-arguments (package-arguments base)
       ((#:configure-flags flags)
        ;; Arrange so that getaddrinfo & co. do not contact the nscd,
        ;; and can use statically-linked NSS modules.
        `(cons* "--disable-nscd" "--disable-build-nscd"
                "--enable-static-nss"
                ,flags))))

    ;; Remove the 'debug' output to allow bit-reproducible builds (when the
    ;; 'debug' output is used, ELF files end up with a .gnu_debuglink, which
    ;; includes a CRC of the corresponding debugging symbols; those symbols
    ;; contain store file names, so the CRC changes at every rebuild.)
    (outputs (delete "debug" (package-outputs base)))))

(define (package-with-relocatable-glibc p)
  "Return a variant of P that uses the libc as defined by
`glibc-for-bootstrap'."

  (define (cross-bootstrap-libc)
    (let ((target (%current-target-system)))
      (glibc-for-bootstrap
       ;; `cross-libc' already returns a cross libc, so clear
       ;; %CURRENT-TARGET-SYSTEM.
       (parameterize ((%current-target-system #f))
         (cross-libc target)))))

  ;; Standard inputs with the above libc and corresponding GCC.

  (define (inputs)
    (if (%current-target-system)                ; is this package cross built?
        `(("cross-libc" ,(cross-bootstrap-libc)))
        '()))

  (define (native-inputs)
    (if (%current-target-system)
        (let* ((target (%current-target-system))
               (xgcc (cross-gcc
                      target
                      #:xbinutils (cross-binutils target)
                      #:libc (cross-bootstrap-libc))))
          `(("cross-gcc" ,(package
                            (inherit xgcc)
                            (search-paths
                             ;; Ensure the cross libc headers appears on the
                             ;; C++ system header search path.
                             (cons (search-path-specification
                                    (variable "CROSS_CPLUS_INCLUDE_PATH")
                                    (files '("include")))
                                   (package-search-paths gcc)))))
            ("cross-binutils" ,(cross-binutils target))
            ,@(%final-inputs)))
        `(("libc" ,(glibc-for-bootstrap))
          ("libc:static" ,(glibc-for-bootstrap) "static")
          ("gcc" ,(package (inherit gcc)
                    (outputs '("out"))  ;all in one so libgcc_s is easily found
                    (native-search-paths
                     ;; Set CPLUS_INCLUDE_PATH so GCC is able to find the libc
                     ;; C++ headers.
                     (cons (search-path-specification
                            (variable "CPLUS_INCLUDE_PATH")
                            (files '("include")))
                           (package-native-search-paths gcc)))
                    (inputs
                     `(;; Distinguish the name so we can refer to it below.
                       ("bootstrap-libc" ,(glibc-for-bootstrap))
                       ("libc:static" ,(glibc-for-bootstrap) "static")
                       ,@(package-inputs gcc)))
                    (arguments
                     (substitute-keyword-arguments (package-arguments gcc)
                       ((#:phases phases)
                        `(modify-phases ,phases
                           (add-before 'configure 'treat-glibc-as-system-header
                             (lambda* (#:key inputs #:allow-other-keys)
                               (let ((libc (assoc-ref inputs "bootstrap-libc")))
                                 ;; GCCs build processes requires that the libc
                                 ;; we're building against is on the system header
                                 ;; search path.
                                 (for-each (lambda (var)
                                             (setenv var (string-append libc "/include")))
                                           '("C_INCLUDE_PATH" "CPLUS_INCLUDE_PATH"))
                                 #t)))))))))
          ,@(fold alist-delete (%final-inputs) '("libc" "gcc")))))

  (package-with-explicit-inputs p inputs
                                (current-source-location)
                                #:native-inputs native-inputs))

(define static-bash-for-bootstrap
  (package
    (inherit static-bash)
    (source (origin
              (inherit (package-source static-bash))
              (patches
               (cons (search-patch "bash-4.4-linux-pgrp-pipe.patch")
                     (origin-patches (package-source static-bash))))))))

(define %static-inputs
  ;; Packages that are to be used as %BOOTSTRAP-INPUTS.
  (let ((coreutils (package (inherit coreutils)
                      (arguments
                       `(#:configure-flags
                         '("--disable-nls"
                           "--disable-silent-rules"
                           "--enable-no-install-program=stdbuf,libstdbuf.so"
                           "CFLAGS=-Os -g0"        ; smaller, please
                           "LDFLAGS=-static -pthread"

                           ;; Work around a cross-compilation bug whereby libcoreutils.a
                           ;; would provide '__mktime_internal', which conflicts with the
                           ;; one in libc.a.
                           ,@(if (%current-target-system)
                                 `("gl_cv_func_working_mktime=yes")
                                 '()))

                         #:tests? #f   ; signal-related Gnulib tests fail
                         ,@(package-arguments coreutils)))

                      ;; Remove optional dependencies such as GMP.  Keep Perl
                      ;; except if it's missing (which is the case when
                      ;; cross-compiling).
                      (inputs (match (assoc "perl" (package-inputs coreutils))
                                (#f '())
                                (x  (list x))))

                      ;; Remove the 'debug' output (see above for the reason.)
                      (outputs '("out"))))
        (bzip2 (package (inherit bzip2)
                 (arguments
                  (substitute-keyword-arguments (package-arguments bzip2)
                    ((#:phases phases)
                     `(modify-phases ,phases
                        (add-before 'build 'dash-static
                          (lambda _
                            (substitute* "Makefile"
                              (("^LDFLAGS[[:blank:]]*=.*$")
                               "LDFLAGS = -static"))
                            #t))))))))
        (xz (package (inherit xz)
              (outputs '("out"))
              (arguments
               `(#:strip-flags '("--strip-all")
                 #:phases (modify-phases %standard-phases
                            (add-before 'configure 'static-executable
                              (lambda _
                                ;; Ask Libtool for a static executable.
                                (substitute* "src/xz/Makefile.in"
                                  (("^xz_LDADD =")
                                   "xz_LDADD = -all-static"))
                                #t)))))))
        (gawk (package (inherit gawk)
                (source (origin (inherit (package-source gawk))
                          (patches (cons (search-patch "gawk-shell.patch")
                                         (origin-patches
                                          (package-source gawk))))))
                (arguments
                 `(;; Starting from gawk 4.1.0, some of the tests for the
                   ;; plug-in mechanism just fail on static builds:
                   ;;
                   ;; ./fts.awk:1: error: can't open shared library `filefuncs' for reading (No such file or directory)
                   #:tests? #f

                   ,@(substitute-keyword-arguments (package-arguments gawk)
                       ((#:phases phases)
                        `(modify-phases ,phases
                           (add-before 'configure 'no-export-dynamic
                             (lambda _
                               ;; Since we use `-static', remove
                               ;; `-export-dynamic'.
                               (substitute* "configure"
                                 (("-Wl,-export-dynamic") ""))
                               #t)))))))
                (inputs (if (%current-target-system)
                            `(("bash" ,static-bash-for-bootstrap))
                            '()))))
	(tar (package (inherit tar)
	       (arguments
                `(;; Work around a cross-compilation bug whereby libgnu.a would provide
                  ;; '__mktime_internal', which conflicts with the one in libc.a.
                  ,@(if (%current-target-system)
                        `(#:configure-flags '("gl_cv_func_working_mktime=yes"))
                        '())
                  ,@(substitute-keyword-arguments (package-arguments tar)
                      ((#:phases phases)
                       `(modify-phases ,phases
                          (replace 'set-shell-file-name
                            (lambda _
                              ;; Do not use "/bin/sh" to run programs; see
                              ;; <http://lists.gnu.org/archive/html/guix-devel/2016-09/msg02272.html>.
                              (substitute* "src/system.c"
                                (("/bin/sh") "sh")
                                (("execv ") "execvp "))
                              #t)))))))))
        ;; We don't want to retain a reference to /gnu/store in the bootstrap
        ;; versions of egrep/fgrep, so we remove the custom phase added since
        ;; grep@2.25. The effect is 'egrep' and 'fgrep' look for 'grep' in
        ;; $PATH.
        (grep (package
                (inherit grep)
                (inputs '())                   ;remove PCRE, which is optional
                (arguments
                 (substitute-keyword-arguments (package-arguments grep)
                   ((#:phases phases)
                    `(modify-phases ,phases
                       (delete 'fix-egrep-and-fgrep)))))))
        (finalize (compose static-package
                           package-with-relocatable-glibc)))
    `(,@(map (match-lambda
              ((name package)
               (list name (finalize package))))
             `(("tar" ,tar)
               ("gzip" ,gzip)
               ("bzip2" ,bzip2)
               ("xz" ,xz)
               ("patch" ,patch)
               ("coreutils" ,coreutils)
               ("sed" ,sed)
               ("grep" ,grep)
               ("gawk" ,gawk)))
      ("bash" ,static-bash-for-bootstrap))))

(define %static-binaries
  (package
    (name "static-binaries")
    (version "0")
    (build-system trivial-build-system)
    (source #f)
    (inputs %static-inputs)
    (arguments
     `(#:modules ((guix build utils))
       #:builder
       (begin
         (use-modules (ice-9 ftw)
                      (ice-9 match)
                      (srfi srfi-1)
                      (srfi srfi-26)
                      (guix build utils))

         (let ()
          (define (directory-contents dir)
            (map (cut string-append dir "/" <>)
                 (scandir dir (negate (cut member <> '("." ".."))))))

          (define (copy-directory source destination)
            (for-each (lambda (file)
                        (format #t "copying ~s...~%" file)
                        (copy-file file
                                   (string-append destination "/"
                                                  (basename file))))
                      (directory-contents source)))

          (let* ((out (assoc-ref %outputs "out"))
                 (bin (string-append out "/bin")))
            (mkdir-p bin)

            ;; Copy Coreutils binaries.
            (let* ((coreutils (assoc-ref %build-inputs "coreutils"))
                   (source    (string-append coreutils "/bin")))
              (copy-directory source bin))

            ;; For the other inputs, copy just one binary, which has the
            ;; same name as the input.
            (for-each (match-lambda
                       ((name . dir)
                        (let ((source (string-append dir "/bin/" name)))
                          (format #t "copying ~s...~%" source)
                          (copy-file source
                                     (string-append bin "/" name)))))
                      (alist-delete "coreutils" %build-inputs))

            ;; But of course, there are exceptions to this rule.
            (let ((grep (assoc-ref %build-inputs "grep")))
              (install-file (string-append grep "/bin/fgrep") bin)
              (install-file (string-append grep "/bin/egrep") bin))

            ;; Clear references to the store path.
            (for-each remove-store-references
                      (directory-contents bin))

            (with-directory-excursion bin
              ;; Programs such as Perl's build system want these aliases.
              (symlink "bash" "sh")
              (symlink "gawk" "awk"))

            #t)))))
    (synopsis "Statically-linked bootstrap binaries")
    (description
     "Binaries used to bootstrap the distribution.")
    (license gpl3+)
    (home-page #f)))

(define %linux-libre-headers-stripped
  ;; The subset of Linux-Libre-Headers that we need.
  (package (inherit linux-libre-headers)
    (name (string-append (package-name linux-libre-headers) "-stripped"))
    (build-system trivial-build-system)
    (outputs '("out"))
    (arguments
     `(#:modules ((guix build utils)
                  (guix build make-bootstrap))
       #:builder
       (begin
         (use-modules (guix build utils)
                      (guix build make-bootstrap))

         (let* ((in  (assoc-ref %build-inputs "linux-libre-headers"))
                (out (assoc-ref %outputs "out")))
           (copy-linux-headers out in)
           #t))))
    (inputs `(("linux-libre-headers" ,linux-libre-headers)))))

(define %binutils-static
  ;; Statically-linked Binutils.
  (package (inherit binutils)
    (name "binutils-static")
    (arguments
     `(#:configure-flags (cons "--disable-gold"
                               ,(match (memq #:configure-flags
                                             (package-arguments binutils))
                                  ((#:configure-flags flags _ ...)
                                   flags)))
       #:strip-flags '("--strip-all")
       #:phases (modify-phases %standard-phases
                  (add-before 'configure 'all-static
                    (lambda _
                      ;; The `-all-static' libtool flag can only be passed
                      ;; after `configure', since configure tests don't use
                      ;; libtool, and only for executables built with libtool.
                      (substitute* '("binutils/Makefile.in"
                                     "gas/Makefile.in"
                                     "ld/Makefile.in")
                        (("^LDFLAGS =(.*)$" line)
                         (string-append line
                                        "\nAM_LDFLAGS = -static -all-static\n")))
                      #t)))))))

(define %binutils-static-stripped
  ;; The subset of Binutils that we need.
  (package (inherit %binutils-static)
    (name (string-append (package-name %binutils-static) "-stripped"))
    (build-system trivial-build-system)
    (outputs '("out"))
    (arguments
     `(#:modules ((guix build utils))
       #:builder
       (begin
         (use-modules (guix build utils))

         (setvbuf (current-output-port) _IOLBF)
         (let* ((in  (assoc-ref %build-inputs "binutils"))
                (out (assoc-ref %outputs "out"))
                (bin (string-append out "/bin")))
           (mkdir-p bin)
           (for-each (lambda (file)
                       (let ((target (string-append bin "/" file)))
                         (format #t "copying `~a'...~%" file)
                         (copy-file (string-append in "/bin/" file)
                                    target)
                         (remove-store-references target)))
                     '("ar" "as" "ld" "nm"  "objcopy" "objdump"
                       "ranlib" "readelf" "size" "strings" "strip"))
           #t))))
    (inputs `(("binutils" ,%binutils-static)))))

(define (%glibc-stripped)
  ;; GNU libc's essential shared libraries, dynamic linker, and headers,
  ;; with all references to store directories stripped.  As a result,
  ;; libc.so is unusable and need to be patched for proper relocation.
  (let ((glibc (glibc-for-bootstrap)))
    (package (inherit glibc)
      (name "glibc-stripped")
      (build-system trivial-build-system)
      (arguments
       `(#:modules ((guix build utils)
                    (guix build make-bootstrap))
         #:builder
         (begin
           (use-modules (guix build make-bootstrap))
           (make-stripped-libc (assoc-ref %outputs "out")
                               (assoc-ref %build-inputs "libc")
                               (assoc-ref %build-inputs "kernel-headers")))))
      (inputs `(("kernel-headers"
                 ,(if (or (and (%current-target-system)
                               (hurd-triplet? (%current-target-system)))
                          (string-suffix? "-hurd" (%current-system)))
                      gnumach-headers
                      linux-libre-headers))
                ("libc" ,(let ((target (%current-target-system)))
                           (if target
                               (glibc-for-bootstrap
                                (parameterize ((%current-target-system #f))
                                  (cross-libc target)))
                               glibc)))))
      (native-inputs '())
      (propagated-inputs '())

      ;; Only one output.
      (outputs '("out")))))

(define %gcc-static
  ;; A statically-linked GCC, with stripped-down functionality.
  (package-with-relocatable-glibc
   (package (inherit gcc)
     (name "gcc-static")
     (outputs '("out"))                           ; all in one
     (arguments
      `(#:modules ((guix build utils)
                   (guix build gnu-build-system)
                   (srfi srfi-1)
                   (srfi srfi-26)
                   (ice-9 regex))
        ,@(substitute-keyword-arguments (package-arguments gcc)
            ((#:guile _) #f)
            ((#:implicit-inputs? _) #t)
            ((#:configure-flags flags)
             `(append (list
                       ;; We don't need a full bootstrap here.
                       "--disable-bootstrap"

                       ;; Make sure '-static' is passed where it matters.
                       "--with-stage1-ldflags=-static"

                       ;; GCC 4.8+ requires a C++ compiler and library.
                       "--enable-languages=c,c++"

                       ;; Make sure gcc-nm doesn't require liblto_plugin.so.
                       "--disable-lto"

                       "--disable-shared"
                       "--disable-plugin"
                       "--disable-libmudflap"
                       "--disable-libatomic"
                       "--disable-libsanitizer"
                       "--disable-libitm"
                       "--disable-libgomp"
                       "--disable-libcilkrts"
                       "--disable-libvtv"
                       "--disable-libssp"
                       "--disable-libquadmath")
                      (remove (cut string-match "--(.*plugin|enable-languages)" <>)
                              ,flags)))
            ((#:phases phases)
             `(modify-phases ,phases
                (add-after 'pre-configure 'remove-lgcc_s
                  (lambda _
                    ;; Remove the '-lgcc_s' added to GNU_USER_TARGET_LIB_SPEC in
                    ;; the 'pre-configure phase of our main gcc package, because
                    ;; that shared library is not present in this static gcc.  See
                    ;; <https://lists.gnu.org/archive/html/guix-devel/2015-01/msg00008.html>.
                    (substitute* (cons "gcc/config/rs6000/sysv4.h"
                                       (find-files "gcc/config"
                                                   "^gnu-user.*\\.h$"))
                      ((" -lgcc_s}}") "}}"))
                    #t)))))))
     (inputs
      `(("zlib:static" ,zlib "static")
        ,@(package-inputs gcc)))
     (native-inputs
      (if (%current-target-system)
          `(;; When doing a Canadian cross, we need GMP/MPFR/MPC both
            ;; as target inputs and as native inputs; the latter is
            ;; needed when building build-time tools ('genconstants',
            ;; etc.)  Failing to do that leads to misdetections of
            ;; declarations by 'gcc/configure', and eventually to
            ;; duplicate declarations as reported in
            ;; <https://gcc.gnu.org/bugzilla/show_bug.cgi?id=59217>.
            ("gmp-native" ,gmp)
            ("mpfr-native" ,mpfr)
            ("mpc-native" ,mpc)
            ,@(package-native-inputs gcc))
          (package-native-inputs gcc))))))

(define %gcc-stripped
  ;; The subset of GCC files needed for bootstrap.
  (package (inherit gcc)
    (name "gcc-stripped")
    (build-system trivial-build-system)
    (source #f)
    (outputs '("out"))                            ;only one output
    (arguments
     `(#:modules ((guix build utils))
       #:builder
       (begin
         (use-modules (srfi srfi-1)
                      (srfi srfi-26)
                      (guix build utils))

         (setvbuf (current-output-port) _IOLBF)
         (let* ((out        (assoc-ref %outputs "out"))
                (bindir     (string-append out "/bin"))
                (libdir     (string-append out "/lib"))
                (includedir (string-append out "/include"))
                (libexecdir (string-append out "/libexec"))
                (gcc        (assoc-ref %build-inputs "gcc")))
           (copy-recursively (string-append gcc "/bin") bindir)
           (for-each remove-store-references
                     (find-files bindir ".*"))

           (copy-recursively (string-append gcc "/lib") libdir)
           (for-each remove-store-references
                     (remove (cut string-suffix? ".h" <>)
                             (find-files libdir ".*")))

           (copy-recursively (string-append gcc "/libexec")
                             libexecdir)
           (for-each remove-store-references
                     (find-files libexecdir ".*"))

           ;; Starting from GCC 4.8, helper programs built natively
           ;; (‘genchecksum’, ‘gcc-nm’, etc.) rely on C++ headers.
           (copy-recursively (string-append gcc "/include/c++")
                             (string-append includedir "/c++"))

           ;; For native builds, check whether the binaries actually work.
           ,@(if (%current-target-system)
                 '()
                 '((for-each (lambda (prog)
                               (invoke (string-append gcc "/bin/" prog)
                                       "--version"))
                             '("gcc" "g++" "cpp"))))

           #t))))
    (inputs `(("gcc" ,%gcc-static)))))

<<<<<<< HEAD
(define %mescc-tools-static
  ;; A statically linked MesCC Tools for bootstrap.
=======
;; One package: build + remove store references
;; (define %mescc-tools-static-stripped
;;   ;; A statically linked Mescc Tools with store references removed, for
;;   ;; bootstrap.
;;   (package
;;     (inherit mescc-tools)
;;     (name "mescc-tools-static-stripped")
;;     (arguments
;;      `(#:make-flags (list (string-append "PREFIX=" (assoc-ref %outputs "out"))
;;                           "CC=gcc -static")
;;        #:test-target "test"
;;        #:phases (modify-phases %standard-phases
;;                   (delete 'configure)
;;                   (add-after 'install 'strip-store-references
;;                     (lambda _
;;                       (let* ((out (assoc-ref %outputs "out"))
;;                              (bin (string-append out "/bin")))
;;                         (for-each (lambda (file)
;;                                  (let ((target (string-append bin "/" file)))
;;                                    (format #t "strippingg `~a'...~%" target)
;;                                    (remove-store-references target)))
;;                                   '( "M1" "blood-elf" "hex2"))))))))))

;; Two packages: first build static, bare minimum content.
(define %mescc-tools-static
  ;; A statically linked MesCC Tools.
>>>>>>> 9fbf4d2a
  (package
    (inherit mescc-tools)
    (name "mescc-tools-static")
    (arguments
     `(#:system "i686-linux"
       ,@(substitute-keyword-arguments (package-arguments mescc-tools)
           ((#:make-flags flags)
            `(cons "CC=gcc -static" ,flags)))))))

<<<<<<< HEAD
(define-public %mes-minimal-stripped
  ;; A minimal Mes without documentation dependencies, for bootstrap.
  (let ((triplet "i686-unknown-linux-gnu"))
    (package
      (inherit mes)
      (name "mes-minimal-stripped")
=======
;; ... next remove store references.
(define %mescc-tools-static-stripped
  ;; A statically linked Mescc Tools with store references removed, for
  ;; bootstrap.
  (package
    (inherit %mescc-tools-static)
    (name (string-append (package-name %mescc-tools-static) "-stripped"))
    (build-system trivial-build-system)
    (arguments
     `(#:modules ((guix build utils))
       #:builder
       (begin
         (use-modules (guix build utils))
         (let* ((in  (assoc-ref %build-inputs "mescc-tools"))
                (out (assoc-ref %outputs "out"))
                (bin (string-append out "/bin")))
           (mkdir-p bin)
           (for-each (lambda (file)
                       (let ((target (string-append bin "/" file)))
                         (format #t "copying `~a'...~%" file)
                         (copy-file (string-append in "/bin/" file)
                                    target)
                         (remove-store-references target)))
                     '( "M1" "blood-elf" "hex2"))
           #t))))
    (inputs `(("mescc-tools" ,%mescc-tools-static)))))

;; (define-public %mes-minimal-stripped
;;   ;; A minimal Mes without documentation dependencies, for bootstrap.
;;   (let ((triplet "i686-unknown-linux-gnu"))
;;     (package
;;       (inherit mes)
;;       (name "mes-minimal-stripped")
;;       (native-inputs
;;        `(("guile" ,guile-2.2)))
;;       (arguments
;;        `(#:system "i686-linux"
;;          #:strip-binaries? #f
;;          #:configure-flags '("--mes")
;;          #:phases
;;          (modify-phases %standard-phases
;;            (delete 'patch-shebangs)
;;            (add-after 'install 'strip-install
;;              (lambda _
;;                (let* ((out (assoc-ref %outputs "out"))
;;                       (share (string-append out "/share")))
;;                  (delete-file-recursively (string-append out "/lib/guile"))
;;                  (delete-file-recursively (string-append share "/guile"))
;;                  (delete-file-recursively (string-append share "/mes/scaffold"))

;;                  (for-each delete-file
;;                            (find-files
;;                             (string-append share "/mes/lib") "\\.(h|c)"))

;;                  (for-each (lambda (dir)
;;                              (for-each remove-store-references
;;                                        (find-files (string-append out "/" dir)
;;                                                    ".*")))
;;                            '("bin" "share/mes")))))))))))

;; Two packages: first build static, bare minimum content.
(define-public %mes-minimal
  ;; A minimal Mes without documentation.
  (let ((triplet "i686-unknown-linux-gnu"))
    (package
      (inherit mes)
      (name "mes-minimal")
>>>>>>> 9fbf4d2a
      (native-inputs
       `(("guile" ,guile-2.2)))
      (arguments
       `(#:system "i686-linux"
         #:strip-binaries? #f
         #:configure-flags '("--mes")
         #:phases
         (modify-phases %standard-phases
<<<<<<< HEAD
=======
           (delete 'patch-shebangs)
>>>>>>> 9fbf4d2a
           (add-after 'install 'strip-install
             (lambda _
               (let* ((out (assoc-ref %outputs "out"))
                      (share (string-append out "/share")))
                 (delete-file-recursively (string-append out "/lib/guile"))
                 (delete-file-recursively (string-append share "/guile"))
                 (delete-file-recursively (string-append share "/mes/scaffold"))
<<<<<<< HEAD
                 (for-each
                  delete-file
                  (find-files (string-append share  "/mes/lib")
                              "\\.(h|c)")))))))))))
=======

                 (for-each delete-file
                           (find-files
                            (string-append share "/mes/lib")
                            "\\.(h|c)")))))))))))

;; next remove store references.
(define %mes-minimal-stripped
  ;; A minimal Mes with store references removed, for bootstrap.
  (package
    (inherit %mes-minimal)
    (name (string-append (package-name %mes-minimal) "-stripped"))
    (build-system trivial-build-system)
    (arguments
     `(#:modules ((guix build utils))
       #:builder
       (begin
         (use-modules (guix build utils))
         (let ((in  (assoc-ref %build-inputs "mes"))
               (out (assoc-ref %outputs "out")))

           (copy-recursively in out)
           (for-each (lambda (dir)
                       (for-each remove-store-references
                                 (find-files (string-append out "/" dir)
                                             ".*")))
                     '("bin" "share/mes"))
           #t))))
    (inputs `(("mes" ,%mes-minimal)))))
>>>>>>> 9fbf4d2a

(define %guile-static
  ;; A statically-linked Guile that is relocatable--i.e., it can search
  ;; .scm and .go files relative to its installation directory, rather
  ;; than in hard-coded configure-time paths.
  (let* ((patches (cons* (search-patch "guile-relocatable.patch")
                         (search-patch "guile-2.2-default-utf8.patch")
                         (search-patch "guile-linux-syscalls.patch")
                         (origin-patches (package-source guile-2.2))))
         (source  (origin (inherit (package-source guile-2.2))
                    (patches patches)))
         (guile (package (inherit guile-2.2)
                  (name (string-append (package-name guile-2.2) "-static"))
                  (source source)
                  (synopsis "Statically-linked and relocatable Guile")

                  ;; Remove the 'debug' output (see above for the reason.)
                  (outputs (delete "debug" (package-outputs guile-2.2)))

                  (inputs
                   `(("libunistring:static" ,libunistring "static")
                     ,@(package-inputs guile-2.2)))

                  (propagated-inputs
                   `(("bdw-gc" ,libgc)
                     ,@(alist-delete "bdw-gc"
                                     (package-propagated-inputs guile-2.2))))
                  (arguments
                   (substitute-keyword-arguments (package-arguments guile-2.2)
                     ((#:configure-flags flags '())
                      ;; When `configure' checks for ltdl availability, it
                      ;; doesn't try to link using libtool, and thus fails
                      ;; because of a missing -ldl.  Work around that.
                      ''("LDFLAGS=-ldl"))
                     ((#:phases phases '%standard-phases)
                      `(modify-phases ,phases

                         ;; Do not record the absolute file name of 'sh' in
                         ;; (ice-9 popen).  This makes 'open-pipe' unusable in
                         ;; a build chroot ('open-pipe*' is fine) but avoids
                         ;; keeping a reference to Bash.
                         (delete 'pre-configure)

                         (add-before 'configure 'static-guile
                           (lambda _
                             (substitute* "libguile/Makefile.in"
                               ;; Create a statically-linked `guile'
                               ;; executable.
                               (("^guile_LDFLAGS =")
                                "guile_LDFLAGS = -all-static")

                               ;; Add `-ldl' *after* libguile-2.2.la.
                               (("^guile_LDADD =(.*)$" _ ldadd)
                                (string-append "guile_LDADD = "
                                               (string-trim-right ldadd)
                                               " -ldl\n")))))))
                     ((#:tests? _ #f)
                      ;; There are uses of `dynamic-link' in
                      ;; {foreign,coverage}.test that don't fly here.
                      #f)
                     ((#:parallel-build? _ #f)
                      ;; Work around the fact that the Guile build system is
                      ;; not deterministic when parallel-build is enabled.
                      #f))))))
    (package-with-relocatable-glibc (static-package guile))))

(define %guile-static-stripped
  ;; A stripped static Guile binary, for use during bootstrap.
  (package (inherit %guile-static)
    (name "guile-static-stripped")
    (build-system trivial-build-system)
    (arguments
     ;; The end result should depend on nothing but itself.
     `(#:allowed-references ("out")
       #:modules ((guix build utils))
       #:builder
       (let ()
         (use-modules (guix build utils))

         (let* ((in     (assoc-ref %build-inputs "guile"))
                (out    (assoc-ref %outputs "out"))
                (guile1 (string-append in "/bin/guile"))
                (guile2 (string-append out "/bin/guile")))
           (mkdir-p (string-append out "/share/guile/2.2"))
           (copy-recursively (string-append in "/share/guile/2.2")
                             (string-append out "/share/guile/2.2"))

           (mkdir-p (string-append out "/lib/guile/2.2/ccache"))
           (copy-recursively (string-append in "/lib/guile/2.2/ccache")
                             (string-append out "/lib/guile/2.2/ccache"))

           (mkdir (string-append out "/bin"))
           (copy-file guile1 guile2)

           ;; Verify that the relocated Guile works.
           ,@(if (%current-target-system)
                 '()
                 '((invoke guile2 "--version")))

           ;; Strip store references.
           (remove-store-references guile2)

           ;; Verify that the stripped Guile works.  If it aborts, it could be
           ;; that it tries to open iconv descriptors and fails because libc's
           ;; iconv data isn't available (see `guile-default-utf8.patch'.)
           ,@(if (%current-target-system)
                 '()
                 '((invoke guile2 "--version")))

           #t))))
    (inputs `(("guile" ,%guile-static)))
    (outputs '("out"))
    (synopsis "Minimal statically-linked and relocatable Guile")))

(define (tarball-package pkg)
  "Return a package containing a tarball of PKG."
  (package (inherit pkg)
    (name (string-append (package-name pkg) "-tarball"))
    (build-system trivial-build-system)
    (native-inputs `(("tar" ,tar)
                     ("xz" ,xz)))
    (inputs `(("input" ,pkg)))
    (arguments
     (let ((name    (package-name pkg))
           (version (package-version pkg)))
       `(#:modules ((guix build utils))
         #:builder
         (begin
           (use-modules (guix build utils))
           (let ((out   (assoc-ref %outputs "out"))
                 (input (assoc-ref %build-inputs "input"))
                 (tar   (assoc-ref %build-inputs "tar"))
                 (xz    (assoc-ref %build-inputs "xz")))
             (mkdir out)
             (set-path-environment-variable "PATH" '("bin") (list tar xz))
             (with-directory-excursion input
               (invoke "tar" "cJvf"
                       (string-append out "/"
                                      ,name "-" ,version
                                      "-"
                                      ,(or (%current-target-system)
                                           (%current-system))
                                      ".tar.xz")
                       "."
                       ;; avoid non-determinism in the archive
                       "--sort=name" "--mtime=@0"
                       "--owner=root:0" "--group=root:0")))))))))

(define %bootstrap-binaries-tarball
  ;; A tarball with the statically-linked bootstrap binaries.
  (tarball-package %static-binaries))

(define %linux-libre-headers-bootstrap-tarball
  ;; A tarball with the statically-linked Linux-Libre-Headers programs.
  (tarball-package %linux-libre-headers-stripped))

(define %binutils-bootstrap-tarball
  ;; A tarball with the statically-linked Binutils programs.
  (tarball-package %binutils-static-stripped))

(define (%glibc-bootstrap-tarball)
  ;; A tarball with GNU libc's shared libraries, dynamic linker, and headers.
  (tarball-package (%glibc-stripped)))

(define %gcc-bootstrap-tarball
  ;; A tarball with a dynamic-linked GCC and its headers.
  (tarball-package %gcc-stripped))

(define %guile-bootstrap-tarball
  ;; A tarball with the statically-linked, relocatable Guile.
  (tarball-package %guile-static-stripped))

(define %mescc-tools-bootstrap-tarball
<<<<<<< HEAD
  ;; A tarball with MesCC binary seed.
  (tarball-package %mescc-tools-static))

(define %mes-bootstrap-tarball
  ;; A tarball with Mes ASCII Seed and binary Mes C Library.
=======
  ;; A tarball with statically-linked MesCC binary seed.
  (tarball-package %mescc-tools-static-stripped))

(define %mes-bootstrap-tarball
  ;; A tarball with Mes binary seed.
>>>>>>> 9fbf4d2a
  (tarball-package %mes-minimal-stripped))

(define %bootstrap-tarballs
  ;; A single derivation containing all the bootstrap tarballs, for
  ;; convenience.
  (package
    (name "bootstrap-tarballs")
    (version "0")
    (source #f)
    (build-system trivial-build-system)
    (arguments
     `(#:modules ((guix build utils))
       #:builder
       (let ((out (assoc-ref %outputs "out")))
         (use-modules (guix build utils)
                      (ice-9 match)
                      (srfi srfi-26))

         (setvbuf (current-output-port) _IOLBF)
         (mkdir out)
         (chdir out)
         (for-each (match-lambda
                    ((name . directory)
                     (for-each (lambda (file)
                                 (format #t "~a -> ~a~%" file out)
                                 (symlink file (basename file)))
                               (find-files directory "\\.tar\\."))))
                   %build-inputs)
         #t)))
    (inputs `(("guile-tarball" ,%guile-bootstrap-tarball)
              ,@(match (or (%current-target-system) (%current-system))
                  ((or "i686-linux" "x86_64-linux")
                   `(("bootstrap-mescc-tools" ,%mescc-tools-bootstrap-tarball)
                     ("bootstrap-mes" ,%mes-bootstrap-tarball)
                     ("bootstrap-linux-libre-headers"
                      ,%linux-libre-headers-bootstrap-tarball)))
                  (_ `(("gcc-tarball" ,%gcc-bootstrap-tarball)
                       ("binutils-tarball" ,%binutils-bootstrap-tarball)
                       ("glibc-tarball" ,(%glibc-bootstrap-tarball)))))
              ("coreutils&co-tarball" ,%bootstrap-binaries-tarball)))
    (synopsis "Tarballs containing all the bootstrap binaries")
    (description synopsis)
    (home-page #f)
    (license gpl3+)))

;;; make-bootstrap.scm ends here<|MERGE_RESOLUTION|>--- conflicted
+++ resolved
@@ -2,14 +2,9 @@
 ;;; Copyright © 2012, 2013, 2014, 2015, 2016, 2017, 2018 Ludovic Courtès <ludo@gnu.org>
 ;;; Copyright © 2017 Efraim Flashner <efraim@flashner.co.il>
 ;;; Copyright © 2018 Tobias Geerinckx-Rice <me@tobias.gr>
-<<<<<<< HEAD
-;;; Copyright © 2018 Mark H Weaver <mhw@netris.org>
-;;; Copyright © 2018 Jan (janneke) Nieuwenhuizen <janneke@gnu.org>
+;;; Copyright © 2018, 2019 Mark H Weaver <mhw@netris.org>
+;;; Copyright © 2018, 2019 Jan (janneke) Nieuwenhuizen <janneke@gnu.org>
 ;;; Copyright © 2019 Marius Bakke <mbakke@fastmail.com>
-=======
-;;; Copyright © 2018, 2019 Mark H Weaver <mhw@netris.org>
-;;; Copyright © 2019 Jan (janneke) Nieuwenhuizen <janneke@gnu.org>
->>>>>>> 9fbf4d2a
 ;;;
 ;;; This file is part of GNU Guix.
 ;;;
@@ -599,10 +594,6 @@
            #t))))
     (inputs `(("gcc" ,%gcc-static)))))
 
-<<<<<<< HEAD
-(define %mescc-tools-static
-  ;; A statically linked MesCC Tools for bootstrap.
-=======
 ;; One package: build + remove store references
 ;; (define %mescc-tools-static-stripped
 ;;   ;; A statically linked Mescc Tools with store references removed, for
@@ -629,7 +620,6 @@
 ;; Two packages: first build static, bare minimum content.
 (define %mescc-tools-static
   ;; A statically linked MesCC Tools.
->>>>>>> 9fbf4d2a
   (package
     (inherit mescc-tools)
     (name "mescc-tools-static")
@@ -639,14 +629,6 @@
            ((#:make-flags flags)
             `(cons "CC=gcc -static" ,flags)))))))
 
-<<<<<<< HEAD
-(define-public %mes-minimal-stripped
-  ;; A minimal Mes without documentation dependencies, for bootstrap.
-  (let ((triplet "i686-unknown-linux-gnu"))
-    (package
-      (inherit mes)
-      (name "mes-minimal-stripped")
-=======
 ;; ... next remove store references.
 (define %mescc-tools-static-stripped
   ;; A statically linked Mescc Tools with store references removed, for
@@ -714,7 +696,6 @@
     (package
       (inherit mes)
       (name "mes-minimal")
->>>>>>> 9fbf4d2a
       (native-inputs
        `(("guile" ,guile-2.2)))
       (arguments
@@ -723,10 +704,7 @@
          #:configure-flags '("--mes")
          #:phases
          (modify-phases %standard-phases
-<<<<<<< HEAD
-=======
            (delete 'patch-shebangs)
->>>>>>> 9fbf4d2a
            (add-after 'install 'strip-install
              (lambda _
                (let* ((out (assoc-ref %outputs "out"))
@@ -734,12 +712,6 @@
                  (delete-file-recursively (string-append out "/lib/guile"))
                  (delete-file-recursively (string-append share "/guile"))
                  (delete-file-recursively (string-append share "/mes/scaffold"))
-<<<<<<< HEAD
-                 (for-each
-                  delete-file
-                  (find-files (string-append share  "/mes/lib")
-                              "\\.(h|c)")))))))))))
-=======
 
                  (for-each delete-file
                            (find-files
@@ -769,7 +741,6 @@
                      '("bin" "share/mes"))
            #t))))
     (inputs `(("mes" ,%mes-minimal)))))
->>>>>>> 9fbf4d2a
 
 (define %guile-static
   ;; A statically-linked Guile that is relocatable--i.e., it can search
@@ -943,19 +914,11 @@
   (tarball-package %guile-static-stripped))
 
 (define %mescc-tools-bootstrap-tarball
-<<<<<<< HEAD
-  ;; A tarball with MesCC binary seed.
-  (tarball-package %mescc-tools-static))
-
-(define %mes-bootstrap-tarball
-  ;; A tarball with Mes ASCII Seed and binary Mes C Library.
-=======
   ;; A tarball with statically-linked MesCC binary seed.
   (tarball-package %mescc-tools-static-stripped))
 
 (define %mes-bootstrap-tarball
   ;; A tarball with Mes binary seed.
->>>>>>> 9fbf4d2a
   (tarball-package %mes-minimal-stripped))
 
 (define %bootstrap-tarballs
