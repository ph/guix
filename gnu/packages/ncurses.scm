--- conflicted
+++ resolved
@@ -30,86 +30,7 @@
   #:use-module (guix build-system perl)
   #:use-module (gnu packages)
   #:use-module (gnu packages perl)
-<<<<<<< HEAD
   #:use-module (gnu packages pkg-config)
-  #:use-module (gnu packages swig))
-
-(define-public ncurses
-  (let ((patch-makefile-phase
-         '(lambda _
-            (for-each patch-makefile-SHELL
-                      (find-files "." "Makefile.in"))))
-        (configure-phase
-         ;; The 'configure' script does not understand '--docdir', so we must
-         ;; override that and use '--mandir' instead.
-         '(lambda* (#:key build target outputs configure-flags
-                    #:allow-other-keys)
-            (let ((out (assoc-ref outputs "out"))
-                  (doc (assoc-ref outputs "doc")))
-              (zero? (apply system* "./configure"
-                            (string-append "SHELL=" (which "sh"))
-                            (string-append "--build=" build)
-                            (string-append "--prefix=" out)
-                            (string-append "--mandir=" doc "/share/man")
-                            (if target
-                                (cons (string-append "--host=" target)
-                                      configure-flags)
-                                configure-flags))))))
-        (remove-shebang-phase
-         '(lambda _
-            ;; To avoid retaining a reference to the bootstrap Bash via the
-            ;; shebang of the 'ncursesw6-config' script, simply remove that
-            ;; shebang: it'll work just as well without it.  Likewise, do not
-            ;; retain a reference to the "doc" output.
-            (substitute* "misc/ncurses-config.in"
-              (("#!@SHELL@")
-               "# No shebang here, use /bin/sh!\n")
-              (("@SHELL@ \\$0")
-               "$0")
-              (("mandir=.*$")
-               "mandir=share/man"))
-            #t))
-        (post-install-phase
-         '(lambda* (#:key outputs #:allow-other-keys)
-            (let ((out (assoc-ref outputs "out")))
-              ;; When building a wide-character (Unicode) build, create backward
-              ;; compatibility links from the the "normal" libraries to the
-              ;; wide-character ones (e.g. libncurses.so to libncursesw.so).
-              (with-directory-excursion (string-append out "/lib")
-                (for-each (lambda (lib)
-                            (define libw.a
-                              (string-append "lib" lib "w.a"))
-                            (define lib.a
-                              (string-append "lib" lib ".a"))
-                            (define libw.so.x
-                              (string-append "lib" lib "w.so.6"))
-                            (define lib.so.x
-                              (string-append "lib" lib ".so.6"))
-                            (define lib.so
-                              (string-append "lib" lib ".so"))
-                            (define packagew.pc
-                              (string-append lib "w.pc"))
-                            (define package.pc
-                              (string-append lib ".pc"))
-
-                            (when (file-exists? libw.a)
-                              (format #t "creating symlinks for `lib~a'~%" lib)
-                              (symlink libw.a lib.a)
-                              (symlink libw.so.x lib.so.x)
-                              (false-if-exception (delete-file lib.so))
-                              (call-with-output-file lib.so
-                                (lambda (p)
-                                  (format p "INPUT (-l~aw)~%" lib))))
-                            (with-directory-excursion "pkgconfig"
-                              (format #t "creating symlink for `~a'~%" package.pc)
-                              (when (file-exists? packagew.pc)
-                                (symlink packagew.pc package.pc))))
-                          '("curses" "ncurses" "form" "panel" "menu")))))))
-    (package
-     (name "ncurses")
-     (version "6.0")
-     (source (origin
-=======
   #:use-module (gnu packages swig)
   #:use-module (guix utils))
 
@@ -118,7 +39,6 @@
     (name "ncurses")
     (version "6.0")
     (source (origin
->>>>>>> aa21c764
               (method url-fetch)
               (uri (string-append "mirror://gnu/ncurses/ncurses-"
                                   version ".tar.gz"))
@@ -168,7 +88,7 @@
                (let ((out (assoc-ref outputs "out")))
                  ;; When building a wide-character (Unicode) build, create backward
                  ;; compatibility links from the the "normal" libraries to the
-                 ;; wide-character libraries (e.g. libncurses.so to libncursesw.so).
+                 ;; wide-character ones (e.g. libncurses.so to libncursesw.so).
                  ,@(if (target-mingw?)
                        '( ;; TODO: create .la files to link to the .dll?
                          (with-directory-excursion (string-append out "/bin")
@@ -191,49 +111,17 @@
                                (define lib.a
                                  (string-append "lib" lib ".a"))
 
-<<<<<<< HEAD
-          "--enable-pc-files"
-          ,(string-append "--with-pkg-config-libdir="
-                          (assoc-ref %outputs "out")
-                          "/lib/pkgconfig")
-
-          ;; By default headers land in an `ncursesw' subdir, which is not
-          ;; what users expect.
-          ,(string-append "--includedir=" (assoc-ref %outputs "out")
-                          "/include")
-          "--enable-overwrite"                    ;really honor --includedir
-
-          ;; Make sure programs like 'tic', 'reset', and 'clear' have a
-          ;; correct RUNPATH.
-          ,(string-append "LDFLAGS=-Wl,-rpath=" (assoc-ref %outputs "out")
-                          "/lib"))
-        #:tests? #f                               ; no "check" target
-        #:phases (modify-phases %standard-phases
-                   (replace 'configure ,configure-phase)
-                   (add-after 'install 'post-install
-                     ,post-install-phase)
-                   (add-before 'configure 'patch-makefile-SHELL
-                     ,patch-makefile-phase)
-                   (add-after 'unpack 'remove-unneeded-shebang
-                     ,remove-shebang-phase))))
-     (self-native-input? #t)                      ; for `tic'
-     (native-inputs
-      `(("pkg-config" ,pkg-config)))
-     (native-search-paths
-      (list (search-path-specification
-             (variable "TERMINFO_DIRS")
-             (files '("share/terminfo")))))
-     (synopsis "Terminal emulation (termcap, terminfo) library")
-     (description
-      "GNU Ncurses is a library which provides capabilities to write text to
-=======
                                ,@(if (not (target-mingw?))
                                      '((define libw.so.x
                                          (string-append "lib" lib "w.so.6"))
                                        (define lib.so.x
                                          (string-append "lib" lib ".so.6"))
                                        (define lib.so
-                                         (string-append "lib" lib ".so")))
+                                         (string-append "lib" lib ".so"))
+                                       (define packagew.pc
+                                         (string-append lib "w.pc"))
+                                       (define package.pc
+                                         (string-append lib ".pc")))
                                      '())
 
                                (when (file-exists? libw.a)
@@ -244,7 +132,12 @@
                                          (false-if-exception (delete-file lib.so))
                                          (call-with-output-file lib.so
                                            (lambda (p)
-                                             (format p "INPUT (-l~aw)~%" lib))))
+                                             (format p "INPUT (-l~aw)~%" lib)))
+                                         (with-directory-excursion "pkgconfig"
+                                           (format #t "creating symlink for `~a'~%"
+                                                   package.pc)
+                                           (when (file-exists? packagew.pc)
+                                             (symlink packagew.pc package.pc))))
                                        '())))
                              '("curses" "ncurses" "form" "panel" "menu")))))))
        `(#:configure-flags
@@ -252,6 +145,11 @@
            'quasiquote
            `(("--with-shared" "--without-debug" "--enable-widec"
               
+              "--enable-pc-files"
+              ,(list 'unquote '(string-append "--with-pkg-config-libdir="
+                                              (assoc-ref %outputs "out")
+                                              "/lib/pkgconfig"))
+
               ;; By default headers land in an `ncursesw' subdir, which is not
               ;; what users expect.
               ,(list 'unquote '(string-append "--includedir=" (assoc-ref %outputs "out")
@@ -274,6 +172,8 @@
                     (add-after 'unpack 'remove-unneeded-shebang
                       ,remove-shebang-phase)))))
     (self-native-input? #t)           ; for `tic'
+     (native-inputs
+      `(("pkg-config" ,pkg-config)))
     (native-search-paths
      (list (search-path-specification
             (variable "TERMINFO_DIRS")
@@ -281,7 +181,6 @@
     (synopsis "Terminal emulation (termcap, terminfo) library")
     (description
      "GNU Ncurses is a library which provides capabilities to write text to
->>>>>>> aa21c764
 a terminal in a terminal-independent manner.  It supports pads and color as
 well as multiple highlights and forms characters.  It is typically used to
 implement user interfaces for command-line applications.  The accompanying
