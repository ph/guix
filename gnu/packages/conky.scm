--- conflicted
+++ resolved
@@ -40,11 +40,7 @@
   (package
     (name "conky")
     (home-page "https://github.com/brndnmtthws/conky")
-<<<<<<< HEAD
-    (version "1.19.3")
-=======
     (version "1.19.4")
->>>>>>> 5694352c
     (source
      (origin
        (method git-fetch)
@@ -53,11 +49,7 @@
              (commit (string-append "v" version))))
        (file-name (git-file-name name version))
        (sha256
-<<<<<<< HEAD
-        (base32 "079s6icvcrryhj71qya4rnyc6pdjq488l0gjqrrblycgzppn1pas"))))
-=======
         (base32 "03zzssdg1qdv83p4c3dbjgr0g1n0spc0ndk9bds1rd2n82i6g6sy"))))
->>>>>>> 5694352c
     (build-system cmake-build-system)
     (arguments
      `(#:configure-flags
