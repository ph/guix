--- conflicted
+++ resolved
@@ -1285,11 +1285,7 @@
        (list perl file))
 
       (inputs `(("inetutils" ,inetutils)
-<<<<<<< HEAD
                 ("bash" ,bash-minimal)
-=======
-                ("bash" ,(canonical-package bash-minimal)) ;for wrap-program
->>>>>>> 1a530243
                 ,@(if (hurd-target?) '()
                       `(("net-tools" ,net-tools)
                         ("iproute" ,iproute)))
