--- conflicted
+++ resolved
@@ -36,10 +36,7 @@
   #:use-module (gnu packages check)
   #:use-module (gnu packages compression)
   #:use-module (gnu packages docbook)
-<<<<<<< HEAD
   #:use-module (gnu packages documentation)
-=======
->>>>>>> b48eb1e9
   #:use-module (gnu packages enlightenment)
   #:use-module (gnu packages file)
   #:use-module (gnu packages flex)
