--- conflicted
+++ resolved
@@ -486,12 +486,7 @@
 (define-public util-linux
   (package
     (name "util-linux")
-<<<<<<< HEAD
     (version "2.29.2")
-=======
-    (replacement util-linux/fixed)
-    (version "2.28.1")
->>>>>>> 9ec2a4d3
     (source (origin
               (method url-fetch)
               (uri (string-append "mirror://kernel.org/linux/utils/"
@@ -570,17 +565,6 @@
     ;; explicitly defined license.
     (license (list license:gpl3+ license:gpl2+ license:gpl2 license:lgpl2.0+
                    license:bsd-4 license:public-domain))))
-
-(define util-linux/fixed
-  (package
-    (inherit util-linux)
-    (source
-      (origin
-        (inherit (package-source util-linux))
-        (patches
-          (append
-            (origin-patches (package-source util-linux))
-            (search-patches "util-linux-CVE-2017-2616.patch")))))))
 
 (define-public procps
   (package
