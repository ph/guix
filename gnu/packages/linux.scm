;;; GNU Guix --- Functional package management for GNU
;;; Copyright © 2012-2021, 2021-2023 Ludovic Courtès <ludo@gnu.org>
;;; Copyright © 2013, 2014, 2015, 2016 Andreas Enge <andreas@enge.fr>
;;; Copyright © 2012 Nikita Karetnikov <nikita@karetnikov.org>
;;; Copyright © 2014, 2015, 2016, 2017, 2018, 2019, 2020 Mark H Weaver <mhw@netris.org>
;;; Copyright © 2015 Federico Beffa <beffa@fbengineering.ch>
;;; Copyright © 2015 Taylan Ulrich Bayırlı/Kammer <taylanbayirli@gmail.com>
;;; Copyright © 2015-2018, 2020, 2022, 2023 Efraim Flashner <efraim@flashner.co.il>
;;; Copyright © 2016 Christine Lemmer-Webber <cwebber@dustycloud.org>
;;; Copyright © 2016–2022 Tobias Geerinckx-Rice <me@tobias.gr>
;;; Copyright © 2016, 2017 Alex Kost <alezost@gmail.com>
;;; Copyright © 2016 Raymond Nicholson <rain1@openmailbox.org>
;;; Copyright © 2016 Mathieu Lirzin <mthl@gnu.org>
;;; Copyright © 2016, 2018-2023 Nicolas Goaziou <mail@nicolasgoaziou.fr>
;;; Copyright © 2016, 2018, 2019, 2020, 2021, 2022, 2023 Ricardo Wurmus <rekado@elephly.net>
;;; Copyright © 2016 David Craven <david@craven.ch>
;;; Copyright © 2016 John Darrington <jmd@gnu.org>
;;; Copyright © 2016-2023 Marius Bakke <marius@gnu.org>
;;; Copyright © 2016, 2018 Rene Saavedra <pacoon@protonmail.com>
;;; Copyright © 2016 Carlos Sánchez de La Lama <csanchezdll@gmail.com>
;;; Copyright © 2016, 2017 Nikita <nikita@n0.is>
;;; Copyright © 2017, 2018, 2020, 2021, 2022 Leo Famulari <leo@famulari.name>
;;; Copyright © 2017 José Miguel Sánchez García <jmi2k@openmailbox.com>
;;; Copyright © 2017 Gábor Boskovits <boskovits@gmail.com>
;;; Copyright © 2017, 2019, 2021 Mathieu Othacehe <othacehe@gnu.org>
;;; Copyright © 2017 Clément Lassieur <clement@lassieur.org>
;;; Copyright © 2017, 2018, 2019 Rutger Helling <rhelling@mykolab.com>
;;; Copyright © 2017 nee <nee-git@hidamari.blue>
;;; Copyright © 2017 Dave Love <fx@gnu.org>
;;; Copyright © 2018 Pierre-Antoine Rouby <pierre-antoine.rouby@inria.fr>
;;; Copyright © 2018, 2020, 2022 Brendan Tildesley <mail@brendan.scot>
;;; Copyright © 2018 Manuel Graf <graf@init.at>
;;; Copyright © 2018, 2019 Pierre Langlois <pierre.langlois@gmx.com>
;;; Copyright © 2018 Vasile Dumitrascu <va511e@yahoo.com>
;;; Copyright © 2019 Tim Gesthuizen <tim.gesthuizen@yahoo.de>
;;; Copyright © 2019 mikadoZero <mikadozero@yandex.com>
;;; Copyright © 2019, 2020, 2021, 2022, 2023 Maxim Cournoyer <maxim.cournoyer@gmail.com>
;;; Copyright © 2019 Stefan Stefanović <stefanx2ovic@gmail.com>
;;; Copyright © 2019-2022 Brice Waegeneire <brice@waegenei.re>
;;; Copyright © 2019 Kei Kebreau <kkebreau@posteo.net>
;;; Copyright © 2020, 2021 Oleg Pykhalov <go.wigust@gmail.com>
;;; Copyright © 2020 Pierre Neidhardt <mail@ambrevar.xyz>
;;; Copyright © 2020 Chris Marusich <cmmarusich@gmail.com>
;;; Copyright © 2020 Vincent Legoll <vincent.legoll@gmail.com>
;;; Copyright © 2020, 2023 Janneke Nieuwenhuizen <janneke@gnu.org>
;;; Copyright © 2020 Morgan Smith <Morgan.J.Smith@outlook.com>
;;; Copyright © 2020 John Soo <jsoo1@asu.edu>
;;; Copyright © 2020, 2022 Michael Rohleder <mike@rohleder.de>
;;; Copyright © 2020 Anders Thuné <asse.97@gmail.com>
;;; Copyright © 2020, 2021 Greg Hogan <code@greghogan.com>
;;; Copyright © 2020 Zhu Zihao <all_but_last@163.com>
;;; Copyright © 2020 David Dashyan <mail@davie.li>
;;; Copyright © 2020 pukkamustard <pukkamustard@posteo.net>
;;; Copyright © 2021 Solene Rapenne <solene@perso.pw>
;;; Copyright © 2021 B. Wilson <elaexuotee@wilsonb.com>
;;; Copyright © 2021 Ivan Gankevich <i.gankevich@spbu.ru>
;;; Copyright © 2021 Maxime Devos <maximedevos@telenet.be>
;;; Copyright © 2021, 2023 Guillaume Le Vaillant <glv@posteo.net>
;;; Copyright © 2021 Sarah Morgensen <iskarian@mgsn.dev>
;;; Copyright © 2021 Felix Gruber <felgru@posteo.net>
;;; Copyright © 2021 Josselin Poiret <josselin.poiret@protonmail.ch>
;;; Copyright © 2021 Olivier Dion <olivier.dion@polymtl.ca>
;;; Copyright © 2021 Solene Rapenne <solene@perso.pw>
;;; Copyright © 2021, 2022 Petr Hodina <phodina@protonmail.com>
;;; Copyright © 2021 Ryan Sundberg <ryan@arctype.co>
;;; Copyright © 2022 Artyom V. Poptsov <poptsov.artyom@gmail.com>
;;; Copyright © 2022 Rene Saavedra <nanuui@protonmail.com>
;;; Copyright © 2022 muradm <mail@muradm.net>
;;; Copyright © 2022, 2023 Denis 'GNUtoo' Carikli <GNUtoo@cyberdimension.org>
;;; Copyright © 2022 Hunter Jozwiak <hunter.t.joz@gmail.com>
;;; Copyright © 2022 Hilton Chain <hako@ultrarare.space>
;;; Copyright © 2022 Stefan <stefan-guix@vodafonemail.de>
;;; Copyright © 2022, 2023 Demis Balbach <db@minikn.xyz>
;;; Copyright © 2023 Bruno Victal <mirai@makinata.eu>
;;; Copyright © 2023 Yovan Naumovski <yovan@gorski.stream>
;;; Copyright © 2023 Zheng Junjie <873216071@qq.com>
;;; Copyright © 2023 dan <i@dan.games>
;;; Copyright © 2023 Foundation Devices, Inc. <hello@foundationdevices.com>
;;; Copyright © 2023 Wilko Meyer <w@wmeyer.eu>
;;;
;;; This file is part of GNU Guix.
;;;
;;; GNU Guix is free software; you can redistribute it and/or modify it
;;; under the terms of the GNU General Public License as published by
;;; the Free Software Foundation; either version 3 of the License, or (at
;;; your option) any later version.
;;;
;;; GNU Guix is distributed in the hope that it will be useful, but
;;; WITHOUT ANY WARRANTY; without even the implied warranty of
;;; MERCHANTABILITY or FITNESS FOR A PARTICULAR PURPOSE.  See the
;;; GNU General Public License for more details.
;;;
;;; You should have received a copy of the GNU General Public License
;;; along with GNU Guix.  If not, see <http://www.gnu.org/licenses/>.

(define-module (gnu packages linux)
  #:use-module (gnu packages)
  #:use-module (gnu packages acl)
  #:use-module (gnu packages admin)
  #:use-module (gnu packages algebra)
  #:use-module (gnu packages apparmor)
  #:use-module (gnu packages audio)
  #:use-module (gnu packages autotools)
  #:use-module (gnu packages avahi)
  #:use-module (gnu packages backup)
  #:use-module (gnu packages base)
  #:use-module (gnu packages bash)
  #:use-module (gnu packages bison)
  #:use-module (gnu packages boost)
  #:use-module (gnu packages calendar)
  #:use-module (gnu packages check)
  #:use-module (gnu packages cpio)
  #:use-module (gnu packages crypto)
  #:use-module (gnu packages cryptsetup)
  #:use-module (gnu packages compression)
  #:use-module (gnu packages databases)
  #:use-module (gnu packages datastructures)
  #:use-module (gnu packages dbm)
  #:use-module (gnu packages disk)
  #:use-module (gnu packages docbook)
  #:use-module (gnu packages documentation)
  #:use-module (gnu packages elf)
  #:use-module (gnu packages file)
  #:use-module (gnu packages flex)
  #:use-module (gnu packages fontutils)
  #:use-module (gnu packages freedesktop)
  #:use-module (gnu packages gawk)
  #:use-module (gnu packages gcc)
  #:use-module (gnu packages gettext)
  #:use-module (gnu packages glib)
  #:use-module (gnu packages gnome)
  #:use-module (gnu packages gnupg)
  #:use-module (gnu packages golang)
  #:use-module (gnu packages gperf)
  #:use-module (gnu packages graphviz)
  #:use-module (gnu packages gstreamer)
  #:use-module (gnu packages gtk)
  #:use-module (gnu packages haskell-apps)
  #:use-module (gnu packages haskell-xyz)
  #:use-module (gnu packages image)
  #:use-module (gnu packages libunwind)
  #:use-module (gnu packages libusb)
  #:use-module (gnu packages llvm)
  #:use-module (gnu packages lsof)
  #:use-module (gnu packages lua)
  #:use-module (gnu packages m4)
  #:use-module (gnu packages man)
  #:use-module (gnu packages maths)
  #:use-module (gnu packages multiprecision)
  #:use-module (gnu packages ncurses)
  #:use-module (gnu packages netpbm)
  #:use-module (gnu packages networking)
  #:use-module (gnu packages ninja)
  #:use-module (gnu packages nss)
  #:use-module (gnu packages onc-rpc)
  #:use-module (gnu packages perl)
  #:use-module (gnu packages pciutils)
  #:use-module (gnu packages pkg-config)
  #:use-module (gnu packages polkit)
  #:use-module (gnu packages popt)
  #:use-module (gnu packages pulseaudio)
  #:use-module (gnu packages python)
  #:use-module (gnu packages python-xyz)
  #:use-module (gnu packages readline)
  #:use-module (gnu packages rrdtool)
  #:use-module (gnu packages rsync)
  #:use-module (gnu packages samba)
  #:use-module (gnu packages sdl)
  #:use-module (gnu packages serialization)
  #:use-module (gnu packages slang)
  #:use-module (gnu packages sqlite)
  #:use-module (gnu packages texinfo)
  #:use-module (gnu packages textutils)
  #:use-module (gnu packages tls)
  #:use-module (gnu packages valgrind)
  #:use-module (gnu packages video)
  #:use-module (gnu packages vulkan)
  #:use-module (gnu packages web)
  #:use-module (gnu packages xiph)
  #:use-module (gnu packages xml)
  #:use-module (gnu packages xdisorg)
  #:use-module (gnu packages xorg)
  #:use-module (gnu packages groff)
  #:use-module (gnu packages selinux)
  #:use-module (gnu packages sphinx)
  #:use-module (gnu packages swig)
  #:use-module (guix platform)
  #:use-module (guix build-system cmake)
  #:use-module (guix build-system copy)
  #:use-module (guix build-system gnu)
  #:use-module (guix build-system go)
  #:use-module (guix build-system meson)
  #:use-module (guix build-system pyproject)
  #:use-module (guix build-system python)
  #:use-module (guix build-system trivial)
  #:use-module (guix build-system linux-module)
  #:use-module (guix download)
  #:use-module (guix git-download)
  #:use-module ((guix licenses) #:prefix license:)
  #:use-module (guix packages)
  #:use-module (guix gexp)
  #:use-module (guix store)
  #:use-module (guix monads)
  #:use-module (guix utils)
  #:use-module (guix deprecation)    ;for libcap/next
  #:use-module (srfi srfi-1)
  #:use-module (srfi srfi-2)
  #:use-module (srfi srfi-26)
  #:use-module (ice-9 match)
  #:use-module (ice-9 regex)
  #:export (customize-linux
            make-defconfig))



;;;
;;; Linux kernel customization functions.
;;;

(define* (customize-linux #:key name
                          (linux linux-libre)
                          source
                          defconfig
                          (configs "")
                          extra-version)
  "Make a customized Linux package NAME derived from the LINUX package.

If NAME is not given, then it defaults to the same name as the LINUX package.

Unless SOURCE is given the source of LINUX is used.

A DEFCONFIG file to be used can be given as an origin, as a file-like object
(file-append, local-file etc.), or as a string with the name of a defconfig file
available in the Linux sources.  If DEFCONFIG is not given, then a defconfig
file will be saved from the LINUX package configuration.

Additional CONFIGS will be used to modify the given or saved defconfig, which
will finally be used to build Linux.

CONFIGS can be a list of strings, with one configuration per line.  The usual
defconfig syntax has to be used, but there is a special extension to ease the
removal of configurations.  Comment lines are supported as well.

Here is an example:

  '(;; This string defines the version tail in 'uname -r'.
    \"CONFIG_LOCALVERSION=\\\"-handcrafted\\\"
    ;; This '# CONFIG_... is not set' syntax has to match exactly!
    \"# CONFIG_BOOT_CONFIG is not set\"
    \"CONFIG_NFS_SWAP=y\"
    ;; This is a multiline configuration:
    \"CONFIG_E1000=y
# This is a comment, below follows an extension to unset a configuration:
CONFIG_CMDLINE_EXTEND\")

A string of configurations instead of a list of configuration strings is also
possible.

EXTRA-VERSION can be a string overwriting the EXTRAVERSION setting of the LINUX
package, after being prepended by a hyphen.  It will be visible in the output
of 'uname -r' behind the Linux version numbers."
  (package
    (inherit linux)
    (name (or name (package-name linux)))
    (source (or source (package-source linux)))
    (arguments
     (substitute-keyword-arguments
         (package-arguments linux)
       ((#:imported-modules imported-modules %default-gnu-imported-modules)
        `((guix build kconfig) ,@imported-modules))
       ((#:modules modules)
        `((guix build kconfig) ,@modules))
       ((#:phases phases)
        #~(modify-phases #$phases
            (replace 'configure
              (lambda* (#:key inputs #:allow-other-keys #:rest arguments)
                (setenv "EXTRAVERSION"
                        #$(and extra-version
                               (not (string-null? extra-version))
                               (string-append "-" extra-version)))
                (let* ((configs (string-append "arch/" #$(linux-srcarch)
                                               "/configs/"))
                       (guix_defconfig (string-append configs
                                                      "guix_defconfig")))
                  #$(cond
                     ((not defconfig)
                      #~(begin
                          ;; Call the original 'configure phase.
                          (apply (assoc-ref #$phases 'configure) arguments)
                          ;; Save a defconfig file.
                          (invoke "make" "savedefconfig")
                          ;; Move the saved defconfig to the proper location.
                          (rename-file "defconfig"
                                       guix_defconfig)))
                     ((string? defconfig)
                      ;; Use another existing defconfig from the Linux sources.
                      #~(rename-file (string-append configs #$defconfig)
                                     guix_defconfig))
                     (else
                      ;; Copy the defconfig input to the proper location.
                      #~(copy-file #$defconfig guix_defconfig)))
                  (chmod guix_defconfig #o644)
                  (modify-defconfig guix_defconfig '#$configs)
                  (invoke "make" "guix_defconfig")
                  (verify-config ".config" guix_defconfig))))))))))

(define (make-defconfig uri sha256-as-base32)
  (origin (method url-fetch)
          (uri uri)
          (sha256 (base32 sha256-as-base32))))

(define (linux-srcarch)
  "Return the linux SRCARCH name, which is set in the toplevel Makefile of
Linux and denotes the architecture-specific directory name below arch/ in its
source code.  Some few architectures share a common folder.  It resembles the
definition of SRCARCH based on ARCH in the Makefile and may be used to place a
defconfig file in the proper path."
  (let ((linux-arch (platform-linux-architecture
                     (lookup-platform-by-target-or-system
                      (or (%current-target-system)
                          (%current-system))))))
    (match linux-arch
      ("i386"    "x86")
      ("x86_64"  "x86")
      ("sparc32" "sparc")
      ("sparc64" "sparc")
      ("sh64"    "sh")
      (_         linux-arch))))

(define-public (system->defconfig system)
  "Some systems (notably powerpc-linux) require a special target for kernel
defconfig.  Return the appropriate Make target if applicable, otherwise return
\"defconfig\"."
  (cond ((string-prefix? "powerpc-" system) "pmac32_defconfig")
        ((string-prefix? "powerpc64-" system) "ppc64_defconfig")
        ((string-prefix? "powerpc64le-" system) "ppc64_defconfig")
        (else "defconfig")))


;;;
;;; Kernel source code deblobbing.
;;;

(define (linux-libre-deblob-scripts version gnu-revision
                                    deblob-hash
                                    deblob-check-hash)
  (list (version-major+minor version)
        (origin
          (method url-fetch)
          (uri (string-append "https://linux-libre.fsfla.org"
                              "/pub/linux-libre/releases/" version "-" gnu-revision "/"
                              "deblob-" (version-major+minor version)))
          (file-name (string-append "linux-libre-deblob-"
                                    version "-" gnu-revision))
          (sha256 deblob-hash))
        (origin
          (method url-fetch)
          (uri (string-append "https://linux-libre.fsfla.org"
                              "/pub/linux-libre/releases/" version "-" gnu-revision "/"
                              "deblob-check"))
          (file-name (string-append "linux-libre-deblob-check-" version "-" gnu-revision))
          (sha256 deblob-check-hash))))

;; XXXX: Workaround 'snippet' limitations
(define computed-origin-method (@@ (guix packages) computed-origin-method))

(define (make-linux-libre-source version
                                 upstream-source
                                 deblob-scripts)
  "Return a 'computed' origin that generates a Linux-libre tarball from the
corresponding UPSTREAM-SOURCE (an origin), using the given DEBLOB-SCRIPTS."
  (match deblob-scripts
    ((deblob-version (? origin? deblob) (? origin? deblob-check))
     (unless (string=? deblob-version (version-major+minor version))
       ;; The deblob script cannot be expected to work properly on a
       ;; different version (major+minor) of Linux, even if no errors
       ;; are signaled during execution.
       (error "deblob major+minor version mismatch"))
     (origin
       (method computed-origin-method)
       (file-name (string-append "linux-libre-" version "-guix.tar.xz"))
       (sha256 #f)
       (uri
        (delay
          (with-imported-modules '((guix build utils))
            #~(begin
                (use-modules (guix build utils)
                             (srfi srfi-1)
                             (ice-9 match)
                             (ice-9 ftw))

                (setvbuf (current-output-port) 'line)

                (let ((dir (string-append "linux-" #$version)))

                  (mkdir "/tmp/bin")
                  (set-path-environment-variable
                   "PATH" '("bin")
                   (list "/tmp"
                         #+(canonical-package bash)
                         #+(canonical-package coreutils)
                         #+(canonical-package diffutils)
                         #+(canonical-package findutils)
                         #+(canonical-package patch)
                         #+(canonical-package xz)
                         #+(canonical-package sed)
                         #+(canonical-package grep)
                         #+(canonical-package bzip2)
                         #+(canonical-package gzip)
                         #+(canonical-package tar)
                         #+(canonical-package gawk)
                         #+python-wrapper))

                  (with-directory-excursion "/tmp/bin"

                    (copy-file #+deblob "deblob")
                    (chmod "deblob" #o755)
                    (substitute* "deblob"
                      (("/bin/sh") (which "sh")))

                    (copy-file #+deblob-check "deblob-check")
                    (chmod "deblob-check" #o755)
                    (substitute* "deblob-check"
                      (("/bin/sh") (which "sh"))
                      (("/bin/sed") (which "sed"))
                      (("/usr/bin/python") (which "python"))))

                  (if (file-is-directory? #+upstream-source)
                      (begin
                        (format #t "Copying upstream linux source...~%")
                        (invoke "cp" "--archive" #+upstream-source dir)
                        (invoke "chmod" "--recursive" "u+w" dir))
                      (begin
                        (format #t "Unpacking upstream linux tarball...~%")
                        (invoke "tar" "xf" #$upstream-source)
                        (match (scandir "."
                                        (lambda (name)
                                          (and (not (member name '("." "..")))
                                               (file-is-directory? name))))
                          ((unpacked-dir)
                           (unless (string=? dir unpacked-dir)
                             (rename-file unpacked-dir dir)))
                          (dirs
                           (error "multiple directories found" dirs)))))

                  (with-directory-excursion dir
                    (format #t "Running deblob script...~%")
                    (invoke "/tmp/bin/deblob"))

                  (format #t "~%Packing new Linux-libre tarball...~%")
                  (invoke "tar" "cvfa" #$output
                          ;; Avoid non-determinism in the archive.
                          "--mtime=@0"
                          "--owner=root:0"
                          "--group=root:0"
                          "--sort=name"
                          "--hard-dereference"
                          dir)

                  (format #t "~%Scanning the generated tarball for blobs...~%")
                  (invoke "/tmp/bin/deblob-check" "--use-awk" "--list-blobs"
                          #$output))))))))))


;;;
;;; Kernel sources.
;;;

(define (linux-libre-urls version gnu-revision)
  "Return a list of URLs for Linux-Libre VERSION."
  (list (string-append
         "https://linux-libre.fsfla.org/pub/linux-libre/releases/"
         version "-" gnu-revision "/linux-libre-" version "-" gnu-revision ".tar.xz")

        ;; XXX: Work around <http://bugs.gnu.org/14851>.
        (string-append
         "ftp://alpha.gnu.org/gnu/guix/mirror/linux-libre-"
         version "-" gnu-revision ".tar.xz")

        ;; Maybe this URL will become valid eventually.
        (string-append
         "mirror://gnu/linux-libre/" version "-" gnu-revision "/linux-libre-"
         version "-" gnu-revision ".tar.xz")))

(define (%upstream-linux-source version hash)
  (origin
    (method url-fetch)
    (uri (string-append "mirror://kernel.org"
                        "/linux/kernel/v" (version-major version) ".x/"
                        "linux-" version ".tar.xz"))
    (sha256 hash)))

;; The current "stable" kernels. That is, the most recently released major
;; versions that are still supported upstream.

(define-public linux-libre-6.6-version "6.6.3")
(define-public linux-libre-6.6-gnu-revision "gnu")
(define deblob-scripts-6.6
  (linux-libre-deblob-scripts
   linux-libre-6.6-version
   linux-libre-6.6-gnu-revision
   (base32 "0g8m0rb15b0231dv8ji456s75a67szsaim71may3yprplycz6pav")
   (base32 "1hg3ck1j8288fhlhcvhgs1zzwh3i62nfvphw7x3vsaqr75kiwbjp")))
(define-public linux-libre-6.6-pristine-source
  (let ((version linux-libre-6.6-version)
        (hash (base32 "19wmjkyyv5glv1w647qisrv829hhhpba5x905a7p7kch9wyzrv98")))
   (make-linux-libre-source version
                            (%upstream-linux-source version hash)
                            deblob-scripts-6.6)))

(define-public linux-libre-6.5-version "6.5.13")
(define-public linux-libre-6.5-gnu-revision "gnu")
(define deblob-scripts-6.5
  (linux-libre-deblob-scripts
   linux-libre-6.5-version
   linux-libre-6.5-gnu-revision
   (base32 "01mm6v67bcrhgm97axsw46x0iix9im7hmlb765f3bkjhwklpxdy7")
   (base32 "066z5lw5vrfayhv23hpfcm6fh6b7zmn2v13kfv1g3z3jl1wblhfh")))
(define-public linux-libre-6.5-pristine-source
  (let ((version linux-libre-6.5-version)
        (hash (base32 "1dfbbydmayfj9npx3z0g38p574pmcx3qgs49dv0npigl48wd9yvq")))
   (make-linux-libre-source version
                            (%upstream-linux-source version hash)
                            deblob-scripts-6.5)))

;; The "longterm" kernels — the older releases with long-term upstream support.
;; Here are the support timelines:
;; <https://www.kernel.org/category/releases.html>
(define-public linux-libre-6.1-version "6.1.64")
(define-public linux-libre-6.1-gnu-revision "gnu")
(define deblob-scripts-6.1
  (linux-libre-deblob-scripts
   linux-libre-6.1-version
   linux-libre-6.1-gnu-revision
   (base32 "1sf80f2i4vf888xjcn84ymn4w5ynn30ib9033zwmv7f09yvfhapy")
   (base32 "1hdibv43xbn1lv83i6qjgfmf1bvqxvq17fryfsq4r4sjgs9212js")))
(define-public linux-libre-6.1-pristine-source
  (let ((version linux-libre-6.1-version)
        (hash (base32 "1ry7dp39010hfja1wial6r6q6ilgygwm7gdz22bg4rzaycwam7b2")))
   (make-linux-libre-source version
                            (%upstream-linux-source version hash)
                            deblob-scripts-6.1)))

(define-public linux-libre-5.15-version "5.15.140")
(define-public linux-libre-5.15-gnu-revision "gnu")
(define deblob-scripts-5.15
  (linux-libre-deblob-scripts
   linux-libre-5.15-version
   linux-libre-5.15-gnu-revision
   (base32 "18ac30kxg2mf2f6gk3p935hzhz2qs110jy4xwk21kblnnkskbxj8")
   (base32 "1idjrn2w8jrixj8ifkk1awxyyq5042nc4p2mld4rda96azlnp948")))
(define-public linux-libre-5.15-pristine-source
  (let ((version linux-libre-5.15-version)
        (hash (base32 "0isa9si9wjn10lw41431wdqsbp9y685ch5lzhwswng3g6j5ywaxy")))
   (make-linux-libre-source version
                            (%upstream-linux-source version hash)
                            deblob-scripts-5.15)))

(define-public linux-libre-5.10-version "5.10.202")
(define-public linux-libre-5.10-gnu-revision "gnu1")
(define deblob-scripts-5.10
  (linux-libre-deblob-scripts
   linux-libre-5.10-version
   linux-libre-5.10-gnu-revision
   (base32 "1b33rkn32b923025iiz4xzxiy8y5ii9j5qk4021mg575890rl4ch")
   (base32 "0xrrnmb5kcc5r21bdm24aq0fnkk1imn367c1cxlj78b6l6gigx4b")))
(define-public linux-libre-5.10-pristine-source
  (let ((version linux-libre-5.10-version)
        (hash (base32 "12zs2bz2plps6xp80sdg36zkyr00rf5l5c85jl4dd7b9klly04ij")))
   (make-linux-libre-source version
                            (%upstream-linux-source version hash)
                            deblob-scripts-5.10)))

(define-public linux-libre-5.4-version "5.4.262")
(define-public linux-libre-5.4-gnu-revision "gnu1")
(define deblob-scripts-5.4
  (linux-libre-deblob-scripts
   linux-libre-5.4-version
   linux-libre-5.4-gnu-revision
   (base32 "0xg5cz82k2cb0ikxvwv1hp5c3h377jkb5sd6aszvsk7hnabhk62v")
   (base32 "0sw67b2pk3lng4y67diqqnhxaggnp3nbkx8dxc5fs27rinfxr4m1")))
(define-public linux-libre-5.4-pristine-source
  (let ((version linux-libre-5.4-version)
        (hash (base32 "1p34x33gkvpv26zcrpx1i6dr7dknyxj8gnp6caqb8sj58h3slgkx")))
   (make-linux-libre-source version
                            (%upstream-linux-source version hash)
                            deblob-scripts-5.4)))

(define-public linux-libre-4.19-version "4.19.300")
(define-public linux-libre-4.19-gnu-revision "gnu1")
(define deblob-scripts-4.19
  (linux-libre-deblob-scripts
   linux-libre-4.19-version
   linux-libre-4.19-gnu-revision
   (base32 "0pjal2cc2f99cvw8r4icb4l24j41k48jkj6bqk7pcahzcgx33ycb")
   (base32 "1425mhkfxn18vxn05bb4h3li7x1jl7l1hf1zi8xhnqv3wa31h9wl")))
(define-public linux-libre-4.19-pristine-source
  (let ((version linux-libre-4.19-version)
        (hash (base32 "0ilksl94gjpc4pzc90swfawsl8lvibpq14nkaxzl0831i219ahd8")))
    (make-linux-libre-source version
                             (%upstream-linux-source version hash)
                             deblob-scripts-4.19)))

(define-public linux-libre-4.14-version "4.14.331")
(define-public linux-libre-4.14-gnu-revision "gnu1")
(define deblob-scripts-4.14
  (linux-libre-deblob-scripts
   linux-libre-4.14-version
   linux-libre-4.14-gnu-revision
   (base32 "1vbgykwzf7j0yjqcwn747cfhwj0rgw3s9h627q94wb9a19x9p0fr")
   (base32 "1faagsj4i31z2bp83hflx3q9vrddjnn37a3ah2b47iaplva7z1nd")))
(define-public linux-libre-4.14-pristine-source
  (let ((version linux-libre-4.14-version)
        (hash (base32 "03sk82dgvccv70i3hy8gf2hw0n4m305f7rxjw93p7jnjrbpdrp1r")))
    (make-linux-libre-source version
                             (%upstream-linux-source version hash)
                             deblob-scripts-4.14)))

(define %boot-logo-patch
  ;; Linux-Libre boot logo featuring Freedo and a gnu.
  (origin
    (method url-fetch)
    (uri (string-append "http://www.fsfla.org/svn/fsfla/software/linux-libre/"
                        "lemote/gnewsense/branches/3.16/100gnu+freedo.patch"))
    (sha256
     (base32
      "1hk9swxxc80bmn2zd2qr5ccrjrk28xkypwhl4z0qx4hbivj7qm06"))))

(define %linux-libre-arm-export-__sync_icache_dcache-patch
  (origin
    (method url-fetch)
    (uri (string-append
          "https://salsa.debian.org/kernel-team/linux"
          "/raw/34a7d9011fcfcfa38b68282fd2b1a8797e6834f0"
          "/debian/patches/bugfix/arm/"
          "arm-mm-export-__sync_icache_dcache-for-xen-privcmd.patch"))
    (file-name "linux-libre-arm-export-__sync_icache_dcache.patch")
    (sha256
     (base32 "1ifnfhpakzffn4b8n7x7w5cps9mzjxlkcfz9zqak2vaw8nzvl39f"))))

(define (source-with-patches source patches)
  (origin
    (inherit source)
    (patches (append (origin-patches source)
                     patches))))

(define-public linux-libre-6.6-source
  (source-with-patches linux-libre-6.6-pristine-source
                       (list %boot-logo-patch
                             %linux-libre-arm-export-__sync_icache_dcache-patch)))

(define-public linux-libre-6.5-source
  (source-with-patches linux-libre-6.5-pristine-source
                       (list %boot-logo-patch
                             %linux-libre-arm-export-__sync_icache_dcache-patch)))

(define-public linux-libre-6.1-source
  (source-with-patches linux-libre-6.1-pristine-source
                       (append
                        (list %boot-logo-patch
                              %linux-libre-arm-export-__sync_icache_dcache-patch)
                        (search-patches
                         "linux-libre-infodocs-target.patch"))))

(define-public linux-libre-5.15-source
  (source-with-patches linux-libre-5.15-pristine-source
                       (list %boot-logo-patch
                             %linux-libre-arm-export-__sync_icache_dcache-patch)))

(define-public linux-libre-5.10-source
  (source-with-patches linux-libre-5.10-pristine-source
                       (list %boot-logo-patch
                             %linux-libre-arm-export-__sync_icache_dcache-patch)))

(define-public linux-libre-5.4-source
  (source-with-patches linux-libre-5.4-pristine-source
                       (list %boot-logo-patch
                             %linux-libre-arm-export-__sync_icache_dcache-patch
                             ;; Pinebook Pro patch from linux-next,
                             ;; can be dropped for linux-libre 5.7
                             (search-patch
                              "linux-libre-support-for-Pinebook-Pro.patch"))))

(define-public linux-libre-4.19-source
  (source-with-patches linux-libre-4.19-pristine-source
                       (list %boot-logo-patch
                             %linux-libre-arm-export-__sync_icache_dcache-patch)))

(define-public linux-libre-4.14-source
  (source-with-patches linux-libre-4.14-pristine-source
                       (list %boot-logo-patch)))


;;;
;;; Kernel headers.
;;;

(define (make-linux-libre-headers version gnu-revision hash-string)
  (make-linux-libre-headers* version gnu-revision
                             (origin
                               (method url-fetch)
                               (uri (linux-libre-urls version gnu-revision))
                               (sha256 (base32 hash-string)))))

(define (make-linux-libre-headers* version gnu-revision source)
  (package
    (name "linux-libre-headers")
    (version version)
    (source source)
    (build-system gnu-build-system)
    (native-inputs `(("perl" ,perl)
                     ,@(if (version>=? version "4.16")
                           `(("flex" ,flex)
                             ("bison" ,bison))
                           '())))
    (arguments
     `(#:modules ((guix build gnu-build-system)
                  (guix build utils)
                  (srfi srfi-1)
                  (ice-9 match))
       #:phases
       (modify-phases %standard-phases
         (delete 'configure)
         (replace 'build
           (lambda _
             (let ((arch ,(platform-linux-architecture
                           (lookup-platform-by-target-or-system
                            (or (%current-target-system)
                                (%current-system)))))
                   (defconfig ,(system->defconfig
                                (or (%current-target-system)
                                    (%current-system))))
                   (make-target ,(if (version>=? version "5.3")
                                     "headers"
                                     "headers_check")))
               (setenv "ARCH" arch)
               (format #t "`ARCH' set to `~a'~%" (getenv "ARCH"))
               (invoke "make" defconfig)
               (invoke "make" "mrproper" make-target))))
         (replace 'install
           (lambda* (#:key outputs #:allow-other-keys)
             (let ((out (assoc-ref outputs "out")))

               ;; Mimic the quiet_cmd_headers_install target to avoid a
               ;; dependency on rsync.
               (for-each (lambda (file)
                           (let ((destination (string-append
                                               out "/include/"
                                               ;; Drop the 'usr/include' prefix.
                                               (match (string-split file #\/)
                                                 ((_ _ path ...)
                                                  (string-join path "/"))))))
                             (format #t "`~a' -> `~a'~%" file destination)
                             (install-file file (dirname destination))))
                         (find-files "usr/include" "\\.h$"))

               (mkdir (string-append out "/include/config"))
               (call-with-output-file
                   (string-append out
                                  "/include/config/kernel.release")
                 (lambda (p)
                   (format p "~a-default~%" ,version)))))))
       #:allowed-references ()
       #:tests? #f))
    (supported-systems (delete "i586-gnu" %supported-systems))
    (home-page "https://www.gnu.org/software/linux-libre/")
    (synopsis "GNU Linux-Libre kernel headers")
    (description "Headers of the Linux-Libre kernel.")
    (license license:gpl2)))

(define-public linux-libre-headers-6.6
  (make-linux-libre-headers* linux-libre-6.6-version
                             linux-libre-6.6-gnu-revision
                             linux-libre-6.6-source))

(define-public linux-libre-headers-6.5
  (make-linux-libre-headers* linux-libre-6.5-version
                             linux-libre-6.5-gnu-revision
                             linux-libre-6.5-source))

(define-public linux-libre-headers-6.1
  (make-linux-libre-headers* linux-libre-6.1-version
                             linux-libre-6.1-gnu-revision
                             linux-libre-6.1-source))

(define-public linux-libre-headers-5.15
  (make-linux-libre-headers* linux-libre-5.15-version
                             linux-libre-5.15-gnu-revision
                             linux-libre-5.15-source))

(define-public linux-libre-headers-5.10
  (make-linux-libre-headers* linux-libre-5.10-version
                             linux-libre-5.10-gnu-revision
                             linux-libre-5.10-source))

(define-public linux-libre-headers-5.4
  (make-linux-libre-headers* linux-libre-5.4-version
                             linux-libre-5.4-gnu-revision
                             linux-libre-5.4-source))

(define-public linux-libre-headers-4.19
  (make-linux-libre-headers* linux-libre-4.19-version
                             linux-libre-4.19-gnu-revision
                             linux-libre-4.19-source))

(define-public linux-libre-headers-4.14
  (make-linux-libre-headers* linux-libre-4.14-version
                             linux-libre-4.14-gnu-revision
                             linux-libre-4.14-source))

;; The following package is used in the early bootstrap, and thus must be kept
;; stable and with minimal build requirements.
(define-public linux-libre-headers-5.15.49
  (make-linux-libre-headers "5.15.49" "gnu"
                            "13zqdcm4664vh7g57sxbfrlpsxm7zrma72mxdfdz7d9yndy2gfv8"))

(define-public linux-libre-headers linux-libre-headers-5.15.49)


;;;
;;; Kernel configurations.
;;;

(define* (kernel-config arch #:key variant)
  "Return a file-like object of the Linux-Libre build configuration file for
ARCH and optionally VARIANT, or #f if there is no such configuration."
  (let* ((name (string-append (if variant (string-append variant "-") "")
                              (if (string=? "i386" arch) "i686" arch) ".conf"))
         (file (string-append "linux-libre/" name))
         (config (search-auxiliary-file file)))
    (and config (local-file config))))

(define %default-extra-linux-options
  `(;; Make the kernel config available at /proc/config.gz
    ("CONFIG_IKCONFIG" . #t)
    ("CONFIG_IKCONFIG_PROC" . #t)
    ;; Some very mild hardening.
    ("CONFIG_SECURITY_DMESG_RESTRICT" . #t)
    ;; All kernels should have NAMESPACES options enabled
    ("CONFIG_NAMESPACES" . #t)
    ("CONFIG_UTS_NS" . #t)
    ("CONFIG_IPC_NS" . #t)
    ("CONFIG_USER_NS" . #t)
    ("CONFIG_PID_NS" . #t)
    ("CONFIG_NET_NS" . #t)
    ;; Various options needed for elogind service:
    ;; https://issues.guix.gnu.org/43078
    ("CONFIG_CGROUP_FREEZER" . #t)
    ("CONFIG_BLK_CGROUP" . #t)
    ("CONFIG_CGROUP_WRITEBACK" . #t)
    ("CONFIG_CGROUP_SCHED" . #t)
    ("CONFIG_CGROUP_PIDS" . #t)
    ("CONFIG_CGROUP_FREEZER" . #t)
    ("CONFIG_CGROUP_DEVICE" . #t)
    ("CONFIG_CGROUP_CPUACCT" . #t)
    ("CONFIG_CGROUP_PERF" . #t)
    ("CONFIG_SOCK_CGROUP_DATA" . #t)
    ("CONFIG_BLK_CGROUP_IOCOST" . #t)
    ("CONFIG_CGROUP_NET_PRIO" . #t)
    ("CONFIG_CGROUP_NET_CLASSID" . #t)
    ("CONFIG_MEMCG" . #t)
    ("CONFIG_MEMCG_SWAP" . #t)
    ("CONFIG_MEMCG_KMEM" . #t)
    ("CONFIG_CPUSETS" . #t)
    ("CONFIG_PROC_PID_CPUSET" . #t)
    ;; Allow disk encryption by default
    ("CONFIG_DM_CRYPT" . m)
    ;; Support zram on all kernel configs
    ("CONFIG_ZSWAP" . #t)
    ("CONFIG_ZSMALLOC" . #t)
    ("CONFIG_ZRAM" . m)
    ;; Accessibility support.
    ("CONFIG_ACCESSIBILITY" . #t)
    ("CONFIG_A11Y_BRAILLE_CONSOLE" . #t)
    ("CONFIG_SPEAKUP" . m)
    ("CONFIG_SPEAKUP_SYNTH_SOFT" . m)
    ;; Modules required for initrd:
    ("CONFIG_NET_9P" . m)
    ("CONFIG_NET_9P_VIRTIO" . m)
    ("CONFIG_VIRTIO_BLK" . m)
    ("CONFIG_VIRTIO_NET" . m)
    ("CONFIG_VIRTIO_PCI" . m)
    ("CONFIG_VIRTIO_BALLOON" . m)
    ("CONFIG_VIRTIO_MMIO" . m)
    ("CONFIG_FUSE_FS" . m)
    ("CONFIG_CIFS" . m)
    ("CONFIG_9P_FS" . m)))

;; See https://github.com/iovisor/bcc/blob/master/INSTALL.md#kernel-configuration
(define %bpf-extra-linux-options
  `(;; Needed for probes
    ("CONFIG_UPROBE_EVENTS" . #t)
    ("CONFIG_KPROBE_EVENTS" . #t)
    ;; kheaders module also helpful for tracing
    ("CONFIG_IKHEADERS" . #t)
    ("CONFIG_BPF" . #t)
    ("CONFIG_BPF_SYSCALL" . #t)
    ("CONFIG_BPF_JIT_ALWAYS_ON" . #t)
    ;; optional, for tc filters
    ("CONFIG_NET_CLS_BPF" . m)
    ;; optional, for tc actions
    ("CONFIG_NET_ACT_BPF" . m)
    ("CONFIG_BPF_JIT" . #t)
    ;; for Linux kernel versions 4.1 through 4.6
    ;; ("CONFIG_HAVE_BPF_JIT" . y)
    ;; for Linux kernel versions 4.7 and later
    ("CONFIG_HAVE_EBPF_JIT" . #t)
    ;; optional, for kprobes
    ("CONFIG_BPF_EVENTS" . #t)
    ;; kheaders module
    ("CONFIG_IKHEADERS" . #t)))

(define (config->string options)
  (string-join (map (match-lambda
                      ((option . 'm)
                       (string-append option "=m"))
                      ((option . #t)
                       (string-append option "=y"))
                      ((option . #f)
                       (string-append option "=n"))
                      ((option . string)
                       (string-append option "=\"" string "\"")))
                    options)
               "\n"))


;;;
;;; Kernel package utilities.
;;;

(define (apply-infodoc-patch? version)
  ;; Versions older than 5.10 have different enough build scripts that the
  ;; infodocs patch doesn't apply.
  (and (version>=? version "5.10")
       (not (version>=? version "6.2")))) ;patch applied upstream


(define* (make-linux-libre version gnu-revision hash-string supported-systems
                           #:key
                           (extra-version #f)
                           ;; A function that takes an arch and a variant, and
                           ;; return a file-like object.  See kernel-config
                           ;; for an example.
                           (configuration-file #f)
                           (defconfig "defconfig")
                           (extra-options %default-extra-linux-options)
                           (patches
                            `(,%boot-logo-patch
                              ,@(if (apply-infodoc-patch? version)
                                    (list (search-patch
                                           "linux-libre-infodocs-target.patch"))
                                    '()))))
  (make-linux-libre* version gnu-revision
                     (origin
                       (method url-fetch)
                       (uri (linux-libre-urls version gnu-revision))
                       (sha256 (base32 hash-string))
                       (patches patches))
                     supported-systems
                     #:extra-version extra-version
                     #:configuration-file configuration-file
                     #:defconfig defconfig
                     #:extra-options extra-options))

(define* (make-linux-libre* version gnu-revision source supported-systems
                            #:key
                            (extra-version #f)
                            ;; A function that takes an arch and a variant.
                            ;; See kernel-config for an example.
                            (configuration-file #f)
                            (defconfig "defconfig")
                            (extra-options %default-extra-linux-options))
  (package
    (name (if extra-version
              (string-append "linux-libre-" extra-version)
              "linux-libre"))
    (version version)
    (source source)
    (supported-systems supported-systems)
    (build-system gnu-build-system)
    (arguments
     (list
      #:modules '((guix build gnu-build-system)
                  (guix build utils)
                  (srfi srfi-1)
                  (srfi srfi-26)
                  (ice-9 ftw)
                  (ice-9 match))
      #:tests? #f
      #:phases
      #~(modify-phases %standard-phases
          (add-after 'unpack 'patch-/bin/pwd
            (lambda _
              (substitute* (find-files
                            "." "^Makefile(\\.include)?$")
                (("/bin/pwd") "pwd"))))
          (add-before 'configure 'set-environment
            (lambda* (#:key target #:allow-other-keys)
              ;; Avoid introducing timestamps.
              (setenv "KCONFIG_NOTIMESTAMP" "1")
              (setenv "KBUILD_BUILD_TIMESTAMP" (getenv "SOURCE_DATE_EPOCH"))

              ;; Other variables useful for reproducibility.
              (setenv "KBUILD_BUILD_USER" "guix")
              (setenv "KBUILD_BUILD_HOST" "guix")

              ;; Set ARCH and CROSS_COMPILE.
              (let ((arch #$(platform-linux-architecture
                             (lookup-platform-by-target-or-system
                              (or (%current-target-system)
                                  (%current-system))))))
                (setenv "ARCH" arch)
                (format #t "`ARCH' set to `~a'~%" (getenv "ARCH"))
                (when target
                  (setenv "CROSS_COMPILE" (string-append target "-"))
                  (format #t "`CROSS_COMPILE' set to `~a'~%"
                          (getenv "CROSS_COMPILE"))))

              ;; Allow EXTRAVERSION to be set via the environment.
              (substitute* "Makefile"
                (("^ *EXTRAVERSION[[:blank:]]*=")
                 "EXTRAVERSION ?="))
              (setenv "EXTRAVERSION"
                      #$(and extra-version
                             (string-append "-" extra-version)))))
          (replace 'configure
            (lambda _
              (let ((config
                     #$(match (let ((arch (platform-linux-architecture
                                           (lookup-platform-by-target-or-system
                                            (or (%current-target-system)
                                                (%current-system))))))
                                (and configuration-file arch
                                     (configuration-file
                                      arch
                                      #:variant (version-major+minor version))))
                         (#f            ;no config for this platform
                          #f)
                         ((? file-like? config)
                          config))))
                ;; Use a custom kernel configuration file or a default
                ;; configuration file.
                (if config
                    (begin
                      (copy-file config ".config")
                      (chmod ".config" #o666))
                    (invoke "make" #$defconfig))
                ;; Appending works even when the option wasn't in the file.
                ;; The last one prevails if duplicated.
                (let ((port (open-file ".config" "a"))
                      (extra-configuration #$(config->string extra-options)))
                  (display extra-configuration port)
                  (close-port port))
                (invoke "make" "oldconfig"))))
          (replace 'install
            (lambda _
              (let ((moddir (string-append #$output "/lib/modules"))
                    (dtbdir (string-append #$output "/lib/dtbs")))
                ;; Install kernel image, kernel configuration and link map.
                (for-each (lambda (file) (install-file file #$output))
                          (find-files "." "^(\\.config|bzImage|zImage|Image\
|vmlinuz|System\\.map|Module\\.symvers)$"))
                ;; Install device tree files
                (unless (null? (find-files "." "\\.dtb$"))
                  (mkdir-p dtbdir)
                  (invoke "make" (string-append "INSTALL_DTBS_PATH=" dtbdir)
                          "dtbs_install"))
                ;; Install kernel modules
                (mkdir-p moddir)
                (invoke "make"
                        ;; Disable depmod because the Guix system's module
                        ;; directory is an union of potentially multiple
                        ;; packages.  It is not possible to use depmod to
                        ;; usefully calculate a dependency graph while
                        ;; building only one of them.
                        "DEPMOD=true"
                        (string-append "MODULE_DIR=" moddir)
                        (string-append "INSTALL_PATH=" #$output)
                        (string-append "INSTALL_MOD_PATH=" #$output)
                        "INSTALL_MOD_STRIP=1"
                        "modules_install")
                (let* ((versions (filter (lambda (name)
                                           (not (string-prefix? "." name)))
                                         (scandir moddir)))
                       (version (match versions
                                  ((x) x))))
                  ;; There are symlinks to the build and source directory.
                  ;; Both will point to target /tmp/guix-build* and thus not
                  ;; be useful in a profile.  Delete the symlinks.
                  (false-if-file-not-found
                   (delete-file
                    (string-append moddir "/" version "/build")))
                  (false-if-file-not-found
                   (delete-file
                    (string-append moddir "/" version "/source"))))))))))
    (native-inputs
     (list perl
           bc
           openssl
           elfutils                  ;needed to enable CONFIG_STACK_VALIDATION
           flex
           bison
           util-linux                ;needed for hexdump
           ;; These are needed to compile the GCC plugins.
           gmp
           mpfr
           mpc))
    (home-page "https://www.gnu.org/software/linux-libre/")
    (synopsis "100% free redistribution of a cleaned Linux kernel")
    (description "GNU Linux-Libre is a free (as in freedom) variant of the
Linux kernel.  It has been modified to remove all non-free binary blobs.")
    (license license:gpl2)
    (properties '((max-silent-time . 10800))))) ;don't timeout on blob scan


;;;
;;; Generic kernel packages.
;;;

(define-public linux-libre-6.6
  (make-linux-libre* linux-libre-6.6-version
                     linux-libre-6.6-gnu-revision
                     linux-libre-6.6-source
                     '("x86_64-linux" "i686-linux" "armhf-linux"
                       "aarch64-linux" "powerpc64le-linux" "riscv64-linux")
                     #:configuration-file kernel-config))

(define-public linux-libre-version         linux-libre-6.6-version)
(define-public linux-libre-gnu-revision    linux-libre-6.6-gnu-revision)
(define-public linux-libre-pristine-source linux-libre-6.6-pristine-source)
(define-public linux-libre-source          linux-libre-6.6-source)
(define-public linux-libre                 linux-libre-6.6)

(define-public linux-libre-6.5
  (make-linux-libre* linux-libre-6.5-version
                     linux-libre-6.5-gnu-revision
                     linux-libre-6.5-source
                     '("x86_64-linux" "i686-linux" "armhf-linux"
                       "aarch64-linux" "powerpc64le-linux" "riscv64-linux")
                     #:configuration-file kernel-config))

(define-public linux-libre-6.1
  (make-linux-libre* linux-libre-6.1-version
                     linux-libre-6.1-gnu-revision
                     linux-libre-6.1-source
                     '("x86_64-linux" "i686-linux" "armhf-linux"
                       "aarch64-linux" "powerpc64le-linux" "riscv64-linux")
                     #:configuration-file kernel-config))

(define-public linux-libre-5.15
  (make-linux-libre* linux-libre-5.15-version
                     linux-libre-5.15-gnu-revision
                     linux-libre-5.15-source
                     '("x86_64-linux" "i686-linux" "armhf-linux"
                       "aarch64-linux" "powerpc64le-linux" "riscv64-linux")
                     #:configuration-file kernel-config))

(define-public linux-libre-5.10
  (make-linux-libre* linux-libre-5.10-version
                     linux-libre-5.10-gnu-revision
                     linux-libre-5.10-source
                     '("x86_64-linux" "i686-linux" "armhf-linux"
                       "aarch64-linux" "powerpc64le-linux" "riscv64-linux")
                     #:configuration-file kernel-config))

(define-public linux-libre-5.4
  (make-linux-libre* linux-libre-5.4-version
                     linux-libre-5.4-gnu-revision
                     linux-libre-5.4-source
                     '("x86_64-linux" "i686-linux" "armhf-linux"
                       "aarch64-linux" "powerpc64le-linux" "riscv64-linux")
                     #:configuration-file kernel-config))

(define-public linux-libre-4.19
  (make-linux-libre* linux-libre-4.19-version
                     linux-libre-4.19-gnu-revision
                     linux-libre-4.19-source
                     '("x86_64-linux" "i686-linux" "armhf-linux"
                       "aarch64-linux" "powerpc64le-linux")
                     #:configuration-file kernel-config))

(define-public linux-libre-4.14
  (make-linux-libre* linux-libre-4.14-version
                     linux-libre-4.14-gnu-revision
                     linux-libre-4.14-source
                     '("x86_64-linux" "i686-linux" "armhf-linux"
                       "powerpc64le-linux")
                     #:configuration-file kernel-config))

;; Linux-Libre-LTS points to the *newest* released long-term support version of
;; Linux-Libre.
;; Reference: <https://www.kernel.org/category/releases.html>

(define-public linux-libre-lts-version         linux-libre-6.1-version)
(define-public linux-libre-lts-gnu-revision    linux-libre-6.1-gnu-revision)
(define-public linux-libre-lts-pristine-source linux-libre-6.1-pristine-source)
(define-public linux-libre-lts-source          linux-libre-6.1-source)
(define-public linux-libre-lts                 linux-libre-6.1)


;;;
;;; Specialized kernel variants.
;;;

(define-public linux-libre-arm-generic
  (make-linux-libre* linux-libre-version
                     linux-libre-gnu-revision
                     linux-libre-source
                     '("armhf-linux")
                     #:defconfig "multi_v7_defconfig"
                     #:extra-version "arm-generic"
                     #:extra-options
                     (append
                      `(;; needed to fix the RTC on rockchip platforms
                        ("CONFIG_RTC_DRV_RK808" . #t))
                      %default-extra-linux-options)))

(define-public linux-libre-arm-generic-5.10
  (make-linux-libre* linux-libre-5.10-version
                     linux-libre-5.10-gnu-revision
                     linux-libre-5.10-source
                     '("armhf-linux")
                     #:defconfig "multi_v7_defconfig"
                     #:extra-version "arm-generic"
                     #:extra-options
                     (append
                      `(;; needed to fix the RTC on rockchip platforms
                        ("CONFIG_RTC_DRV_RK808" . #t))
                      %default-extra-linux-options)))

(define-public linux-libre-arm-generic-5.4
  (make-linux-libre* linux-libre-5.4-version
                     linux-libre-5.4-gnu-revision
                     linux-libre-5.4-source
                     '("armhf-linux")
                     #:defconfig "multi_v7_defconfig"
                     #:extra-version "arm-generic"
                     #:extra-options
                     (append
                      `(;; needed to fix the RTC on rockchip platforms
                        ("CONFIG_RTC_DRV_RK808" . #t))
                      %default-extra-linux-options)))

(define-public linux-libre-arm-generic-4.19
  (make-linux-libre* linux-libre-4.19-version
                     linux-libre-4.19-gnu-revision
                     linux-libre-4.19-source
                     '("armhf-linux")
                     #:defconfig "multi_v7_defconfig"
                     #:extra-version "arm-generic"))

(define-public linux-libre-arm-generic-4.14
  (make-linux-libre* linux-libre-4.14-version
                     linux-libre-4.14-gnu-revision
                     linux-libre-4.14-source
                     '("armhf-linux")
                     #:defconfig "multi_v7_defconfig"
                     #:extra-version "arm-generic"))

(define-public linux-libre-arm-omap2plus
  (make-linux-libre* linux-libre-version
                     linux-libre-gnu-revision
                     linux-libre-source
                     '("armhf-linux")
                     #:defconfig "omap2plus_defconfig"
                     #:extra-version "arm-omap2plus"))

(define-public linux-libre-arm-omap2plus-4.19
  (make-linux-libre* linux-libre-4.19-version
                     linux-libre-4.19-gnu-revision
                     linux-libre-4.19-source
                     '("armhf-linux")
                     #:defconfig "omap2plus_defconfig"
                     #:extra-version "arm-omap2plus"))

(define-public linux-libre-arm-omap2plus-4.14
  (make-linux-libre* linux-libre-4.14-version
                     linux-libre-4.14-gnu-revision
                     linux-libre-4.14-source
                     '("armhf-linux")
                     #:defconfig "omap2plus_defconfig"
                     #:extra-version "arm-omap2plus"))

(define-public linux-libre-arm64-generic
  (make-linux-libre* linux-libre-version
                     linux-libre-gnu-revision
                     linux-libre-source
                     '("aarch64-linux")
                     #:defconfig "defconfig"
                     #:extra-version "arm64-generic"
                     #:extra-options
                     (append
                      `(;; Provide support for ath9k wireless
                        ("CONFIG_ATH9K_HTC" . m)
                        ;; needed to fix the RTC on rockchip platforms
                        ("CONFIG_RTC_DRV_RK808" . #t)
                        ;; Pinebook display, battery, charger and usb
                        ("CONFIG_DRM_ANALOGIX_ANX6345" . m)
                        ("CONFIG_CHARGER_AXP20X" . m)
                        ("CONFIG_INPUT_AXP20X_PEK" . m)
                        ("CONFIG_CHARGER_AXP20X" . m)
                        ("CONFIG_BATTERY_AXP20X" . m)
                        ("CONFIG_PINCTRL_AXP209" . m)
                        ("CONFIG_AXP20X_POWER" . m)
                        ("CONFIG_AXP20X_ADC" . m)
                        ;; Pinebook PRO battery and sound support
                        ("CONFIG_BATTERY_CW2015" . m)
                        ("CONFIG_CHARGER_GPIO" . m)
                        ("CONFIG_SND_SOC_ES8316" . m))
                      %default-extra-linux-options)))

(define-public linux-libre-arm64-generic-5.10
  (make-linux-libre* linux-libre-5.10-version
                     linux-libre-5.10-gnu-revision
                     linux-libre-5.10-source
                     '("aarch64-linux")
                     #:defconfig "defconfig"
                     #:extra-version "arm64-generic"
                     #:extra-options
                     (append
                      `(;; needed to fix the RTC on rockchip platforms
                        ("CONFIG_RTC_DRV_RK808" . #t)
                        ;; Pinebook display, battery, charger and usb
                        ("CONFIG_DRM_ANALOGIX_ANX6345" . m)
                        ("CONFIG_CHARGER_AXP20X" . m)
                        ("CONFIG_INPUT_AXP20X_PEK" . m)
                        ("CONFIG_CHARGER_AXP20X" . m)
                        ("CONFIG_BATTERY_AXP20X" . m)
                        ("CONFIG_PINCTRL_AXP209" . m)
                        ("CONFIG_AXP20X_POWER" . m)
                        ("CONFIG_AXP20X_ADC" . m)
                        ;; Pinebook PRO battery and sound support
                        ("CONFIG_BATTERY_CW2015" . m)
                        ("CONFIG_CHARGER_GPIO" . m)
                        ("CONFIG_SND_SOC_ES8316" . m))
                      %default-extra-linux-options)))

(define-public linux-libre-arm64-generic-5.4
  (make-linux-libre* linux-libre-5.4-version
                     linux-libre-5.4-gnu-revision
                     linux-libre-5.4-source
                     '("aarch64-linux")
                     #:defconfig "defconfig"
                     #:extra-version "arm64-generic"
                     #:extra-options
                     (append
                      `(;; needed to fix the RTC on rockchip platforms
                        ("CONFIG_RTC_DRV_RK808" . #t))
                      %default-extra-linux-options)))

(define-public linux-libre-riscv64-generic
  (make-linux-libre* linux-libre-version
                     linux-libre-gnu-revision
                     linux-libre-source
                     '("riscv64-linux")
                     #:extra-version "riscv64-generic"))

(define-public linux-libre-mips64el-fuloong2e
  (make-linux-libre* linux-libre-version
                     linux-libre-gnu-revision
                     linux-libre-source
                     '("mips64el-linux")
                     #:defconfig "fuloong2e_defconfig"
                     #:extra-version "mips64el-fuloong2e"
                     #:extra-options
                     (append
                      `(("CONFIG_OVERLAY_FS" . m))
                      %default-extra-linux-options)))

(define-public linux-libre-with-bpf
  (let ((base-linux-libre
         (make-linux-libre*
          linux-libre-6.6-version
          linux-libre-6.6-gnu-revision
          linux-libre-6.6-source
          '("x86_64-linux" "i686-linux" "armhf-linux"
            "aarch64-linux" "powerpc64le-linux" "riscv64-linux")
          #:extra-version "bpf"
          #:configuration-file kernel-config
          #:extra-options
          (append %bpf-extra-linux-options
                  %default-extra-linux-options))))
    (package
      (inherit base-linux-libre)
      (inputs (modify-inputs (package-inputs base-linux-libre)
                (prepend cpio)))
      (synopsis "Linux-libre with BPF support")
      (description "This package provides GNU Linux-Libre with support
for @acronym{BPF, the Berkeley Packet Filter}."))))


;;;
;;; Linux kernel modules.
;;;

(define-public acpi-call-linux-module
  (package
    (name "acpi-call-linux-module")
    (version "1.2.2")
    (source
     (origin
       (method git-fetch)
       (uri (git-reference
             (url "https://github.com/nix-community/acpi_call")
             (commit (string-append "v" version))))
       (file-name (git-file-name name version))
       (sha256
        (base32 "09ljx0jl987753r2kjqj5kxms95bijw0xn14kf82ryn38ck5c8cf"))))
    (build-system linux-module-build-system)
    (arguments
     (list #:tests? #f                  ; no tests
           #:phases
           #~(modify-phases %standard-phases
               (add-before 'install 'patch-shebangs-harder
                 ;; The (only) shebangs in examples/ don't justify a reference.
                 ;; However, do substitute a slightly more portable one.
                 (lambda _
                   (substitute* (find-files "examples" ".")
                     (("^(#! *)/[^ ]*/" _ shebang)
                      (string-append shebang "/usr/bin/env ")))))
               (add-after 'install 'install-documentation
                 (lambda _
                   (let* ((doc (string-append #$output "/share/doc/"
                                              #$name "-" #$version)))
                     (for-each (lambda (file)
                                 (let ((target (string-append doc "/" file)))
                                   (mkdir-p (dirname target))
                                   (copy-recursively file target)))
                               (list "README.md" "examples"))))))))
    (home-page "https://github.com/nix-community/acpi_call")
    (synopsis "Linux kernel module to perform ACPI method calls")
    (description
     "This simple Linux kernel module allows calls from user space to any
@acronym{ACPI, Advanced Configuration and Power Interface} method provided by
your computer's firmware, by writing to @file{/proc/acpi/call}.  You can pass
any number of parameters of types @code{ACPI_INTEGER}, @code{ACPI_STRING},
and @code{ACPI_BUFFER}.

It grants direct and undocumented access to your hardware that may cause damage
and should be used with caution, especially on untested models.")
    (license license:gpl3+)))           ; see README.md (no licence headers)

(define-public corefreq
  (package
    (name "corefreq")
    (version "1.96.5")
    (source
     (origin
       (method git-fetch)
       (uri (git-reference
             (url "https://github.com/cyring/CoreFreq")
             (commit version)))
       (file-name (git-file-name name version))
       (sha256
        (base32 "15wi9v7zcd62ab03zji43l33f1mc70lsdvqylv33kfpaf3k72lm4"))))
    (build-system linux-module-build-system)
    (outputs (list "out" "linux-module"))
    (arguments
     (list #:imported-modules `((guix build gnu-build-system)
                                ,@%linux-module-build-system-modules)
           #:modules `((guix build linux-module-build-system)
                       ((guix build gnu-build-system) #:prefix gnu:)
                       (guix build utils))
           #:make-flags
           #~(list (string-append "CC=" #$(cc-for-target))
               "OPTIM_LVL=3"
               (string-append "PREFIX=" #$output))
           #:tests? #f                      ; no test suite
           #:phases
           #~(modify-phases %standard-phases
               (add-after 'unpack 'untangle-module-targets
                 ;; Having to build everything in one pass would complicate the
                 ;; definition.  Let each build system handle what it's good at.
                 (lambda _
                   (substitute* "Makefile"
                     ((".*MAKE.*KERNELDIR.*") ""))))
               (add-after 'build 'gnu:build
                 (assoc-ref gnu:%standard-phases 'build))
               (add-after 'install 'gnu:install
                 (assoc-ref gnu:%standard-phases 'install))
               (add-after 'install 'separate-module
                 (lambda* (#:key outputs #:allow-other-keys)
                   ;; Adding INSTALL_MOD_PATH= to #:make-flags would still create an
                   ;; empty <out>/lib/modules directory, so just do it all by hand.
                   (let* ((out    (assoc-ref outputs "out"))
                          (module (assoc-ref outputs "linux-module")))
                     (mkdir-p (string-append module "/lib"))
                     (rename-file (string-append out    "/lib/modules")
                                  (string-append module "/lib/modules")))))
               (add-after 'install 'install-README
                 ;; There is no proper documentation.  Provide something.
                 (lambda* (#:key outputs #:allow-other-keys)
                   (let* ((out (assoc-ref outputs "out"))
                          (doc (string-append out "/share/doc/"
                                              #$name "-" #$version)))
                     (install-file "README.md" doc)))))))
    (home-page "https://github.com/cyring/CoreFreq")
    (synopsis
     "Measure performance data & tweak low-level settings on x86-64 CPUs")
    (description
     "CoreFreq is a CPU monitor that reports low-level processor settings and
performance data with notably high precision by using a loadable Linux kernel
module.  Unlike most similar tools, it can be used to modify some settings if
supported by the hardware and at your own risk.  It's designed for 64-bit x86
Intel processors (Atom, Core2, Nehalem, SandyBridge, and newer) and compatible
architectures like AMD@tie{}Zen and Hygon@tie{}Dhyana.

Supported processor features include:
@enumerate
@item time spent in C-states, including C1/C3 Auto- and UnDemotion;
@item core temperatures, voltage, and tweaking thermal limits;
@item core frequencies, ratios, and base clock rate;
@item enabling, disabling, and testing SpeedStep (EIST), Turbo Boost, and
Hyper-Threading or SMT;
@item enabling or disabling data cache prefetching;
@item kernel assembly code to keep as near as possible readings of performance
counters such as the @acronym{TSC, Time Stamp Counter}, @acronym{UCC, Unhalted
Core Cycles}, and @acronym{URC, Unhalted Reference Cycles};
@item the number of instructions per cycle or second (IPS, IPC, and CPI);
@item memory controller geometry and RAM timings;
@item running processes' CPU affinity.
@end enumerate

This package provides the @command{corefreqd} data collection daemon, the
@command{corefreq-cli} client to visualise and control it in real time, and the
@code{corefreqk} kernel module in its own separate output.  Read the included
@file{README.md} before loading it.")
    (supported-systems (list "x86_64-linux"))
    (license license:gpl2)))

(define-public librem-ec-acpi-linux-module
  (package
    (name "librem-ec-acpi-linux-module")
    (version "0.9.2")
    (source
     (origin
       (method git-fetch)
       (uri (git-reference
             (url "https://source.puri.sm/nicole.faerber/librem-ec-acpi-dkms")
             (commit (string-append "v" version))))
       (file-name (git-file-name name version))
       (sha256
        (base32 "0m8hamf0550083jnk5q4hv20l8lfiardnkxbib4hhvqghpzzbxl0"))))
    (build-system linux-module-build-system)
    (arguments
     (list #:tests? #f))                ; no test suite
    (home-page "https://source.puri.sm/nicole.faerber/librem-ec-acpi-dkms")
    (synopsis "Linux kernel module to control the Librem Embedded Controller")
    (description
     "This is the Linux kernel @acronym{ACPI, Advanced Configuration and Power
Interface} platform driver for the @acronym{EC, Embedded Controller} firmware
on Purism Librem laptop computers.  It allows user-space control over the
battery charging thresholds, keyboard backlight, fans and thermal monitors,
and the notification, WiFi, and Bluetooth LED.")
    (license license:gpl2)))

(define-public tuxedo-keyboard
  (package
    (name "tuxedo-keyboard")
    (version "3.2.10")
    (source
     (origin
       (method git-fetch)
       (uri (git-reference
             (url "https://github.com/tuxedocomputers/tuxedo-keyboard.git")
             (commit (string-append "v" version))))
       (file-name (git-file-name name version))
       (sha256
        (base32 "1kbspr1vs6jpfsb3c4hbw2d8y06v2a3m4c27rhggkfksf4x82gip"))))
    (build-system linux-module-build-system)
    (arguments
     (list #:tests? #f))                ; no test suite
    (home-page "https://github.com/tuxedocomputers/tuxedo-keyboard")
    (synopsis "Linux kernel modules to control keyboard on most Tuxedo computers")
    (description
     "This package provides the @code{tuxedo_keyboard}, @code{tuxedo_io},
@code{clevo_wmi} @acronym{WMI, Windows Management Engine} and the
@code{clevo_acpi} @acronym{ACPI, Advanced Configuration and Power Interface}
kernel modules to control the keyboard on most Tuxedo computers. Only white
backlight only models are currently not supported. The @code{tuxedo_io} module
is also needed for the @code{tuxedo-control-center} (short tcc) package.")
    (license license:gpl3+)))

(define-public evdi
  (package
    (name "evdi")
    (version "1.14.1")                  ;inherited by libevdi
    (source
     (origin
       (method git-fetch)
       (uri (git-reference
             (url "https://github.com/DisplayLink/evdi")
             (commit (string-append "v" version))))
       (file-name (git-file-name name version))
       (sha256
        (base32 "0vfbph6bdb206zgdp0bvpqck2zvkx1367xdxbavv41qsmgkxhvbs"))))
    (build-system linux-module-build-system)
    (arguments
     (list #:tests? #f                  ;no test suite
           #:phases #~(modify-phases %standard-phases
                        (add-after 'unpack 'chdir
                          (lambda _
                            (chdir "module"))))))
    (home-page "https://github.com/DisplayLink/evdi")
    (synopsis
     "@acronym{EVDI, Extensible Virtual Display Interface} Linux kernel module")
    (description
     "The @acronym{EVDI, Extensible Virtual Display Interface} is a Linux kernel
module that enables management of multiple screens, allowing user-space programs
to take control over what happens with the image.  It is essentially a virtual
display for which applications using the @code{libevdi} library can add, remove,
and receive screen updates.

The EVDI driver uses the standard Linux @acronym{DRM, Direct Rendering Manager}.
Its displays can be controlled by standard tools such as @command{xrandr} and
display settings applets in graphical environments")
    (license license:gpl2)))

(define-public libevdi
  (package
    (inherit evdi)
    (name "libevdi")
    (build-system gnu-build-system)
    (arguments
     (list #:tests? #f                  ;no test suite
           #:make-flags
           #~(list (string-append "CC=" #$(cc-for-target)))
           #:phases #~(modify-phases %standard-phases
                        (delete 'configure)
                        (add-after 'unpack 'chdir
                          (lambda _
                            (chdir "library")))
                        (replace 'install
                          (lambda* _
                            (let* ((lib (string-append #$output "/lib")))
                              (mkdir-p lib)
                              (install-file "libevdi.so" lib)))))))
    (inputs (list libdrm))
    (synopsis
     "@acronym{EVDI, Extensible Virtual Display Interface} user-space library")
    (description
     "Libevdi is a library that gives applications easy access to
@acronym{EVDI, Extensible Virtual Display Interface} devices provided by the
@code{evdi} driver package.  ")
    (license license:lgpl2.1)))

(define-public ec
  (package
    (name "ec")
    (version (package-version linux-libre))
    (source (package-source linux-libre))
    (build-system gnu-build-system)
    (arguments
     (list #:make-flags #~(list (string-append "sbindir="
                                               #$output "/sbin")
                                "INSTALL=install" "STRIPCMD=true")
           #:phases #~(modify-phases %standard-phases
                        (add-after 'unpack 'enter-subdirectory
                          (lambda _
                            (chdir "tools/power/acpi/tools/ec")))
                        (delete 'configure)) ;no configure script
           #:tests? #f)) ;no tests
    (home-page (package-home-page linux-libre))
    (synopsis
     "Utility for reading or writing @acronym{EC, Embedded Controller} registers")
    (description
     "This utility can read or write specific registers or all the available
registers of the @acronym{EC, Embedded Controller} supported by the
@code{ec_sys} Linux driver.")
    (license license:gpl2)))

(define-public lkrg
  (package
    (name "lkrg")
    (version "0.9.7")
    (source (origin
              (method git-fetch)
              (uri (git-reference
                    (url "https://github.com/lkrg-org/lkrg")
                    (commit (string-append "v" version))))
              (file-name (git-file-name name version))
              (sha256
               (base32
                "0k0z9caj48nqjwk3bapgfcdzi1lkizxcjj4r1dvkvwsk38mbk1c4"))))
    (build-system linux-module-build-system)
    (arguments
     (list #:linux linux-libre
           #:tests? #f
           #:make-flags #~(list (string-append "CC="
                                               #$(cc-for-target))
                                (string-append "SYSSRC="
                                               (assoc-ref %build-inputs
                                                "linux-module-builder")
                                               "/lib/modules/build"))))
    (inputs (list bash-minimal))
    (home-page "https://lkrg.org/")
    (synopsis "Linux Kernel Runtime Guard")
    (description
     "This package performs runtime integrity checking of the Linux kernel and
detection of security vulnerability exploits against the kernel.")
    (license license:gpl2)))

(define-public vhba-module
  (package
    (name "vhba-module")
    (version "20211218")
    (source
     (origin
       (method url-fetch)
       (uri (string-append
             "http://downloads.sourceforge.net/cdemu/vhba-module/vhba-module-"
             version ".tar.xz"))
       (sha256
        (base32 "1dkprnnya0i8121p7ip4g8cww99drk7fzbwcxx65x02jqk0siibj"))))
    (build-system linux-module-build-system)
    (arguments
     (list #:tests? #f))                ; no test suite
    (home-page "https://cdemu.sourceforge.io/")
    (synopsis "Linux kernel module that emulates SCSI devices")
    (description
     "The @acronym{VHBA, Virtual SCSI Host Bus Adapter} module is the link
between the CDemu user-space daemon and the kernel Linux.  It acts as a
low-level SCSI driver that emulates a virtual SCSI adapter which can have
multiple virtual devices attached to it.  Its typical use with CDEmu is to
emulate optical devices such as DVD and CD-ROM drives.")
    (license license:gpl2+)))

(define-public bbswitch-module
  ;; Use "develop" branch since stable release does not build on Linux >= 5.6.
  ;; See https://github.com/Bumblebee-Project/bbswitch/issues/205.
  (let ((commit "19f60204596a6463b162fc7ca11f4946f5c20cea"))
    (package
      (name "bbswitch-module")
      (version (git-version "0.8" "2" commit))
      (source (origin
                (method git-fetch)
                (uri (git-reference
                      ;; Use fork until
                      ;; https://github.com/Bumblebee-Project/bbswitch/pull/219
                      ;; is merged.
                      (url "https://github.com/madchic/bbswitch")
                      (commit commit)))
                (file-name (git-file-name name version))
                (sha256
                 (base32
                  "1pv41y02c9xg9k1bg4i4ll3w7hxxzdr651i08f092b9q5hr57mqn"))))
      (build-system linux-module-build-system)
      (arguments
       (list #:tests? #f))              ; no test suite
      (home-page "https://github.com/Bumblebee-Project/bbswitch")
      (synopsis "Kernel module that disables discrete Nvidia graphics cards")
      (description "The bbswitch module provides a way to toggle the Nvidia
graphics card on Optimus laptops.")
      (license license:gpl2))))

(define-public ddcci-driver-linux
  (package
    (name "ddcci-driver-linux")
    (version "0.4.4")
    (source
     (origin
       (method git-fetch)
       (uri
        (git-reference
         (url "https://gitlab.com/ddcci-driver-linux/ddcci-driver-linux.git")
         (commit (string-append "v" version))))
       (file-name (git-file-name name version))
       (sha256
        (base32 "19vi7dk4jv5wm18cznz4lj2fb1c7m7j3ig62x4a6qy9djxf9z472"))))
    (build-system linux-module-build-system)
    (arguments
     (list #:tests? #f                  ; no tests
           #:phases
           #~(modify-phases %standard-phases
               (replace 'build
                 (lambda args
                   (for-each
                    (lambda (module)
                      (with-directory-excursion module
                        (apply (assoc-ref %standard-phases 'build) args)))
                    '("ddcci" "ddcci-backlight"))))
               (replace 'install
                 (lambda args
                   (for-each
                    (lambda (module)
                      (with-directory-excursion module
                        (apply (assoc-ref %standard-phases 'install) args)))
                    '("ddcci" "ddcci-backlight")))))))
    (home-page "https://gitlab.com/ddcci-driver-linux/ddcci-driver-linux")
    (synopsis "Pair of Linux kernel drivers for DDC/CI monitors")
    (description "This package provides two Linux kernel drivers, ddcci and
ddcci-backlight, that allows the control of DDC/CI monitors through the sysfs
interface.  The ddcci module creates a character device for each DDC/CI
monitors in @file{/dev/bus/ddcci/[I²C busnumber]}.  While the ddcci-backlight
module allows the control of the backlight level or luminance property when
supported under @file{/sys/class/backlight/}.")
    (license license:gpl2+)))

(define-public v4l2loopback-linux-module
  (package
    (name "v4l2loopback-linux-module")
    (version "0.12.7")
    (source (origin
              (method git-fetch)
              (uri (git-reference
                    (url "https://github.com/umlaeute/v4l2loopback")
                    (commit (string-append "v" version))))
              (file-name (git-file-name name version))
              (sha256
               (base32
                "1yghxl7gjr1zxi3a1kiz6d7yh68z64xayzm925zan4jqhrwv1h68"))))
    (build-system linux-module-build-system)
    (arguments
     (list #:tests? #f))                ; no test suite
    (home-page "https://github.com/umlaeute/v4l2loopback")
    (synopsis "Linux kernel module to create virtual V4L2 video devices")
    (description
     "This Linux module creates virtual video devices.  @acronym{V4L2, Video
for Linux 2} applications will treat these as ordinary video devices but read
video data generated by another application, instead of a hardware device such
as a capture card.

This lets you apply nifty effects to your Jitsi video, for example, but also
allows some more serious things like adding streaming capabilities to an
application by hooking GStreamer into the loopback device.")
    (license license:gpl2+)))

(define-public xpadneo
  (package
    (name "xpadneo")
    (version "0.9.5")
    (source (origin
              (method git-fetch)
              (uri (git-reference
                    (url "https://github.com/atar-axis/xpadneo")
                    (commit (string-append "v" version))))
              (file-name (git-file-name name version))
              (sha256
               (base32
                "1pq7p9sxlw1v9rnny9070b39rpwfq6rip0z92mwlw4qzinmqqgdd"))))
    (build-system linux-module-build-system)
    (arguments
     (list #:tests? #f                  ; no `check' target
           #:source-directory "hid-xpadneo/src"
           #:phases
           #~(modify-phases %standard-phases
               (add-after 'install 'post-install
                 (lambda _
                   (copy-recursively "hid-xpadneo/etc-modprobe.d"
                                     (string-append #$output "/etc/modprobe.d"))
                   ;; udev-service-type takes its rules from /lib rather than
                   ;; /etc, so copy it there instead
                   (copy-recursively "hid-xpadneo/etc-udev-rules.d"
                                     (string-append #$output
                                                    "/lib/udev/rules.d")))))))
    (home-page "https://atar-axis.github.io/xpadneo/")
    (synopsis "Xbox One Wireless Controller driver for the kernel Linux")
    (description
     "This package provides a driver for the XBox One S Wireless controller
and some newer models when connected via Bluetooth.  In addition to the included
Linux kernel module, it also contains a modprobe configuration and udev rules,
which need to be installed separately.")
    (license license:gpl3+)))

(define-public vendor-reset-linux-module
  (let ((commit "4b466e92a2d9f76ce1082cde982c7be0be91e248")
        (revision "0"))
    (package
      (name "vendor-reset-linux-module")
      (version (git-version "0.1.0" revision commit))
      (source (origin
                (method git-fetch)
                (uri (git-reference
                      (url "https://github.com/gnif/vendor-reset")
                      (commit commit)))
                (file-name (git-file-name name version))
                (sha256
                 (base32
                  "1gaf4j20grng689c9fylcqri3j9ycnhr2bsva2z6qcdqvzl6yxbi"))))
      (build-system linux-module-build-system)
      (arguments
       (list #:tests? #f)) ;no test suite
      (home-page "https://github.com/gnif/vendor-reset")
      (synopsis
       "Kernel module that resets GPUs that are affected by the reset bug")
      (description
       "This package provides a kernel module that is capable of
resetting hardware devices into a state where they can be
re-initialized or passed through into a virtual machine (VFIO).
While it would be great to have these in the kernel as PCI quirks,
some of the reset procedures are very complex and would never be
accepted as a quirk (ie AMD Vega 10).")
      (license license:gpl2))))


;;;
;;; Pluggable authentication modules (PAM).
;;;

(define-public linux-pam
  (package
    (name "linux-pam")
    (version "1.5.2")
    (source
     (origin
       (method url-fetch)
       (uri (string-append
             "https://github.com/linux-pam/linux-pam/releases/download/v"
             version "/Linux-PAM-" version ".tar.xz"))
       (sha256
        (base32
         "0kgrsj2scv5mx6w925h9hxf11jnqqs9z8s22aw94b90xm4qp3v74"))
       (patches (search-patches "linux-pam-unix_chkpwd.patch"
                                "linux-pam-no-setfsuid.patch"))))

    (build-system gnu-build-system)
    (native-inputs
     (list flex
           ;; TODO: optional dependencies
           ;; ("libxcrypt" ,libxcrypt)
           ;; ("cracklib" ,cracklib)
           ))
    (arguments
     (list
      ;; Most users, such as `shadow', expect the headers to be under
      ;; `security'.
      #:configure-flags #~(list (string-append "--includedir="
                                               (assoc-ref %outputs "out")
                                               "/include/security")
                                ;; explicit libdir for pkgconfig files
                                ;; drop with 1.5.3, which fixes
                                ;; https://github.com/linux-pam/linux-pam/issues/466
                                (string-append "--libdir="
                                               (assoc-ref %outputs "out")
                                               "/lib")

                                ;; XXX: <rpc/rpc.h> is missing from glibc when
                                ;; cross-compiling, so we have to disable NIS
                                ;; support altogether.
                                #$@(if (%current-target-system)
                                       #~("--disable-nis")
                                       #~()))

      #:phases (if (target-hurd?)
                   #~(modify-phases %standard-phases
                       (add-after 'unpack 'skip-pam-limits
                         (lambda _
                           ;; 'pam_limits.c' uses <sys/prctl.h>, which is
                           ;; Linux-specific.  Skip it on GNU/Hurd.
                           (substitute* "modules/Makefile.in"
                             (("pam_limits") "")))))
                   #~%standard-phases)

      ;; XXX: Tests won't run in chroot, presumably because /etc/pam.d
      ;; isn't available.
      #:tests? #f))
    (home-page "http://www.linux-pam.org/")
    (synopsis "Pluggable authentication modules for Linux")
    (description
     "A *Free* project to implement OSF's RFC 86.0.
Pluggable authentication modules are small shared object files that can
be used through the PAM API to perform tasks, like authenticating a user
at login.  Local and dynamic reconfiguration are its key features.")
    (license license:bsd-3)))

(define-public python-pamela
  (package
    (name "python-pamela")
    (version "1.0.0")
    (source
      (origin
        ;; Tests not distributed in pypi release.
        (method git-fetch)
        (uri (git-reference
               (url "https://github.com/minrk/pamela")
               (commit version)))
        (file-name (git-file-name name version))
        (sha256
         (base32
          "0cg3w6np1fbjpvzhv54xg567hpf38szwp2d4gvzb9r736nxbv0vr"))))
    (build-system python-build-system)
    (arguments
     '(#:tests? #f ; Test suite isn't designed to be run inside a container.
       #:phases
       (modify-phases %standard-phases
         (add-after 'unpack 'hardcode-pam.so
           (lambda* (#:key inputs #:allow-other-keys)
             (let ((pam (assoc-ref inputs "linux-pam")))
               (substitute* "pamela.py"
                 (("find_library\\(\"pam\")")
                  (string-append "'" pam "/lib/libpam.so'")))
               #t)))
         (replace 'check
           (lambda* (#:key tests? #:allow-other-keys)
             (if tests?
               (if (file-exists? "test_pamela.py")
                 (invoke "py.test" "--assert=plain" "test_pamela.py")
                 (invoke "python" "-m" "pamela" "-a" "`whoami`"))
               #t))))))
    (inputs
     (list linux-pam))
    (native-inputs
     (list python-pytest))
    (home-page "https://github.com/minrk/pamela")
    (synopsis "PAM interface using ctypes")
    (description "This package provides a PAM interface using @code{ctypes}.")
    (license license:expat)))

(define-public pam-gnupg
  (package
    (name "pam-gnupg")
    (version "0.3")
    (source (origin
              (method git-fetch)
              (uri (git-reference
                    (url "https://github.com/cruegge/pam-gnupg")
                    (commit (string-append "v" version))))
              (file-name (git-file-name name version))
              (sha256
               (base32
                "1bf91gi6zmfzzmczxm7pajxdlgnikasvg5xsd3j0a368rcr7lf9l"))))
    (build-system gnu-build-system)
    (inputs
     (list gnupg linux-pam))
    (native-inputs
     (list autoconf automake libtool))
    (arguments
     `(#:tests? #f ;no tests suite
       #:configure-flags
       (list (string-append "--with-moduledir="
                            (assoc-ref %outputs "out") "/lib/security"))))

    (home-page "https://github.com/cruegge/pam-gnupg")
    (synopsis "Unlock GnuPG keys on login")
    (description "This package provides a PAM module that hands over your
login password to @code{gpg-agent}.  This can be useful if you are using a
GnuPG-based password manager like @code{pass}.")
    (license license:gpl3+)))


;;;
;;; Kernel documentation
;;;

(define-public linux-libre-documentation
  (package
    (inherit linux-libre)
    (name "linux-libre-documentation")
    (arguments
     (list
      #:tests? #f
      #:phases #~(modify-phases %standard-phases
                   (delete 'configure)
                   (replace 'build
                     (lambda* (#:key parallel-build? #:allow-other-keys)
                       (substitute* "Documentation/Makefile"
                         ;; Remove problematic environment check script.
                         ((".*scripts/sphinx-pre-install.*") ""))
                       (invoke "make" "infodocs"
                               "-j" (if parallel-build?
                                        (number->string (parallel-job-count))
                                        "1"))))
                   (replace 'install
                     (lambda _
                       (let* ((info-dir (string-append #$output "/share/info"))
                              (info (string-append info-dir
                                                   "/TheLinuxKernel.info.gz")))
                         (with-directory-excursion "Documentation/output"
                           (invoke "make" "-C" "texinfo" "install-info"
                                   (string-append "infodir=" info-dir)))
                         ;; Create a symlink, for convenience.
                         (symlink info (string-append info-dir
                                                      "/linux.info.gz"))))))))
    (native-inputs
     (list graphviz
           perl
           python
           python-sphinx
           texinfo
           which))
    (synopsis "Documentation for the kernel Linux-Libre")
    (description "This package provides the documentation for the kernel
Linux-Libre, as an Info manual.  To consult it, run @samp{info linux}.")))

;;;
;;; Miscellaneous.
;;;

(define-public powercap
  (package
    (name "powercap")
    (version "0.5.0")
    (source
     (origin
       (method git-fetch)
       (uri (git-reference
             (url "https://github.com/powercap/powercap")
             (commit (string-append "v" version))))
       (file-name (git-file-name name version))
       (sha256
        (base32 "1vs84fmhdc3w1541vp0f5ydvdsbg0amjdv2g2f8xdvaw01nakxsn"))))
    (build-system cmake-build-system)
    (arguments
     (list #:configure-flags
           #~(list "-DBUILD_SHARED_LIBS=ON")))
    (home-page "https://github.com/powercap/powercap")
    (synopsis "Utilities for accessing the powercap Linux kernel feature")
    (description "This package contains utilities for accessing the powercap
Linux kernel feature through sysfs.  It includes an implementation for working
with Intel @acronym{RAPL, Running Average Power Limit}.
It provides the commands @code{powercap-info} and @code{powercap-set}.")
    (license license:bsd-3)))

(define-public powerstat
  (package
    (name "powerstat")
    (version "0.02.28")
    (source
     (origin
       (method git-fetch)
       (uri (git-reference
             (url "https://github.com/ColinIanKing/powerstat")
             (commit (string-append "V" version))))
       (file-name (git-file-name name version))
       (sha256
        (base32 "1wydjxmb6qf7rqarpl8rblg4biq3r2kfcx7p3pzvsr0w1xwdiisd"))))
    (build-system gnu-build-system)
    (arguments
     `(#:make-flags
       (list (string-append "CC=" ,(cc-for-target))
             (string-append "prefix=" (assoc-ref %outputs "out")))
       #:tests? #f                      ; no test suite
       #:phases
       (modify-phases %standard-phases
         (delete 'configure))))         ; no configure script
    (home-page "https://kernel.ubuntu.com/~cking/powerstat/")
    (synopsis "Measure system power consumption")
    (description
     "Powerstat measures and reports your computer's power consumption in real
time.  On mobile PCs, it uses ACPI battery information to measure the power
drain of the entire system.

Powerstat can also report @acronym{RAPL, Running Average Power Limit} power
domain measurements.  These are available only on some hardware such as Intel
Sandybridge and newer, and cover only part of the machine's components such as
CPU, DRAM, and graphics.  However, they provide accurate and immediate readings
and don't require a battery at all.

The output is like @command{vmstat} but also shows power consumption statistics:
at the end of a run, @command{powerstat} will calculate the average, standard
deviation, and minimum and maximum values.  It can show a nice histogram too.")
    (license license:gpl2)))

(define-public psmisc
  (package
    (name "psmisc")
    (version "23.6")
    (source
     (origin
      (method url-fetch)
      (uri (string-append "mirror://sourceforge/psmisc/psmisc/psmisc-"
                          version ".tar.xz"))
      (sha256
       (base32 "0al2138z0m2bqrviv3zw2i2km4v8xg5wrw867li4jk4s2l3dwz95"))))
    (build-system gnu-build-system)
    (arguments
     (list
      #:configure-flags
      (if (%current-target-system)
          #~(list "ac_cv_func_malloc_0_nonnull=yes"
                  "ac_cv_func_realloc_0_nonnull=yes")
          #~'())))
    (inputs (list ncurses))
    (home-page "https://gitlab.com/psmisc/psmisc")
    (synopsis "Small utilities that use the proc file system")
    (description
     "psmisc is a set of small utilities that use the proc file system.
@itemize @bullet
@item @command{fuser} identifies processes using files or sockets;
@item @command{killall} kills processes by name;
@item @command{prtstat} prints statistics of a process;
@item @command{pslog} prints the log file(s) of a process;
@item @command{pstree} shows the currently running processes as a tree;
@item @command{peekfd} shows the data travelling over a file descriptor.
@end itemize")
    (license license:gpl2+)))

(define-public util-linux
  (package
    (name "util-linux")
    (version "2.37.4")
    (source (origin
              (method url-fetch)
              (uri (string-append "mirror://kernel.org/linux/utils/"
                                  "util-linux/v" (version-major+minor version) "/"
                                  "util-linux-" version ".tar.xz"))
              (sha256
               (base32
                "10svcnsqmrsd660bzcm7k6dm8sa7hkknhr3bag1nccwimlb6jkk3"))
              (patches (search-patches "util-linux-tests.patch"))
              (modules '((guix build utils)))
              (snippet
               ;; We take 'nologin' from Shadow, the 'logger' program from
               ;; GNU Inetutils and 'kill' from GNU Coreutils.
               '(begin
                  (substitute* "configure"
                    (("build_nologin=yes") "build_nologin=no")
                    (("build_logger=yes") "build_logger=no")
                    (("build_kill=yes") "build_kill=no"))
                  #t))))
    (build-system gnu-build-system)
    (outputs '("out"            ;6.4 MiB executables and documentation
               "lib"            ;8.8 MiB shared libraries, headers and locales
               "static"))       ;2.9 MiB static .a libraries
    (arguments
     (list #:configure-flags
           #~(list "--disable-use-tty-group"
                   (string-append
                    "--enable-fs-paths-default="
                    "/run/setuid-programs"
                    ":/run/current-system/profile/sbin")
                   ;; Don't try to chown root:root mount and umount
                   "--disable-makeinstall-chown"
                   "--localstatedir=/var"
                   (string-append "--localedir=" #$output:lib
                                  "/share/locale")
                   ;; Install completions where our bash-completion package
                   ;; expects them.
                   (string-append "--with-bashcompletiondir=" #$output
                                  "/etc/bash_completion.d"))

           ;; FIXME: For now we cannot reliably run tests on GNU/Hurd:
           ;; <https://bugs.gnu.org/47791>.
           #:tests? (and (not (%current-target-system))
                         (not (string-suffix? "-gnu" (%current-system))))

           #:phases
           #~(modify-phases %standard-phases
               (add-before 'configure 'patch-build-scripts
                 (lambda _
                   (substitute* "configure"
                     ;; The build system assumes that we want to install
                     ;; libraries below $exec_prefix when $libdir does not
                     ;; match any of the "usual" locations.  Fix that.
                     (("usrlib_execdir='\\$\\{exec_prefix\\}'\\$libdir")
                      "usrlib_execdir=$libdir"))))
               (add-before 'build 'set-umount-file-name
                 (lambda _
                   ;; Tell 'eject' the right file name of 'umount'.
                   (substitute* "sys-utils/eject.c"
                     (("\"/bin/umount\"")
                      (string-append "\"" #$output "/bin/umount\"")))))
               (add-before 'check 'pre-check
                 (lambda* (#:key native-inputs inputs #:allow-other-keys)
                   (let ((services (search-input-file (or native-inputs inputs)
                                                      "etc/services")))
                     ;; Change the test to refer to the right file.
                     (substitute* "tests/ts/misc/mcookie"
                       (("/etc/services")
                        services))

                     ;; The C.UTF-8 locale does not exist in our libc.
                     (substitute* "tests/ts/column/invalid-multibyte"
                       (("C\\.UTF-8") "en_US.utf8")))))
               (add-before 'check 'disable-setarch-test
                 (lambda _
                   ;; The setarch tests are unreliable in QEMU's user-mode
                   ;; emulation, which is our primary method of building
                   ;; ARMv7 packages.  See
                   ;; <https://github.com/karelzak/util-linux/issues/601>.
                   (substitute* "tests/ts/misc/setarch"
                     (("ts_init_subtest.*" all)
                      (string-append
                       all "\n"
                       "ts_skip \"setarch tests are unreliable under QEMU\"")))))
               (add-before 'check 'disable-lsns-test
                 (lambda _
                   ;; The lsns tests can fail due to ioctl(_, NS_GET_USERNS)
                   ;; returning ENOTTY, indicating this kernel does not
                   ;; support user namespaces.  Curiously, this test can fail
                   ;; on i686 even if the same test passes on x86_64 on the
                   ;; same machine.  See <https://issues.guix.gnu.org/49933>.
                   (delete-file "tests/ts/lsns/ioctl_ns")))
               (add-after 'install 'move-static-libraries
                 (lambda _
                   (let ((lib    #$output:lib)
                         (static #$output:static))

                     ;; Move static libraries to the "static" output.
                     (mkdir-p (string-append static "/lib"))
                     (with-directory-excursion lib
                       (for-each (lambda (file)
                                   (rename-file file
                                                (string-append static "/"
                                                               file)))
                                 (find-files "lib" "\\.a$"))

                       ;; Remove references to the static library from the '.la'
                       ;; files so that Libtool does the right thing when both
                       ;; the shared and static library is available.
                       (substitute* (find-files "lib" "\\.la$")
                         (("old_library=.*") "old_library=''\n"))))))
               (add-after 'install 'adjust-pkg-config-files
                 (lambda _
                   ;; Drop the unused "prefix=" and "exec_prefix=" variables from
                   ;; the pkg-config files to avoid a cyclic reference on "out".
                   (substitute* (find-files (string-append #$output:lib
                                                           "/lib/pkgconfig")
                                            "\\.pc$")
                     (("^(exec_)?prefix=.*") "")))))))
    (inputs
     (list file                         ;for libmagic
           ncurses
           zlib))
    (native-inputs
     (list net-base                     ;for tests
           perl))
    (home-page "https://www.kernel.org/pub/linux/utils/util-linux/")
    (synopsis "Collection of utilities for the Linux kernel")
    (description "Util-linux is a diverse collection of Linux kernel
utilities.  It provides dmesg and includes tools for working with file systems,
block devices, UUIDs, TTYs, and many other tools.")

    (properties '((upstream-name . "util-linux")))
    ;; Note that util-linux doesn't use the same license for all the
    ;; code.  GPLv2+ is the default license for a code without an
    ;; explicitly defined license.
    (license (list license:gpl3+ license:gpl2+ license:gpl2 license:lgpl2.0+
                   license:bsd-4 license:public-domain))))

;; util-linux optionally supports udev, which allows lsblk to read file system
;; metadata without special privileges.  Add it as a separate package to avoid
;; a circular dependency, and to keep the size small.
(define-public util-linux+udev
  (package/inherit
   util-linux
   (name "util-linux-with-udev")
   (inputs
    (modify-inputs (package-inputs util-linux)
      (prepend eudev)))))

(define-public ddate
  (package
    (name "ddate")
    (version "0.2.2")
    (source (origin
              (method git-fetch)
              (uri (git-reference
                     (url "https://github.com/bo0ts/ddate")
                     (commit (string-append "v" version))))
              (file-name (git-file-name name version))
              (sha256
               (base32 "1qchxnxvghbma6gp1g78wnjxsri0b72ha9axyk31cplssl7yn73f"))))
    (build-system cmake-build-system)
    (arguments '(#:tests? #f))
    (home-page "https://github.com/bo0ts/ddate")
    (synopsis "PERPETUAL DATE CONVERTER FROM GREGORIAN TO POEE CALENDAR")
    (description
     "ddate displays the Discordian date and holidays of a given date.
The Discordian calendar was made popular by the \"Illuminatus!\" trilogy
by Robert Shea and Robert Anton Wilson.")
    (license license:public-domain)))

(define-public dislocker
  (package
    (name "dislocker")
    (version "0.7.3")
    (home-page "https://github.com/Aorimn/dislocker")
    (source (origin
              (method git-fetch)
              (uri (git-reference
                    (url home-page)
                    (commit (string-append "v" version))))
              (file-name (git-file-name name version))
              (sha256
               (base32
                "1ak68s1v5dwh8y2dy5zjybmrh0pnqralmyqzis67y21m87g47h2k"))))
    (build-system cmake-build-system)
    (arguments
     '(#:tests? #f)) ;no test suite
    (inputs (list fuse-2 mbedtls-apache))
    (synopsis "FUSE driver to read/write Windows BitLocker drives")
    (description
     "This package provides means to to read BitLocker encrypted
partitions.  Write functionality is also provided but check the README.")
    (license license:gpl2+)))

(define-public fbset
  (package
    (name "fbset")
    (version "2.1")
    (source
     (origin
       (method url-fetch)
       (uri (string-append "http://users.telenet.be/geertu/Linux/fbdev/fbset-"
                           version ".tar.gz"))
       (sha256
        (base32 "080wnisi0jq7dp0jcwdp83rq8q8s3kw41vc712516xbv4jq4mzs0"))))
    (build-system gnu-build-system)
    (arguments
     '(#:modules ((guix build gnu-build-system)
                  (guix build utils)
                  (srfi srfi-26))
       #:phases
       (modify-phases %standard-phases
         (delete 'configure)            ; no configure script
         (add-before 'install 'pre-install
           (lambda* (#:key outputs #:allow-other-keys)
             (let ((out (assoc-ref outputs "out")))
               (substitute* "Makefile"
                 (("mknod ") "true ")
                 ;; The Makefile doesn't honour PREFIX or similar.
                 (("/usr") out))
               (mkdir out)
               (with-directory-excursion out
                 (for-each mkdir-p (list "sbin"
                                         "man/man5"
                                         "man/man8")))
               #t)))
         (add-after 'install 'install-fb.modes
           (lambda* (#:key outputs #:allow-other-keys)
             (let* ((out (assoc-ref outputs "out"))
                    (etc (string-append out "/etc")))
               (for-each (cut install-file <> etc)
                         (find-files "etc" "^fb\\.modes"))
               (symlink "fb.modes.ATI"
                        (string-append etc "/fb.modes"))
               #t))))
       ;; Parallel building races to create modes.tab.c.
       #:parallel-build? #f
       #:tests? #f))                    ; no test suite
    (native-inputs
     (list bison flex))
    (home-page "http://users.telenet.be/geertu/Linux/fbdev/")
    (synopsis "Show and modify Linux frame buffer settings")
    (description
     "The kernel Linux's @dfn{frame buffers} provide a simple interface to
different kinds of graphic displays.  The @command{fbset} utility can query and
change various device settings such as depth, virtual resolution, and timing
parameters.")
    (license license:gpl2)))

(define-public procps
  (package
    (name "procps")
    (version "4.0.3")
    (source (origin
              (method url-fetch)
              (uri (string-append "mirror://sourceforge/procps-ng/Production/"
                                  "procps-ng-" version ".tar.xz"))
              (sha256
               (base32
                "14ms9mkqr1mgl3h5yl6w8m57cf39k382nv7qms78vqbaz728wg1h"))
              (patches (search-patches "procps-strtod-test.patch"))))
    (build-system gnu-build-system)
    (arguments
     (list #:modules '((guix build utils)
                       (guix build gnu-build-system)
                       (srfi srfi-1)
                       (srfi srfi-26))
           #:configure-flags
           (if (%current-target-system)
               #~'("ac_cv_func_malloc_0_nonnull=yes"
                   "ac_cv_func_realloc_0_nonnull=yes")
               #~'())
           #:phases
           #~(modify-phases %standard-phases
               (add-after 'install 'post-install
                 ;; Remove commands and man pages redudant with
                 ;; Coreutils.
                 (lambda* (#:key outputs #:allow-other-keys)
                   (let* ((out #$output)
                          (dup (append-map (cut find-files out <>)
                                           '("^kill" "^uptime"))))
                     (for-each delete-file dup))))
               #$@(if (system-hurd?)
                      #~((add-after 'unpack 'skip-tests
                           (lambda _
                             (substitute* "library/tests/test_version.c"
                               (("^int main\\(.*" all)
                                (string-append all "{\n  exit (77);//"))))))
                      #~()))))
    (inputs (list ncurses))
    (native-inputs (list pkg-config))
    (home-page "https://gitlab.com/procps-ng/procps/")
    (synopsis "Utilities that give information about processes")
    (description
     "Procps is the package that has a bunch of small useful utilities
that give information about processes using the Linux /proc file system.
The package includes the programs free, pgrep, pidof, pkill, pmap, ps, pwdx,
slabtop, tload, top, vmstat, w, watch and sysctl.")
    (properties '((upstream-name . "procps-ng")))
    (license license:gpl2)))

(define-public usbutils
  (package
    (name "usbutils")
    (version "015")
    (source
     (origin
      (method url-fetch)
      (uri (string-append "mirror://kernel.org/linux/utils/usb/usbutils/"
                          "usbutils-" version ".tar.xz"))
      (sha256
       (base32 "0vnsdzx997v8ksi5dbsi2vc8b3mcm5b6jnmcdhszdyag3yxm3d63"))))
    (build-system gnu-build-system)
    (outputs (list "out" "python"))
    (arguments
     (list
      #:phases
      #~(modify-phases %standard-phases
          (add-before 'bootstrap 'patch-bootstrap-scripts
            (lambda _
              (substitute* "usbhid-dump/bootstrap"
                (("/bin/sh") (which "sh")))))
          (add-after 'install 'separate-python-output
            ;; Separating one Python script shaves more than 106 MiB from :out.
            (lambda _
              (for-each (lambda (file)
                          (let ((old (string-append #$output "/" file))
                                (new (string-append #$output:python "/" file)))
                            (mkdir-p (dirname new))
                            (rename-file old new)))
                        (list "bin/lsusb.py")))))))
    (inputs
     (list eudev libusb python))
    (native-inputs
     (list autoconf automake libtool pkg-config))
    (home-page "http://www.linux-usb.org/")
    (synopsis
     "Tools for working with USB devices")
    (description
     "Collection of tools to query what type of USB devices are connected to the
system, including @command{lsusb}.")
    (license license:gpl2+)))

(define-public usbip-utils
  (package
    (name "usbip-utils")
    (version (package-version linux-libre))
    (source (package-source linux-libre))
    (build-system gnu-build-system)
    (arguments
     '(#:configure-flags '("--disable-static")
       #:phases (modify-phases %standard-phases
                  (add-after 'unpack 'enter-subdirectory
                    (lambda _
                      (chdir "tools/usb/usbip")
                      #t)))))
    (native-inputs
     `(("automake" ,automake)
       ("autoreconf" ,autoconf)
       ("libtool" ,libtool)))
    (inputs (list eudev))
    (home-page (package-home-page linux-libre))
    (synopsis "Utilities for sharing USB devices over IP networks")
    (description
     "The USB/IP protocol enables to pass USB device from a server to
a client over the network.  The server is a machine which shares an
USB device and the client is a machine which uses USB device provided by
a server over the network.  The USB device may be either physical device
connected to a server or software entity created on a server using USB
gadget subsystem.  The usbip-utils are userspace tools to used to handle
connection and management on both side.  The client needs the @file{vhci-hcd}
Linux kernel module and the server needs the @file{usbip_host} Linux kernel
module.")
    (license license:gpl2)))

(define-public e2fsprogs
  (package
    (name "e2fsprogs")
    (version "1.46.4")
    (source (origin
             (method url-fetch)
             (uri (string-append
                   "mirror://kernel.org/linux/kernel/people/tytso/"
                   "e2fsprogs/v" version "/"
                   "e2fsprogs-" version ".tar.xz"))
             (sha256
              (base32
               "04wp77fg842dhribgn0xvbd77idh0n7a839ga4bwy78v7i9l445i"))))
    (build-system gnu-build-system)
    (inputs (list `(,util-linux "lib")))
    (native-inputs (list pkg-config
                         texinfo ;for the libext2fs Info manual
                         ;; For tests.
                         perl
                         procps))
    (arguments
     `(;; util-linux is the preferred source for some of the libraries and
       ;; commands, so disable them (see, e.g.,
       ;; <http://git.buildroot.net/buildroot/commit/?id=e1ffc2f791b33633>.)
       #:configure-flags (list "--disable-libblkid"
                               "--disable-libuuid" "--disable-uuidd"
                               "--disable-fsck"

                               ;; Use symlinks instead of hard links for
                               ;; 'fsck.extN' etc.  This makes the resulting nar
                               ;; smaller and is preserved across copies.
                               "--enable-symlink-install"

                               (string-append "LDFLAGS=-Wl,-rpath="
                                              (assoc-ref %outputs "out")
                                              "/lib")

                               ;; Install libext2fs et al.
                               "--enable-elf-shlibs")

       #:phases
       (modify-phases %standard-phases
         (add-before 'configure 'patch-shells
           (lambda _
             (substitute* "configure"
               (("/bin/sh (.*)parse-types.sh" _ dir)
                (string-append (which "sh") " " dir
                               "parse-types.sh")))
             (substitute* "MCONFIG.in"
               (("INSTALL_SYMLINK = /bin/sh")
                "INSTALL_SYMLINK = sh"))
             (substitute* (find-files "." "^Makefile.in$")
               (("#!/bin/sh")
                (string-append "#!" (which "sh"))))))
           (add-after 'install 'install-libs
             (lambda* (#:key outputs #:allow-other-keys)
               (let* ((out (assoc-ref outputs "out"))
                      (lib (string-append out "/lib")))
                 (invoke "make" "install-libs")

                 ;; Make the .a writable so that 'strip' works.
                 ;; Failing to do that, due to debug symbols, we
                 ;; retain a reference to the final
                 ;; linux-libre-headers, which refer to the
                 ;; bootstrap binaries.
                 (let ((archives (find-files lib "\\.a$")))
                   (for-each (lambda (file)
                               (chmod file #o666))
                             archives)))))
           ,@(if (system-hurd?)
                 '((add-after 'unpack 'skip-tests
                     (lambda _
                       (with-directory-excursion "tests"
                         (for-each
                          (lambda (directory)
                            (delete-file-recursively directory))
                          '("d_bad_ostype"
                            "f_detect_junk"
                            "f_extent_oobounds"
                            "j_ext_long_revoke_trans"
                            "j_ext_long_trans"
                            "j_long_revoke_trans"
                            "j_long_revoke_trans_mcsum_32bit"
                            "j_long_revoke_trans_mcsum_64bit"
                            "j_long_trans"
                            "j_long_trans_mcsum_32bit"
                            "j_long_trans_mcsum_64bit"
                            "j_short_revoke_trans"
                            "j_short_revoke_trans_mcsum_64bit"
                            "j_short_trans_64bit"
                            "j_short_trans"
                            "j_short_trans_mcsum_64bit"
                            "j_short_trans_old_csum"
                            "j_short_trans_open_recover"
                            "j_short_trans_recover"
                            "j_short_trans_recover_mcsum_64bit"
                            "j_short_uncommitted_trans"
                            "j_short_uncommitted_trans_mcsum_64bit"
                            "m_error_behavior"
                            "m_minrootdir"
                            "m_rootdir"
                            "r_32to64bit_expand_full"
                            "r_expand_full"
                            "r_fixup_lastbg_big"
                            "t_change_uuid"
                            "t_change_uuid_mcsum"
                            "t_change_uuid_mcsum_mounted"
                            "t_change_uuid_mcsum_seed_mounted"
                            "t_change_uuid_mounted"
                            "t_disable_changed_csum_seed"
                            "t_disable_changed_csum_seed_mounted"
                            "t_disable_csum_seed"
                            "t_disable_meta_csum_and_seed"
                            "t_enable_csum_seed"
                            "t_format_csum_seed"
                            "t_replay_and_set"
                            "u_compound_rollback"
                            "u_corrupt_blk_csum"
                            "u_corrupt_blk_csum_force"
                            "u_corrupt_key_csum"
                            "u_debugfs_opt"
                            "u_dryrun"
                            "u_e2fsck_opt"
                            "u_errorout"
                            "u_force"
                            "u_force_dryrun"
                            "u_incomplete"
                            "u_mke2fs_opt"
                            "u_mke2fs_opt_oddsize"
                            "u_offset"
                            "u_onefile_bad"
                            "u_resize2fs_opt"
                            "u_revert_64bitmcsum_onefile"
                            "u_revert_all_onefile"
                            "u_revert_upgrade_to_64bitmcsum"
                            "u_tune2fs_opt"
                            "u_undo_undo"
                            "u_wrong_fs"))))))
                 '()))))
    (home-page "https://e2fsprogs.sourceforge.net/")
    (synopsis "Creating and checking ext2/ext3/ext4 file systems")
    (description
     "This package provides tools for manipulating ext2/ext3/ext4 file systems.")
    (license (list license:gpl2                   ;programs
                   license:lgpl2.0                ;libext2fs
                   license:x11))))                ;libuuid

(define e2fsprogs/static
  (static-package
   (package (inherit e2fsprogs)
            (arguments
             ;; Do not build shared libraries.
             (substitute-keyword-arguments (package-arguments e2fsprogs)
               ((#:configure-flags _)
                '(list "--disable-blkid"))
               ((#:make-flags _)
                '(list)))))))

(define-public e2fsck/static
  (package
    (name "e2fsck-static")
    (version (package-version e2fsprogs))
    (build-system trivial-build-system)
    (source #f)
    (inputs
     (list e2fsprogs/static))
    (arguments
     `(#:modules ((guix build utils))
       #:builder
       (begin
         (use-modules (guix build utils)
                      (ice-9 ftw)
                      (srfi srfi-26))

         (let ((e2fsck (search-input-file %build-inputs "/sbin/e2fsck"))
               (bin    (string-append (assoc-ref %outputs "out") "/sbin")))
           (mkdir-p bin)
           (with-directory-excursion bin
             (copy-file e2fsck "e2fsck")
             (remove-store-references "e2fsck")
             (chmod "e2fsck" #o555))
           #t))))
    (home-page (package-home-page e2fsprogs))
    (synopsis "Statically-linked e2fsck command from e2fsprogs")
    (description "This package provides statically-linked e2fsck command taken
from the e2fsprogs package.  It is meant to be used in initrds.")
    (license (package-license e2fsprogs))))

(define-public extundelete
  (package
    (name "extundelete")
    (version "0.2.4")
    (source
     (origin
       (method url-fetch)
       (uri (string-append "mirror://sourceforge/extundelete/"
                           "extundelete/" version "/extundelete-"
                           version ".tar.bz2"))
       (sha256
        (base32
         "1x0r7ylxlp9lbj3d7sqf6j2a222dwy2nfpff05jd6mkh4ihxvyd1"))
       (patches (search-patches "extundelete-e2fsprogs-1.44.patch"))))
    (build-system gnu-build-system)
    (inputs (list e2fsprogs))
    (home-page "https://extundelete.sourceforge.net/")
    (synopsis "Recover deleted files from ext2/3/4 partitions")
    (description
     "Extundelete is a set of tools that can recover deleted files from an
ext3 or ext4 partition.")
    (license license:gpl2)))

(define-public zerofree
  (package
    (name "zerofree")
    (version "1.1.1")
    (home-page "https://frippery.org/uml/")
    (source (origin
              (method url-fetch)
              (uri (string-append home-page name "-" version
                                  ".tgz"))
              (sha256
               (base32
                "0rrqfa5z103ws89vi8kfvbks1cfs74ix6n1wb6vs582vnmhwhswm"))))
    (build-system gnu-build-system)
    (arguments
     '(#:phases
       (modify-phases %standard-phases
         (delete 'configure)            ; no configure script
         (replace 'install
           ;; The Makefile lacks an ‘install’ target.
           (lambda* (#:key outputs #:allow-other-keys)
             (let* ((out (assoc-ref outputs "out"))
                    (bin (string-append out "/bin")))
               (chmod "zerofree" #o555)
               (install-file "zerofree" bin)
               #t))))
       #:tests? #f))                    ; no tests
    (inputs `(("libext2fs" ,e2fsprogs)))
    (synopsis "Zero non-allocated regions in ext2/ext3/ext4 file systems")
    (description
     "Zerofree finds the unallocated blocks with non-zero value content in an
ext2, ext3, or ext4 file system and fills them with zeroes (or another value).
This is a simple way to make disk images more compressible.
Zerofree requires the file system to be unmounted or mounted read-only.")
    (license license:gpl2)))

(define-public strace
  (package
    (name "strace")
    (version "6.4")
    (home-page "https://strace.io")
    (source (origin
             (method url-fetch)
             (uri (string-append home-page "/files/" version
                                 "/strace-" version ".tar.xz"))
             (sha256
              (base32
               "0f4jxgsdr76mf51kv2kwhv39ap7kilrchkfvqrhd5pvzqnx7v617"))
             (patches (search-patches "strace-readlink-tests.patch"))))
    (build-system gnu-build-system)
    (arguments
     '(#:phases
       (modify-phases %standard-phases
         (add-after 'unpack 'patch-/bin/sh
           (lambda _
             (substitute* "src/strace.c"
               (("/bin/sh") (which "sh")))))
         (add-after 'unpack 'disable-failing-tests
           (lambda _
             (substitute* "tests/Makefile.in"
               ;; XXX: These hang forever even if the test time-out is
               ;; extended.
               (("^\tstrace-DD?D?\\.test \\\\.*") "")
               (("^\tpidns-cache.test \\\\.*") "")
               (("^\t.*--pidns-translation.test \\\\.*") "")
               ;; This one fails with an encoding error.
               (("^\t.*net-yy-unix.test \\\\.*") "")))))
       ;; Don't fail if the architecture doesn't support different
       ;; personalities.
       #:configure-flags '("--enable-mpers=check")
       ;; See <https://debbugs.gnu.org/cgi/bugreport.cgi?bug=32459>.
       #:parallel-tests? #f))           ; undeterministic failures
    (native-inputs (list perl))
    (synopsis "System call tracer for Linux")
    (description
     "strace is a system call tracer, i.e. a debugging tool which prints out a
trace of all the system calls made by a another process/program.")
    (properties
     '((release-monitoring-url . "https://github.com/strace/strace/releases")))
    (license license:lgpl2.1+)))

(define-public ltrace
  (package
    (name "ltrace")
    (version "0.7.3")
    (source (origin
             (method url-fetch)
             (uri (string-append "http://www.ltrace.org/ltrace_" version
                                 ".orig.tar.bz2"))
             (sha256
              (base32
               "00wmbdghqbz6x95m1mcdd3wd46l6hgcr4wggdp049dbifh3qqvqf"))))
    (build-system gnu-build-system)
    (inputs `(("libelf" ,elfutils)))
    (arguments
     ;; Compilation uses -Werror by default, but it fails.
     '(#:configure-flags '("--disable-werror")))
    (home-page "https://www.ltrace.org/")
    (synopsis "Library call tracer for Linux")
    (description
     "ltrace intercepts and records dynamic library calls which are called by
an executed process and the signals received by that process.  It can also
intercept and print the system calls executed by the program.")
    (license license:gpl2+)))

(define-public alsa-ucm-conf
  (package
    (name "alsa-ucm-conf")
    (version "1.2.4")
    (source (origin
              (method url-fetch)
              (uri (string-append
                    "ftp://ftp.alsa-project.org/pub/lib/" name "-"
                    version ".tar.bz2"))
              (sha256
               (base32
                "0h6kzi1cfdqyxp4pwpqh5wb89c8s9wrgix315bvamffwfxf56frc"))))
    (build-system copy-build-system)
    (arguments
     '(#:install-plan
       '(("ucm" "share/alsa/ucm")
         ("ucm2" "share/alsa/ucm2"))))
    (home-page "https://www.alsa-project.org/wiki/Main_Page")
    (synopsis "The Advanced Linux Sound Architecture Use Case Manager")
    (description
     "This package contains Advanced Linux Sound Architecture Use Case Manager
configuration of audio input/output names and routing for specific audio
hardware.")
    (license license:bsd-3)))

(define-public alsa-topology-conf
  (package
    (name "alsa-topology-conf")
    (version "1.2.4")
    (source (origin
              (method url-fetch)
              (uri (string-append
                    "ftp://ftp.alsa-project.org/pub/lib/" name "-"
                    version ".tar.bz2"))
              (sha256
               (base32
                "01zdg6q4s6d01k39z96wi4vbhrfw1i2g4yi5dijwfk6a5vjfdq2m"))))
    (build-system copy-build-system)
    (arguments
     '(#:install-plan
       '(("topology" "share/alsa/topology"))))
    (home-page "https://www.alsa-project.org/wiki/Main_Page")
    (synopsis "The Advanced Linux Sound Architecture libraries")
    (description
     "This package contains Advanced Linux Sound Architecture topology
configuration files that can be used for specific audio hardware.")
    (license license:bsd-3)))

(define-public alsa-lib
  (package
    (name "alsa-lib")
    (version "1.2.4")
    (source (origin
              (method url-fetch)
              (uri (string-append
                    "ftp://ftp.alsa-project.org/pub/lib/alsa-lib-"
                    version ".tar.bz2"))
              (sha256
               (base32
                "1xq8d48wfy59qw4x7383j32n8j5njndw5hcgnmlg9pvclphlnmgp"))))
    (build-system gnu-build-system)
    (arguments
     '(#:configure-flags (list (string-append "LDFLAGS=-Wl,-rpath="
                                              (assoc-ref %outputs "out")
                                              "/lib"))
       #:phases
       (modify-phases %standard-phases
         (add-before 'install 'pre-install
           (lambda* (#:key inputs outputs #:allow-other-keys)
             (let* ((ucm
                     (string-append (assoc-ref inputs "alsa-ucm-conf")))
                    (topology
                     (string-append (assoc-ref inputs "alsa-topology-conf")))
                    (alsa
                     (string-append (assoc-ref outputs "out") "/share/alsa"))
                    (ucm-share
                     (string-append ucm "/share/alsa/ucm"))
                    (ucm2-share
                     (string-append ucm "/share/alsa/ucm2"))
                    (topology-share
                     (string-append topology "/share/alsa/topology")))
               (mkdir-p alsa)
               (symlink ucm-share (string-append alsa "/ucm"))
               (symlink ucm2-share (string-append alsa "/ucm2"))
               (symlink topology-share (string-append alsa "/topology")))
             #t)))))
    (inputs
     (list alsa-ucm-conf alsa-topology-conf))
    (home-page "https://www.alsa-project.org/wiki/Main_Page")
    (synopsis "The Advanced Linux Sound Architecture libraries")
    (description
     "The Advanced Linux Sound Architecture (ALSA) provides audio and
MIDI functionality to the Linux-based operating system.")
    (license license:lgpl2.1+)))

(define-public alsa-utils
  (package
    (name "alsa-utils")
    (version "1.2.4")
    (source (origin
             (method url-fetch)
             (uri (string-append "ftp://ftp.alsa-project.org/pub/utils/"
                                 name "-" version ".tar.bz2"))
             (sha256
              (base32
               "09m4dnn4kplawprd2bl15nwa0b4r1brab3x44ga7f1fyk7aw5zwq"))))
    (build-system gnu-build-system)
    (arguments
     (list
      #:configure-flags
      #~(list
         ;; The udev rule is responsible for restoring the volume.
         (string-append "--with-udev-rules-dir=" #$output "/lib/udev/rules.d"))
      #:phases
      #~(modify-phases %standard-phases
          (add-before 'install 'pre-install
            (lambda _
              ;; Don't try to mkdir /var/lib/alsa.
              (substitute* "Makefile"
                (("\\$\\(MKDIR_P\\) .*ASOUND_STATE_DIR.*")
                 "true\n")))))))
    (native-inputs
     (list docbook-xml-4.2 docbook-xsl xmlto
           gettext-minimal))
    (inputs
     (list libsamplerate ncurses alsa-lib))
    (home-page "http://www.alsa-project.org/")
    (synopsis "Utilities for the Advanced Linux Sound Architecture (ALSA)")
    (description
     "The Advanced Linux Sound Architecture (ALSA) provides audio and
MIDI functionality to the Linux-based operating system.")

    ;; This is mostly GPLv2+ but a few files such as 'alsactl.c' are
    ;; GPLv2-only.
    (license license:gpl2)))

(define-public alsa-plugins
  (package
    (name "alsa-plugins")
    (version "1.2.2")
    (source (origin
             (method url-fetch)
             (uri (string-append "ftp://ftp.alsa-project.org/pub/plugins/"
                                 name "-" version ".tar.bz2"))
             (sha256
              (base32
               "0z9k3ssbfk2ky2w13avgyf202j1drsz9sv3834bp33cj1i2hc3qw"))))
    (build-system gnu-build-system)
    ;; TODO: Split libavcodec and speex if possible. It looks like they can not
    ;; be split, there are references to both in files.
    ;; TODO: Remove OSS related plugins, they add support to run native
    ;; ALSA applications on OSS however we do not offer OSS and OSS is
    ;; obsolete.
    (outputs '("out" "pulseaudio" "jack"))
    (native-search-paths
      (list (search-path-specification
              (variable "ALSA_PLUGIN_DIR")
              (files '("lib/alsa-lib"))
              (separator #f))))
    (arguments
     `(#:configure-flags '(;; Do not install a "local" configuration targeted
                           ;; for /etc/alsa.  On Guix System plugins are loaded from
                           ;; the ALSA service, and other distributions likely
                           ;; won't use these files.
                           "--with-alsalconfdir=/tmp/noop")
       #:phases
       (modify-phases %standard-phases
         (add-after 'install 'split
           (lambda* (#:key inputs outputs #:allow-other-keys)
             ;; Distribute the binaries to the various outputs.
             (let* ((out (assoc-ref outputs "out"))
                    (jack (assoc-ref outputs "jack"))
                    (jacklib (string-append jack "/lib/alsa-lib"))
                    (pua (assoc-ref outputs "pulseaudio"))
                    (pualib (string-append pua "/lib/alsa-lib")))
               ;; For jack.
               (mkdir-p jacklib)
               (for-each (lambda (file)
                           (rename-file file (string-append jacklib "/" (basename file))))
                         (find-files out ".*jack\\.(la|so)"))
               ;; For pulseaudio.
               (mkdir-p pualib)
               (for-each (lambda (file)
                           (rename-file file (string-append pualib "/" (basename file))))
                         (find-files out ".*pulse\\.(la|so)"))
               #t))))))
    (inputs
     (list alsa-lib
           jack-1
           speex ; libspeexdsp resampling plugin
           libsamplerate ; libsamplerate resampling plugin
           ffmpeg ; libavcodec resampling plugin, a52 plugin
           pulseaudio)) ; PulseAudio plugin
    (native-inputs
     (list pkg-config))
    (home-page "http://www.alsa-project.org/")
    (synopsis "Plugins for the Advanced Linux Sound Architecture (ALSA)")
    (description
     "The Advanced Linux Sound Architecture (ALSA) provides audio and
MIDI functionality to the Linux-based operating system.  This package enhances ALSA
by providing additional plugins which include: upmixing, downmixing, jackd and
pulseaudio support for native alsa applications, format conversion (s16 to a52), and
external rate conversion.")
    (license (list license:gpl2+
                   ;; `rate/rate_samplerate.c': LGPL v2.1 or later.
                   license:lgpl2.1+))))

(define-public iptables
  (package
    (name "iptables")
    (version "1.8.8")
    (source
     (origin
       (method url-fetch)
       (uri (list (string-append "mirror://netfilter.org/iptables/iptables-"
                                 version ".tar.bz2")))
       (sha256
        (base32 "17w5a4znq8rdj5djcldmy6mbnxq1v88ibssk2mipc1kivj4miivi"))))
    (build-system gnu-build-system)
    (native-inputs
     (list pkg-config flex bison))
    (inputs
     (list libmnl libnftnl/pinned))
    (arguments
     (list #:tests? #f             ; no test suite
           #:configure-flags       ; add $libdir to the RUNPATH of executables
           #~(list (string-append "LDFLAGS=-Wl,-rpath=" #$output "/lib"))))
    (home-page "https://www.netfilter.org/projects/iptables/index.html")
    (synopsis "Programs to configure Linux IP packet filtering rules")
    (description
     "@command{iptables} is the user-space command line program used to
configure the Linux 2.4.x and later IPv4 packet filtering ruleset
(@dfn{firewall}), including @dfn{NAT} (Network Address Translation).

This package also includes @command{ip6tables}, which is used to configure the
IPv6 packet filter.

Both commands are targeted at system administrators.")
    (properties
     '((release-monitoring-url . "https://www.netfilter.org/pub/iptables/")))
    (license license:gpl2+)))

(define-public bolt
  (package
    (name "bolt")
    (version "0.9.5")
    (source (origin
              (method git-fetch)
              (uri (git-reference
                    (url "https://gitlab.freedesktop.org/bolt/bolt")
                    (commit version)))
              (file-name (git-file-name name version))
              (sha256
               (base32
                "1b9z0sfrz6bj0mddng9s0dx59g9239zmrl03hxx2x88mb7r0wmcg"))))
    (build-system meson-build-system)
    (arguments
     (list #:configure-flags '(list "--localstatedir=/var")
           #:glib-or-gtk? #t ;To wrap binaries and/or compile schemas
           #:phases #~(modify-phases %standard-phases
                        (add-after 'unpack 'replace-directories
                          (lambda* (#:key outputs #:allow-other-keys)
                            (substitute* "meson.build"
                              (("udev.get_pkgconfig_variable..udevdir..")
                               (string-append "'"
                                              #$output "/lib/udev'")))
                            (substitute* "scripts/meson-install.sh"
                              (("mkdir.*")
                               ""))))
                        (add-before 'install 'no-polkit-magic
                          (lambda* (#:key outputs #:allow-other-keys)
                            (setenv "PKEXEC_UID" "something"))))))
    (native-inputs (list pkg-config
                         `(,glib "bin") python asciidoc umockdev))
    (inputs (list eudev dbus polkit))
    (synopsis "Thunderbolt 3 device manager")
    (description
     "This package provides @command{boltd}, a userspace daemon
for Thunderbolt devices, and @command{boltctl}, a command-line utility for
managing those devices.

The daemon @command{boltd} exposes devices via D-Bus to clients.  It also
stores a database of previously authorized devices and will, depending on the
policy set for the individual devices, automatically authorize newly connected
devices without user interaction.

The command-line utility @command{boltctl} manages Thunderbolt devices via
@command{boltd}.  It can list devices, monitor changes, and initiate
authorization of devices.")
    (home-page "https://gitlab.freedesktop.org/bolt/bolt")
    (license license:gpl2+)))

(define-public jitterentropy-rngd
  (package
    (name "jitterentropy-rngd")
    (version "1.2.8")
    (source
     (origin
       (method git-fetch)
       (uri (git-reference
             (url "https://github.com/smuellerDD/jitterentropy-rngd")
             (commit (string-append "v" version))))
       (file-name (git-file-name name version))
       (sha256
        (base32 "13br8s6gqnfc844ps38ya5nny3pndsmskszv3dsp1cxcgvmscg1c"))))
    (build-system gnu-build-system)
    (arguments
     (list
      #:tests? #f                       ; no test suite
      #:make-flags
      #~(list (string-append "CC=" #$(cc-for-target))
              (string-append "PREFIX=" #$output)
              "UNITDIR=$(PREFIX)/lib/systemd/system")
      #:phases
      #~(modify-phases %standard-phases
          (delete 'configure))))         ; no ./configure script
    (home-page "https://www.chronox.de/jent.html")
    (synopsis "CPU jitter random number generator daemon")
    (description
     "This simple daemon feeds entropy from the CPU Jitter @acronym{RNG, random
number generator} core to the kernel Linux's entropy estimator.  This prevents
the @file{/dev/random} device from blocking and should benefit users of the
preferred @file{/dev/urandom} and @code{getrandom()} interfaces too.

The CPU Jitter RNG itself is part of the kernel and claims to provide good
entropy by collecting and magnifying differences in CPU execution time as
measured by the high-resolution timer built into modern CPUs.  It requires no
additional hardware or external entropy source.

The random bit stream generated by @command{jitterentropy-rngd} is not processed
by a cryptographically secure whitening function.  Nonetheless, its authors
believe it to be a suitable source of cryptographically secure key material or
other cryptographically sensitive data.

If you agree with them, start this daemon as early as possible to provide
properly seeded random numbers to services like SSH or those using TLS during
early boot when entropy may be low, especially in virtualised environments.")
    (license (list license:bsd-3        ; or
                   license:gpl2+))))

(define-public ebtables
  (package
    (name "ebtables")
    (version "2.0.11")
    (source (origin
             (method url-fetch)
             (uri (string-append
                   "mirror://netfilter.org/ebtables/ebtables-"
                   version ".tar.gz"))
             (sha256
              (base32
               "0apxgmkhsk3vxn9q3libxn3dgrdljrxyy4mli2gk49m7hi3na7xp"))))
    (build-system gnu-build-system)
    (inputs
     (list perl iptables))
    (synopsis "Ethernet bridge frame table administration")
    (home-page "https://ebtables.netfilter.org/")
    (description
     "ebtables is an application program used to set up and maintain the
tables of rules (inside the Linux kernel) that inspect Ethernet frames.  It is
analogous to the iptables application, but less complicated, due to the fact
that the Ethernet protocol is much simpler than the IP protocol.")
    (license license:gpl2+)))

(define-public iproute
  (package
    (name "iproute2")
    (version "6.4.0")
    (source (origin
              (method url-fetch)
              (uri (string-append
                    "mirror://kernel.org/linux/utils/net/iproute2/iproute2-"
                    version ".tar.xz"))
              (sha256
               (base32
                "0wm2g70vfhnf8wb6py3zmzwxp4zv1icny1pvkwaxmr67rggbhlac"))))
    (build-system gnu-build-system)
    (arguments
     (list
      ;; There is a test suite, but it wants network namespaces and sudo.
      #:tests? #f
      #:make-flags
      #~(let ((out #$output))
          (list (string-append "CC=" #$(cc-for-target))
                "HOSTCC=gcc"
                (string-append "BASH_COMPDIR=" out
                               "/etc/bash_completion.d")
                (string-append "LIBDIR=" out "/lib")
                (string-append "HDRDIR=" out "/include")
                (string-append "SBINDIR=" out "/sbin")
                (string-append "CONFDIR=" out "/etc")
                (string-append "MANDIR=" out "/share/man")))
      #:phases
      #~(modify-phases %standard-phases
          (replace 'configure
            (lambda* (#:key (configure-flags #~'()) #:allow-other-keys)
              ;; The configure script does not understand some of the
              ;; default options of gnu-build-system.
              (setenv "PKG_CONFIG" #$(pkg-config-for-target))
              (apply invoke "./configure"
                     "--prefix" #$output
                     configure-flags)))
          (add-before 'install 'pre-install
            (lambda _
              ;; Don't attempt to create /var/lib/arpd.
              (substitute* "Makefile"
                (("^.*ARPDDIR.*$") "")))))))
    (inputs
     (list bdb iptables libmnl))
    (native-inputs
     (list bison flex pkg-config))
    ;; For tests.
    ;; ("libmnl" ,libmnl)
    ;; ("util-linux" ,util-linux)
    (home-page
     "https://wiki.linuxfoundation.org/networking/iproute2")
    (synopsis
     "Utilities for controlling TCP/IP networking and traffic in Linux")
    (description
     "Iproute2 is a collection of utilities for controlling TCP/IP networking
and traffic with the Linux kernel.  The most important of these are
@command{ip}, which configures IPv4 and IPv6, and @command{tc} for traffic
control.

Most network configuration manuals still refer to ifconfig and route as the
primary network configuration tools, but ifconfig is known to behave
inadequately in modern network environments, and both should be deprecated.")
    (license license:gpl2+)))

(define-public net-tools
  ;; XXX: This package is basically unmaintained, but it provides a few
  ;; commands not yet provided by Inetutils, such as 'route', so we have to
  ;; live with it.
  (let ((commit "479bb4a7e11a4084e2935c0a576388f92469225b")
        (revision "0"))
    (package
      (name "net-tools")
      (version (string-append "1.60-" revision "." (string-take commit 7)))
      (source (origin
               (method url-fetch)
               (uri (string-append "https://sourceforge.net/code-snapshots/git/"
                                   "n/ne/net-tools/code.git/net-tools-code-"
                                   commit ".zip"))
               (file-name (string-append name "-" version ".zip"))
               (sha256
                (base32
                 "0hz9fda9d78spp774b6rr5xaxav7cm4h0qcpxf70rvdbrf6qx7vy"))))
      (home-page "https://net-tools.sourceforge.net/")
      (build-system gnu-build-system)
      (arguments
       `(#:modules ((guix build gnu-build-system)
                    (guix build utils)
                    (srfi srfi-1)
                    (srfi srfi-26))
         #:phases
         (modify-phases %standard-phases
           (replace 'configure
             (lambda* (#:key outputs #:allow-other-keys)
               (let ((out (assoc-ref outputs "out")))
                 (mkdir-p (string-append out "/bin"))
                 (mkdir-p (string-append out "/sbin"))

                 ;; Pretend we have everything...
                 (system "yes | make config")

                 ;; ... except for the things we don't have.
                 ;; HAVE_AFDECnet requires libdnet, which we don't have.
                 ;; HAVE_HWSTRIP and HAVE_HWTR require kernel headers
                 ;; that have been removed.
                 ;; XXX SELINUX and AFBLUETOOTH are removed for now, but we should
                 ;; think about adding them later.
                 (substitute* '("config.make" "config.h")
                   (("^.*HAVE_(AFDECnet|HWSTRIP|HWTR|SELINUX|AFBLUETOOTH)[ =]1.*$")
                    ""))
                 #t)))
           (add-after 'install 'remove-redundant-commands
             (lambda* (#:key outputs #:allow-other-keys)
               ;; Remove commands and man pages redundant with Inetutils.
               (let* ((out (assoc-ref outputs "out"))
                      (dup (append-map (cut find-files out <>)
                                       '("^hostname"
                                         "^(yp|nis|dns)?domainname"))))
                 (for-each delete-file dup)
                 #t))))
         ;; Binaries that depend on libnet-tools.a don't declare that
         ;; dependency, making it parallel-unsafe.
         #:parallel-build? #f

         #:tests? #f                                ; no test suite
         #:make-flags (let ((out (assoc-ref %outputs "out")))
                        (list ,(string-append "CC=" (cc-for-target))
                              (string-append "BASEDIR=" out)
                              (string-append "INSTALLNLSDIR=" out "/share/locale")
                              (string-append "mandir=/share/man")))))
      (native-inputs `(("gettext" ,gettext-minimal)
                       ("unzip" ,unzip)))
      (supported-systems (delete "i586-gnu" %supported-systems))
      (synopsis "Tools for controlling the network subsystem in Linux")
      (description
       "This package includes the important tools for controlling the network
subsystem of the Linux kernel.  This includes arp, ifconfig, netstat, rarp and
route.  Additionally, this package contains utilities relating to particular
network hardware types (plipconfig, slattach) and advanced aspects of IP
configuration (iptunnel, ipmaddr).")
      (license license:gpl2+))))

(define-public libcap
  (package
    (name "libcap")
    (version "2.64")
    (source (origin
              (method url-fetch)
              (uri (string-append
                    "mirror://kernel.org/linux/libs/security/linux-privs/"
                    "libcap2/libcap-" version ".tar.xz"))
              (sha256
               (base32
                "04qy0z6yhlljb29xxcb2srbdnymcrhsi28wrc705z3861cgmwin8"))))
    (build-system gnu-build-system)
    (arguments
     (list #:phases
           #~(modify-phases %standard-phases
               (delete 'configure))
           #:test-target "test"
           #:make-flags
           #~(list "lib=lib"
                   (string-append "prefix=" #$output)
                   (string-append "LDFLAGS=-Wl,-rpath=" #$output "/lib")
                   "RAISE_SETFCAP=no"
                   ;; Tell the makefile to use TARGET-gcc and friends
                   ;; when cross-compiling.
                   #$@(if (%current-target-system)
                          `((string-append "CROSS_COMPILE="
                                           ,(%current-target-system) "-")
                            "BUILD_CC=gcc")
                          '()))))
    (native-inputs (list perl))
    (supported-systems (delete "i586-gnu" %supported-systems))
    (home-page "https://sites.google.com/site/fullycapable/")
    (synopsis "Library for working with POSIX capabilities")
    (description
     "Libcap2 provides a programming interface to POSIX capabilities on
Linux-based operating systems.")

    ;; License is BSD-3 or GPLv2, at the user's choice.
    (license (list license:bsd-3 license:gpl2))))

(define-public bridge-utils
  (package
    (name "bridge-utils")
    (version "1.7.1")
    (source
     (origin
       (method url-fetch)
       (uri (string-append "mirror://kernel.org/linux/utils/net/"
                           "bridge-utils/bridge-utils-" version ".tar.xz"))
       (sha256
        (base32 "03p6cmhm6cqhnfsfa1wv7frhb361y12daf7gr1h5qh51y7j8n7d6"))))
    (build-system gnu-build-system)

    ;; The tarball lacks all the generated files.
    (native-inputs (list autoconf automake))
    (arguments
     '(#:tests? #f))                    ; no 'check' target

    (home-page "https://wiki.linuxfoundation.org/networking/bridge")
    (synopsis "Manipulate Ethernet bridges")
    (description
     "Utilities for Linux's Ethernet bridging facilities.  A bridge is a way
to connect two Ethernet segments together in a protocol independent way.
Packets are forwarded based on Ethernet address, rather than IP address (like
a router).  Since forwarding is done at Layer 2, all protocols can go
transparently through a bridge.")
    (license license:gpl2+)))

(define-public libnl
  (package
    (name "libnl")
    (version "3.5.0")
    (source (origin
              (method url-fetch)
              (uri (string-append
                    "https://github.com/thom311/libnl/releases/download/"
                    "libnl" (string-join (string-split version #\.) "_")
                    "/libnl-" version ".tar.gz"))
              (sha256
               (base32
                "1yh5bqmkivd78x378x34gzb28lvykn6b9k3hgvvpdnj5jpn3689m"))))
    (build-system gnu-build-system)
    (native-inputs
     `(("bison" ,bison)
       ("flex" ,flex)
       ("pkg-config" ,pkg-config)
       ("swig" ,swig)
       ("libnl3-doc"
        ,(origin
           (method url-fetch)
           (uri (string-append
                 "https://github.com/thom311/libnl/releases/download/libnl"
                 (string-join (string-split version #\.) "_")
                 "/libnl-doc-" version ".tar.gz"))
           (sha256
            (base32 "19p5y8q3cm5wqvamqc4s5syxnnkvzxy3gw8ivxk6fv9ybn8jm35h"))))))
    (outputs `("out" "doc"))
    (arguments
     `(#:phases
       (modify-phases %standard-phases
         (add-after 'install 'install-doc
           (lambda* (#:key inputs native-inputs outputs #:allow-other-keys)
             (let ((dest (string-append (assoc-ref outputs "doc")
                                        "/share/doc/libnl")))
               (mkdir-p dest)
               (invoke "tar" "xf" (assoc-ref
                                   (or native-inputs inputs)
                                   "libnl3-doc")
                       "--strip-components=1" "-C" dest)))))))
    (home-page "https://www.infradead.org/~tgr/libnl/")
    (synopsis "NetLink protocol library suite")
    (description
     "The libnl suite is a collection of libraries providing APIs to netlink
protocol based Linux kernel interfaces.  Netlink is an IPC mechanism primarily
between the kernel and user space processes.  It was designed to be a more
flexible successor to ioctl to provide mainly networking related kernel
configuration and monitoring interfaces.")

    ;; Most files are LGPLv2.1-only, but some are GPLv2-only (like
    ;; 'nl-addr-add.c'), so the result is GPLv2-only.
    (license license:gpl2)))

;; libnl python extensions used to be outputs of libnl. However, as
;; cross-compiling python extensions is currently broken, create separate
;; packages for libnl python extensions.
(define (libnl-python-package python)
  (let ((name (string-append "libnl-" python)))
    (package
      (inherit libnl)
      (name name)
      (inputs `(,@(cond
                   ((string=? python "python2")
                    `(("python-2" ,python-2)))
                   ((string=? python "python3")
                    `(("python-3" ,python-3))))))
      (propagated-inputs (list libnl))
      (outputs '("out"))
      (arguments
       `(#:modules ((guix build gnu-build-system)
                    (guix build utils)
                    (srfi srfi-1))
         #:phases
         (modify-phases %standard-phases
           (replace 'install
             (lambda* (#:key inputs outputs #:allow-other-keys)
               (define (python-inst python)
                 (invoke python "setup.py" "build")
                 (invoke python "setup.py" "install"
                         (string-append "--prefix="
                                        (assoc-ref %outputs "out")))
                 (invoke python "setup.py" "clean"))
               (setenv "LDFLAGS" (format #f "-Wl,-rpath=~a/lib"
                                         (assoc-ref inputs "libnl")))
               (with-directory-excursion "./python" (python-inst ,python))
               #t))))))))

(define-public libnl-python2 (libnl-python-package "python2"))
(define-public libnl-python3 (libnl-python-package "python3"))

(define-public iw
  (package
    (name "iw")
    (version "5.19")
    (source (origin
              (method url-fetch)
              (uri (string-append
                    "mirror://kernel.org/software/network/iw/iw-"
                    version ".tar.xz"))
              (sha256
               (base32
                "0kjdrihc7ibnjdpjqkq8sv0kmmvavgsww78cpjgbnlyx8zlvnrzi"))))
    (build-system gnu-build-system)
    (native-inputs (list pkg-config))
    (inputs (list libnl))
    (arguments
     (list #:make-flags
           #~(list
            (string-append "CC=" #$(cc-for-target))
            (string-append "PKG_CONFIG=" #$(pkg-config-for-target))
            (string-append "PREFIX=" (assoc-ref %outputs "out")))
           #:phases
           #~(modify-phases %standard-phases
               (delete 'configure))))   ; no configure script
    (home-page "https://wireless.wiki.kernel.org/")
    (synopsis "Tool for configuring wireless devices")
    (description
     "iw is a new nl80211 based CLI configuration utility for wireless
devices.  It replaces @code{iwconfig}, which is deprecated.")
    (license license:isc)))

(define-public powertop
  (package
    (name "powertop")
    (version "2.15")
    (source
     (origin
       (method git-fetch)
       (uri (git-reference
             (url "https://github.com/fenrus75/powertop")
             (commit (string-append "v" version))))
       (file-name (git-file-name name version))
       (sha256
        (base32 "10vbk4vplmzp3p1mhwnhj81g6i5xvam9pdvmiy6cmd0xvnmdyy77"))))
    (build-system gnu-build-system)
    (arguments
     '(#:configure-flags
       (list "LDFLAGS=-pthread")
       #:phases
       (modify-phases %standard-phases
         ;; TODO: Patch some hardcoded "wlan0" in calibrate/calibrate.cpp to
         ;; allow calibrating the network interface in Guix System.
         (add-after 'unpack 'patch-absolute-file-names
           (lambda* (#:key inputs #:allow-other-keys)
             (let ((kmod (assoc-ref inputs "kmod")))
               (substitute* (find-files "src" "\\.cpp$")
                 ;; Give the right 'modprobe' file name so that essential
                 ;; modules such as msr.ko can be loaded.
                 (("/sbin/modprobe") (string-append kmod "/bin/modprobe"))
                 ;; These programs are only needed to calibrate, so using
                 ;; relative file names avoids adding extra inputs.  When they
                 ;; are missing powertop gracefully handles it.
                 (("/usr/s?bin/(hciconfig|hcitool|xset)" _ command)
                  command))))))))
    (native-inputs
     (list autoconf
           autoconf-archive
           automake
           gettext-minimal
           libtool
           pkg-config))
    (inputs
     (list kmod libnl ncurses pciutils zlib))
    (home-page "https://01.org/powertop/")
    (synopsis "Analyze power consumption on Intel-based laptops")
    (description
     "PowerTOP is a Linux tool to diagnose issues with power consumption and
power management.  In addition to being a diagnostic tool, PowerTOP also has
an interactive mode where the user can experiment various power management
settings for cases where the operating system has not enabled these
settings.")
    (license license:gpl2)))

(define-public aumix
  (package
    (name "aumix")
    (version "2.9.1")
    (source (origin
              (method url-fetch)
              (uri (string-append
                    "https://web.archive.org/web/20211201184543/"
                    "http://www.jpj.net/~trevor/aumix/releases/aumix-"
                    version ".tar.bz2"))
              (sha256
               (base32
                "0a8fwyxnc5qdxff8sl2sfsbnvgh6pkij4yafiln0fxgg6bal7knj"))))
    (build-system gnu-build-system)
    (arguments
     ;; Allow compilation with GCC 10.
     '(#:configure-flags '("CFLAGS=-O2 -g -fcommon")))
    (inputs (list ncurses))
    (home-page (string-append "https://web.archive.org/web/20211201184543/"
                              "http://jpj.net/~trevor/aumix.html"))
    (synopsis "Audio mixer for X and the console")
    (description
     "Aumix adjusts an audio mixer from X, the console, a terminal,
the command line or a script.")
    (license license:gpl2+)))

(define-public iotop-python
  ;; The last release is from 2013 and gives a misleading CONFIG_TASK_DELAY_ACCT
  ;; error on ‘newer’ kernels.
  (let ((revision "0")
        (commit "a14256a3ff74eeee59493ac088561f1bafab85a7"))
    (package
      (name "iotop-python")
      (version (git-version "0.6" revision commit))
      (source
       (origin
         (method git-fetch)
         (uri (git-reference
               (url "https://repo.or.cz/iotop.git")
               (commit commit)))
         (file-name (git-file-name name version))
         (sha256
          (base32 "00h5p8fk1zi237q8mqds8apqbis9iw0yih1hl0pr63dsnyzmmrpw"))))
      (build-system python-build-system)
      (arguments
       '(#:phases
         (modify-phases %standard-phases
           (add-after 'unpack 'fix-build-with-python3
             (lambda _
               (substitute* "setup.py"
                 (("itervalues") "values")))))
         ;; There are currently no checks in the package.
         #:tests? #f))
      (native-inputs (list python))
      (home-page "http://guichaz.free.fr/iotop/")
      (synopsis
       "Displays the IO activity of running processes")
      (description
       "Iotop is a Python program with a top like user interface to show the
processes currently causing I/O.")
      (license license:gpl2+))))

(define-public iotop
  (package
    (name "iotop")
    (version "1.25")
    (source
     (origin
       (method git-fetch)
       (uri (git-reference
             (url "https://github.com/Tomas-M/iotop")
             (commit (string-append "v" version))))
       (file-name (git-file-name name version))
       (sha256
        (base32 "0h8fb7zzqszdrybk9zzzqqkiz78i8z2zr0f2nj84jja6visdd2v4"))))
    (build-system gnu-build-system)
    (arguments
     (list #:make-flags
           #~(list (string-append "CC=" #$(cc-for-target))
                   (string-append "PREFIX=" #$output))
           #:tests? #f                  ; no tests
           #:phases
           #~(modify-phases %standard-phases
               (delete 'configure)))) ; no configure script
    (native-inputs (list pkg-config))
    (inputs (list ncurses))
    (home-page "https://github.com/Tomas-M/iotop")
    (synopsis "Interactive @command{top}-like input/output activity monitor")
    (description
     "iotop identifies which processes and threads are most responsible for
@acronym{I/O, input/output} activity such as disc reads and writes.  It sorts
them in a live, interactive table overview similar to that of the well-known
@command{top}.

This information makes it much easier for an administrator to see which tasks
are blocking others and adjust their priority (using @command{ionice}) or stop
or kill them altogether.")
    (license license:gpl2+)))

(define-public fuse
  (package
    (name "fuse")
    (version "3.10.5")
    (source (origin
              (method url-fetch)
              (uri
               (string-append "https://github.com/libfuse/libfuse/releases/"
                              "download/fuse-" version
                              "/fuse-" version ".tar.xz"))
              (sha256
               (base32
                "0rlnnsiw614qcmgy8xz67044gqc1pbvvf2yxjv44lh27bm487qmj"))))
    (build-system meson-build-system)
    (inputs
     (list bash-minimal util-linux))
    (arguments
     `(#:configure-flags
       ,#~(list
           (string-append "-Dudevrulesdir=" #$output "/udev/rules.d")
           "-Duseroot=false")
       #:tests? #f
       #:phases
       ,#~(modify-phases %standard-phases
            (add-after 'unpack 'set-file-names
              (lambda* (#:key inputs #:allow-other-keys)
                ;; libfuse calls out to mount(8) and umount(8).  Make sure
                ;; it refers to the right ones.
                (substitute* '("lib/mount_util.c")
                  (("/bin/(u?)mount" _ maybe-u)
                   (search-input-file inputs
                                      (string-append "bin/"
                                                     maybe-u "mount"))))
                (substitute* '("util/mount.fuse.c")
                  (("/bin/sh")
                   (search-input-file inputs "/bin/sh")))

                ;; This hack leads libfuse to search for 'fusermount' in
                ;; $PATH, where it may find a setuid-root binary, instead of
                ;; trying solely $out/sbin/fusermount and failing because
                ;; it's not setuid.
                (substitute* "lib/meson.build"
                  (("-DFUSERMOUNT_DIR=[[:graph:]]+")
                   "-DFUSERMOUNT_DIR=\"/var/empty\"'"))))
            (add-after 'unpack 'fix-install
              (lambda* (#:key inputs #:allow-other-keys)
                (substitute* '("util/meson.build")
                  (("install_helper.sh") "true"))
                (substitute* '("util/meson.build")
                  (("fuseconf_path = .*")
                   "fuseconf_path = '/etc/fuse.conf'"))))
            (add-before 'configure 'set-paths
              (lambda* (#:key inputs outputs #:allow-other-keys)
                (let ((dummy-init.d
                       (string-append (getcwd) "/etc/init.d")))
                  (setenv "MOUNT_FUSE_PATH"
                          (string-append #$output "/sbin"))
                  (setenv "UDEV_RULES_PATH"
                          (string-append #$output
                                         "/lib/udev/rules.d"))))))))
    (supported-systems (delete "i586-gnu" %supported-systems))
    (home-page "https://github.com/libfuse/libfuse")
    (synopsis "Support file systems implemented in user space")
    (description
     "As a consequence of its monolithic design, file system code for Linux
normally goes into the kernel itself---which is not only a robustness issue,
but also an impediment to system extensibility.  FUSE, for \"file systems in
user space\", is a kernel module and user-space library that tries to address
part of this problem by allowing users to run file system implementations as
user-space processes.")
    (license (list license:lgpl2.1      ; library
                   license:gpl2+))))    ; command-line utilities

(define-public fuse-2
  (package
    (inherit fuse)
    (name "fuse")
    (version "2.9.9")
    (source
     (origin
       (method url-fetch)
       (uri (string-append "https://github.com/libfuse/libfuse/releases/"
                           "download/fuse-" version
                           "/fuse-" version ".tar.gz"))
       (sha256
        (base32 "1ddlq6kzxilccgbvxjfx80jx6kamgw4sv49phks2zhlcc1frvrnh"))
       (patches (search-patches "fuse-overlapping-headers.patch"
                                "fuse-glibc-2.34.patch"))))
    (build-system gnu-build-system)
    (native-inputs
     (list autoconf automake gettext-minimal libtool))
    (arguments
     '(#:tests? #t
       #:configure-flags (list (string-append "MOUNT_FUSE_PATH="
                                              (assoc-ref %outputs "out")
                                              "/sbin")
                               (string-append "INIT_D_PATH="
                                              (assoc-ref %outputs "out")
                                              "/etc/init.d")

                               ;; The rule makes /dev/fuse 666.
                               (string-append "UDEV_RULES_PATH="
                                              (assoc-ref %outputs "out")
                                              "/lib/udev/rules.d"))
       #:phases
       (modify-phases %standard-phases
         (add-before 'bootstrap 'force-bootstrap
           (lambda _
             ;; Force a bootstrap to make the patch changes effective.
             (delete-file "configure")))
         (add-before 'build 'set-file-names
           (lambda* (#:key inputs #:allow-other-keys)
             ;; libfuse calls out to mount(8) and umount(8).  Make sure
             ;; it refers to the right ones.
             (substitute* '("lib/mount_util.c" "util/mount_util.c")
               (("/bin/(u?)mount" _ maybe-u)
                (search-input-file inputs
                                   (string-append "bin/"
                                                  maybe-u "mount"))))
             (substitute* '("util/mount.fuse.c")
               (("/bin/sh")
                (search-input-file inputs "/bin/sh")))

             ;; This hack leads libfuse to search for 'fusermount' in
             ;; $PATH, where it may find a setuid-root binary, instead of
             ;; trying solely $out/sbin/fusermount and failing because
             ;; it's not setuid.
             (substitute* "lib/Makefile"
               (("-DFUSERMOUNT_DIR=[[:graph:]]+")
                "-DFUSERMOUNT_DIR=\\\"/var/empty\\\"")))))))))

(define-public unionfs-fuse
  (package
    (name "unionfs-fuse")
    (version "3.3")
    (source (origin
              (method git-fetch)
              (uri (git-reference
                     (url "https://github.com/rpodgorny/unionfs-fuse")
                     (commit (string-append "v" version))))
              (file-name (git-file-name name version))
              (sha256
               (base32
                "1wl5m5qnwf3s1792xphr35pb80sx8ybaqi3n3ddi5vvk3qjc4iws"))))
    (build-system cmake-build-system)
    (arguments
     (list
      #:phases
      #~(modify-phases %standard-phases
          (replace 'check
            ;; The epitome of ‘I tried’: run the 2 trivial tests that don't rely
            ;; on the fuse kernel module being loaded.  All others would fail.
            (lambda* (#:key tests? #:allow-other-keys)
              (when tests?
                (invoke "pytest" "../source/test_all.py" "-k" "test_help")))))))
    (native-inputs
     (list pkg-config

           ;; Only for the test ‘suite’.
           python
           python-pytest))
    (inputs
     (list fuse))
    (home-page "https://github.com/rpodgorny/unionfs-fuse")
    (synopsis "User-space union file system")
    (description
     "UnionFS-FUSE is a flexible union file system implementation in user
space, using the FUSE library.  Mounting a union file system allows you to
\"aggregate\" the contents of several directories into a single mount point.
UnionFS-FUSE additionally supports copy-on-write.")
    (license license:bsd-3)))

(define fuse-static
  (package (inherit fuse)
    (name "fuse-static")
    (source
     (origin
       (inherit (package-source fuse))
       (modules '((guix build utils)))
       (snippet
        #~(begin
            ;; Normally libfuse invokes mount(8) so that /etc/mtab is updated.
            ;; Change calls to 'mtab_needs_update' to 0 so that it doesn't do
            ;; that, allowing us to remove the dependency on util-linux
            ;; (something that is useful in initrds.)
            (substitute* "lib/mount_util.c"
              (("mtab_needs_update[[:blank:]]*\\([a-z_]+\\)") "0")
              (("/bin/") ""))))))
    (arguments
     (substitute-keyword-arguments (package-arguments fuse)
       ((#:configure-flags flags '())
        #~(cons "-Ddefault_library=static"
                #$flags))))))

(define-public unionfs-fuse/static
  (package (inherit unionfs-fuse)
    (synopsis "User-space union file system (statically linked)")
    (name (string-append (package-name unionfs-fuse) "-static"))
    (source
     (origin
       (inherit (package-source unionfs-fuse))
       (modules '((guix build utils)))
       (snippet
        #~(begin
            ;; Add -ldl to the libraries, because libfuse.a needs that.
            (substitute* "src/CMakeLists.txt"
              (("target_link_libraries(.*)\\)" _ libs)
               (string-append "target_link_libraries"
                              libs " dl)")))))))
    (arguments
     (substitute-keyword-arguments (package-arguments unionfs-fuse)
       ((#:configure-flags flags #~'())
        #~(cons "-DCMAKE_EXE_LINKER_FLAGS=-static" #$flags))
       ((#:phases phases #~%standard-phases)
        #~(modify-phases #$phases
            (add-after 'install 'post-install
              (lambda _
                ;; By default, 'unionfs' keeps references to
                ;; $glibc/share/locale and similar stuff.  Remove them.
                (remove-store-references (string-append #$output "/bin/unionfs"))
                ;; 'unionfsctl' has references to glibc as well.  Since
                ;; we don't need it, remove it.
                (delete-file (string-append #$output "/bin/unionfsctl"))))))))
    (inputs (list fuse-static))))

(define-public sshfs
  (package
    (name "sshfs")
    (version "3.7.3")
    (source (origin
              (method url-fetch)
              (uri (string-append "https://github.com/libfuse/sshfs/releases/"
                                  "download/sshfs-" version "/sshfs-" version
                                  ".tar.xz"))
              (sha256
               (base32
                "169fkilv060afgp9h7hvsbkg02bd1y77kmx06x0s7q1cvmxww62j"))))
    (build-system meson-build-system)
    (arguments
     ;; XXX: tests are skipped: FUSE kernel module does not seem to be loaded
     '(#:tests? #f))
    (inputs
     (list fuse glib))
    (native-inputs
     (list pkg-config
           ;; man page
           python-docutils))
    (home-page "https://github.com/libfuse/sshfs")
    (synopsis "Mount remote file systems over SSH")
    (description
     "This is a file system client based on the SSH File Transfer Protocol.
Since most SSH servers already support this protocol it is very easy to set
up: on the server side there's nothing to do; on the client side mounting the
file system is as easy as logging into the server with an SSH client.")
    (license license:gpl2+)))

(define-public sshfs-fuse
  (package (inherit sshfs)
    (name "sshfs-fuse")
    (properties `((superseded . ,sshfs)))))

(define-public archivemount
  (package
    (name "archivemount")
    (version "0.9.1")
    (source
     (origin
       (method url-fetch)
       (uri (string-append "https://www.cybernoia.de/software/archivemount/"
                           "archivemount-" version ".tar.gz"))
       (sha256
        (base32 "1cy5b6qril9c3ry6fv7ir87s8iyy5vxxmbyx90dm86fbra0vjaf5"))))
    (build-system gnu-build-system)
    (inputs (list fuse-2 libarchive))
    (native-inputs (list pkg-config))
    (home-page "https://www.cybernoia.de/software/archivemount.html")
    (synopsis "Tool for mounting archive files with FUSE")
    (description "archivemount is a FUSE-based file system for Unix variants,
including Linux.  Its purpose is to mount archives (i.e. tar, tar.gz, etc.) to a
mount point where it can be read from or written to as with any other file
system.  This makes accessing the contents of the archive, which may be
compressed, transparent to other programs, without decompressing them.")
    (license license:lgpl2.0+)))

(define-public numactl
  (package
    (name "numactl")
    (version "2.0.16")
    (source (origin
              (method url-fetch)
              (uri (string-append
                    "https://github.com/numactl/numactl/releases/download/v"
                    version "/numactl-" version ".tar.gz"))
              (sha256
               (base32
                "1j67wx3383fwqbvhg4nwqf72vpdgimmrvkpn3b9s2xzr7a4jy90v"))))
    (build-system gnu-build-system)
    (arguments
     `(,@(if (target-riscv64?)
           `(#:make-flags (list "LDFLAGS=-latomic"))
           '())
       ;; There's a 'test' target, but it requires NUMA support in the kernel
       ;; to run, which we can't assume to have.
       #:tests? #f))
    (home-page "https://github.com/numactl/numactl")
    (synopsis "Tools for non-uniform memory access (NUMA) machines")
    (description
     "NUMA stands for Non-Uniform Memory Access, in other words a system whose
memory is not all in one place.  The @command{numactl} program allows you to
run your application program on specific CPUs and memory nodes.  It does this
by supplying a NUMA memory policy to the operating system before running your
program.

The package contains other commands, such as @command{numastat},
@command{memhog}, and @command{numademo} which provides a quick overview of
NUMA performance on your system.")
    (license (list license:gpl2                   ;programs
                   license:lgpl2.1))))            ;library

(define-public kbd-neo
  (package
    (name "kbd-neo")
    (version "2486")
    (source
     (origin
       (method url-fetch)
       (uri (string-append "https://svn.neo-layout.org/!svn/bc/"
                           version "/linux/console/neo.map"))
       (file-name (string-append name "-" version ".map"))
       (sha256
        (base32
         "19mfrd31vzpsjiwc7pshxm0b0sz5dd17xrz6k079cy4im1vf0r4g"))))
    (build-system trivial-build-system)
    (arguments
     `(#:modules ((guix build utils))
       #:builder (begin
                   (use-modules (guix build utils))
                   (let ((out (string-append %output "/share/keymaps"))
                         (source (assoc-ref %build-inputs "source")))
                     (mkdir-p out)
                     (copy-file source (string-append out "/neo.map"))
                     #t))))
    (home-page "https://neo-layout.org")
    (synopsis "Neo2 console layout")
    (description
     "Kbd-neo provides the Neo2 keyboard layout for use with
@command{loadkeys(1)} from @code{kbd(4)}.")
    ;; The file is located in an svn directory, the entire content of
    ;; the directory is licensed as GPL3.
    (license license:gpl3+)))

(define-public kbd
  (package
    (name "kbd")
    (version "2.5.1")
    (source (origin
              (method url-fetch)
              (uri (string-append "mirror://kernel.org/linux/utils/kbd/kbd-"
                                  version ".tar.xz"))
              (sha256
               (base32
                "10s608i4blprgy9nynlid0hglfdrrgln6wwjs9rhjf56hwilbpyc"))
              (modules '((guix build utils)))
              (snippet
               '(begin
                  (substitute* '("src/unicode_start" "src/unicode_stop")
                    ;; Assume the Coreutils are in $PATH.
                    (("/usr/bin/tty")
                     "tty"))))))
    (build-system gnu-build-system)
    (arguments
     '(#:phases
       (modify-phases %standard-phases
         (add-before 'build 'pre-build
           (lambda* (#:key inputs #:allow-other-keys)
             (let ((bzip2 (assoc-ref inputs "bzip2"))
                   (gzip  (assoc-ref inputs "gzip"))
                   (xz    (assoc-ref inputs "xz"))
                   (zstd  (assoc-ref inputs "zstd")))
               (substitute* "src/libkbdfile/kbdfile.c"
                 (("bzip2") (string-append bzip2 "/bin/bzip2"))
                 (("gzip") (string-append gzip "/bin/gzip"))
                 (("xz -d") (string-append xz "/bin/xz -d"))
                 (("zstd") (string-append zstd "/bin/zstd"))))))
         (add-after 'install 'post-install
           (lambda* (#:key outputs #:allow-other-keys)
             ;; Make sure these programs find their comrades.
             (let* ((out (assoc-ref outputs "out"))
                    (bin (string-append out "/bin")))
               (for-each (lambda (prog)
                           (wrap-program (string-append bin "/" prog)
                             `("PATH" ":" prefix (,bin))))
                         '("unicode_start" "unicode_stop"))))))))
    (native-inputs
     (list autoconf pkg-config))
    (inputs
     `(("bash" ,bash-minimal) ; for wrap-program
       ("bzip2" ,bzip2)
       ("gzip" ,gzip)
       ("pam" ,linux-pam)
       ("xz" ,xz)
       ("zstd" ,zstd)))
    (native-search-paths
     (list (search-path-specification
            (variable "LOADKEYS_KEYMAP_PATH")
            ;; Append ‘/**’ to recursively search all directories.  One can then
            ;; run (for example) ‘loadkeys en-latin9’ instead of having to find
            ;; and type ‘i386/colemak/en-latin9’ on a mislabelled keyboard.
            (files (list "share/keymaps/**")))))
    (home-page "https://kbd-project.org/")
    (synopsis "Linux keyboard utilities and keyboard maps")
    (description
     "This package contains keytable files and keyboard utilities compatible
for systems using the Linux kernel.  This includes commands such as
@code{loadkeys}, @code{setfont}, @code{kbdinfo}, and @code{chvt}.")
    (license license:gpl2+)))

(define-public loadkeys-static
  (package
    (inherit kbd)
    (name "loadkeys-static")
    (arguments
     (substitute-keyword-arguments (package-arguments kbd)
       ((#:configure-flags flags ''())
        `(append '("LDFLAGS=-static" "--disable-shared" "--disable-nls"
                   "--disable-vlock"              ;so we don't need libpam
                   "--disable-libkeymap")
                 ,flags))
       ((#:make-flags flags ''())
        `(cons "LDFLAGS=-all-static -lrt -lpthread" ,flags))
       ((#:phases phases '%standard-phases)
        `(modify-phases ,phases
           (replace 'install
             (lambda* (#:key outputs #:allow-other-keys)
               (let ((out (assoc-ref outputs "out")))
                 ;; The binary keeps references to gzip, among other things,
                 ;; which we don't need in the initrd, so strip references.
                 (remove-store-references "src/loadkeys")

                 (install-file "src/loadkeys"
                               (string-append out "/bin")))))
           (delete 'post-install)))
       ((#:strip-flags _ '())
        ''("--strip-all"))
       ((#:allowed-references _ '())
        '())))

    (synopsis "Statically-linked @command{loadkeys} program")

    ;; This package is meant to be used internally in the initrd so don't
    ;; expose it.
    (properties '((hidden? . #t)))))

(define-public inotify-tools
  (package
    (name "inotify-tools")
    (version "3.22.6.0")
    (source (origin
              (method git-fetch)
              (uri (git-reference
                    (url "https://github.com/rvoicilas/inotify-tools")
                    (commit version)))
              (file-name (git-file-name name version))
              (sha256
               (base32
                "1j9j8k5zjp8m4cl53zjncnll9z4dnvzr4ygmfcjk0ci81i59b18i"))))
    (build-system gnu-build-system)
    (native-inputs
     (list autoconf automake libtool))
    (arguments
     `(#:configure-flags
       (list "--disable-static")))
    (home-page "https://github.com/rvoicilas/inotify-tools/wiki")
    (synopsis "Monitor file accesses")
    (description
     "The inotify-tools packages provides a C library and command-line tools
to use Linux' inotify mechanism, which allows file accesses to be monitored.")
    (license license:gpl2+)))

(define-public kmod
  (package
    (name "kmod")
    (version "29")
    (source (origin
              (method url-fetch)
              (uri
               (string-append "mirror://kernel.org/linux/utils/kernel/kmod/"
                              "kmod-" version ".tar.xz"))
              (sha256
               (base32
                "0am54mi5rk72g5q7k6l6f36gw3r9vwgjmyna43ywcjhqmakyx00b"))
              (patches (search-patches "kmod-module-directory.patch"))))
    (build-system gnu-build-system)
    (native-inputs
     (list pkg-config
           ;; For tests.
           zstd))
    (inputs
     `(("xz" ,xz)
       ("zlib" ,zlib)
       ("zstd-lib" ,zstd "lib")))
    (arguments
     `(#:configure-flags '("--with-xz" "--with-zlib" "--with-zstd"
                           "--disable-test-modules")
       #:phases
       (modify-phases %standard-phases
         (add-after 'unpack 'disable-tests
           (lambda _
             ;; XXX: These tests need '--sysconfdir=/etc' to pass.
             (substitute* "Makefile.in"
               (("testsuite/test-modprobe") "")
               (("testsuite/test-depmod") "")
               (("testsuite/test-blacklist") ""))
             #t))
         (add-after 'install 'install-modprobe&co
           (lambda* (#:key outputs #:allow-other-keys)
             (let* ((out (assoc-ref outputs "out"))
                    (bin (string-append out "/bin")))
               (for-each (lambda (tool)
                           (symlink "kmod"
                                    (string-append bin "/" tool)))
                         '("insmod" "rmmod" "lsmod" "modprobe"
                           "modinfo" "depmod"))
               #t))))))
    (supported-systems (delete "i586-gnu" %supported-systems))
    (home-page "https://www.kernel.org/")
    (synopsis "Kernel module tools")
    (description "Kmod is a set of tools to handle common tasks with Linux
kernel modules like insert, remove, list, check properties, resolve
dependencies and aliases.

These tools are designed on top of libkmod, a library that is shipped with
kmod.  The aim is to be compatible with tools, configurations and indices
from the module-init-tools project.")
    (license license:gpl2+))) ; library under lgpl2.1+

(define-public earlyoom
  (package
    (name "earlyoom")
    (version "1.7")
    (source (origin
              (method git-fetch)
              (uri (git-reference
                    (url "https://github.com/rfjakob/earlyoom")
                    (commit (string-append "v" version))))
              (file-name (git-file-name name version))
              (sha256
               (base32
                "1xqrs6wz59ks76hdgfd4vaj010kbvllilgam2xxyn0g56kai71zi"))))
    (build-system gnu-build-system)
    (arguments
     (list
       #:phases
       #~(modify-phases %standard-phases
           (delete 'configure)            ; no configure script
           (add-before 'check 'set-go-HOME
             (lambda _
               (setenv "HOME" (getcwd))))
           (add-before 'check 'disable-failing-test
             (lambda _
               ;; This test relies on writing to /proc/%d/oom_score_adj.
               (substitute* "testsuite_cli_test.go"
                 (("TestI" match)
                  (string-append "skipped" match))))))
       #:make-flags
       #~(list (string-append "CC=" #$(cc-for-target))
               (string-append "VERSION=v" #$version)
               (string-append "PREFIX=" #$output)
               (string-append "SYSCONFDIR=" #$output "/etc")
               "GO111MODULE=off")
       #:test-target "test"))
    (native-inputs
      (append
        ;; To generate the manpage.
        (if (or (target-x86-64?) (target-x86-32?))
          (list pandoc)
          '())
        (list
          ;; For the test suite.
          cppcheck
          go)))
    (home-page "https://github.com/rfjakob/earlyoom")
    (synopsis "Simple out of memory (OOM) daemon for the Linux kernel")
    (description "Early OOM is a minimalist out of memory (OOM) daemon that
runs in user space and provides a more responsive and configurable alternative
to the in-kernel OOM killer.")
    (license license:expat)))

(define-public eudev
  ;; The post-systemd fork, maintained by Gentoo.
  (package
    (name "eudev")
    (version "3.2.11")
    (source (origin
              (method git-fetch)
              (uri (git-reference (url "https://github.com/gentoo/eudev")
                                  (commit (string-append "v" version))))
              (file-name (git-file-name name version))
              (sha256
               (base32
                "0dzaqwjnl55f69ird57wb6skahc6l7zs1slsrzqqfhww33icp6av"))
              (patches (search-patches "eudev-rules-directory.patch"))))
    (build-system gnu-build-system)
    (arguments
     (list
      #:phases
      #~(modify-phases %standard-phases
          (add-before 'bootstrap 'patch-file-names
            (lambda* (#:key inputs native-inputs #:allow-other-keys)
              (substitute* "man/make.sh"
                (("/usr/bin/xsltproc")
                 (search-input-file (or native-inputs inputs) "/bin/xsltproc")))))
          (add-after 'install 'move-static-library
            (lambda _
              (let ((source (string-append #$output "/lib/libudev.a"))
                    (target (string-append #$output:static "/lib/libudev.a")))
                (mkdir-p (dirname target))
                (link source target)
                (delete-file source)
                ;; Remove reference to the static library from the .la file
                ;; such that Libtool looks for it in the usual places.
                (substitute* (string-append #$output "/lib/libudev.la")
                  (("old_library=.*")
                   "old_library=''\n")))))
          (add-after 'install 'build-hwdb
            (lambda _
              ;; Build OUT/etc/udev/hwdb.bin.  This allows 'lsusb' and
              ;; similar tools to display product names.
              ;;
              ;; XXX: This can't be done when cross-compiling. Find another way
              ;; to generate hwdb.bin for cross-built systems.
              #$@(if (%current-target-system)
                     #~(#t)
                     #~((invoke (string-append #$output "/bin/udevadm")
                                "hwdb" "--update"))))))
       #:configure-flags #~(list "--enable-manpages")))
    (native-inputs
     (list autoconf
           automake
           gperf
           libtool
           pkg-config
           ;; For tests.
           perl
           python-wrapper
           ;; For documentation.
           docbook-xml-4.2
           docbook-xsl
           libxslt))
    (inputs
     ;; When linked against libblkid, eudev can populate /dev/disk/by-label
     ;; and similar; it also installs the '60-persistent-storage.rules' file,
     ;; which contains the rules to do that.
     (list `(,util-linux "lib") ;for blkid
           kmod))
    (outputs '("out" "static"))
    (home-page "https://wiki.gentoo.org/wiki/Project:Eudev")
    (synopsis "Userspace device management")
    (description "Udev is a daemon which dynamically creates and removes
device nodes from /dev/, handles hotplug events and loads drivers at boot
time.")
    (license license:gpl2+)))

(define-public python-evdev
  (package
    (name "python-evdev")
    (version "1.3.0")
    (source
     (origin
       (method url-fetch)
       (uri (pypi-uri "evdev" version))
       (sha256
        (base32 "0kb3636yaw9l8xi8s184w0r0n9ic5dw3b8hx048jf9fpzss4kimi"))))
    (build-system python-build-system)
    (arguments
     `(#:tests? #f                      ;no rule for tests
       #:phases
       (modify-phases %standard-phases
         (add-before 'build 'fix-hard-coded-directory
           (lambda* (#:key inputs #:allow-other-keys)
             (substitute* "setup.py"
               (("/usr/include/linux")
                (string-append
                 (assoc-ref inputs "kernel-headers") "/include/linux")))
             #t)))))
    (home-page "https://github.com/gvalkov/python-evdev")
    (synopsis "Bindings to the Linux input handling subsystem")
    (description
     "Python-evdev provides bindings to the generic input event interface in
Linux.  The @code{evdev} interface serves the purpose of passing events
generated in the kernel directly to userspace through character devices that
are typically located in @file{/dev/input/}.

This package also comes with bindings to @code{uinput}, the userspace input
subsystem.  @code{uinput} allows userspace programs to create and handle input
devices that can inject events directly into the input subsystem.")
    (license license:bsd-3)))

(define-public interception-tools
  (package
    (name "interception-tools")
    (version "0.6.8")
    (home-page "https://gitlab.com/interception/linux/tools")
    (source (origin
              (method git-fetch)
              (uri (git-reference
                    (url home-page)
                    (commit (string-append "v" version))))
              (file-name (git-file-name name version))
              (sha256
               (base32
                "1sbidym6ld4c8cx2ww5i54zsv8v0kygv15zq1yimz44v4my605wf"))))
    (build-system cmake-build-system)
    (native-inputs
     (list pkg-config))
    (inputs
     (list boost libevdev eudev yaml-cpp))
    (arguments
     `(#:tests? #f))                    ; no test suite
    (synopsis "Utilities for operating on input events of evdev devices")
    (description
     "Interception Tools provides a composable infrastructure on top of
@code{libudev} and @code{libevdev}.  The following utilities are provided:

@itemize
@item @command{udevmon} --- monitor input devices for launching tasks
@item @command{intercept} --- redirect device input events to stdout
@item @command{uinput} --- redirect device input events from stding to virtual device
@item @command{mux} --- mux streams of input events
@end itemize")
    ;; Dual-licensed under GPLv3+ or "something else" on request, per
    ;; 'README.md'.
    (license license:gpl3+)))

(define-public interception-dual-function-keys
  (package
    (name "interception-dual-function-keys")
    (version "1.4.0")
    (home-page "https://gitlab.com/interception/linux/plugins/dual-function-keys")
    (source (origin
              (method git-fetch)
              (uri (git-reference
                    (url home-page)
                    (commit version)))
              (file-name (git-file-name name version))
              (sha256
               (base32
                "0s49vbg3j4rwh78i8rx8qr7myql09p7b3lhrjl0p7dd98xp6ann6"))))
    (build-system gnu-build-system)
    (inputs
     (list libevdev yaml-cpp))
    (arguments
     `(#:make-flags (list ,(string-append "CC=" (cc-for-target))
                          ,(string-append "CXX=" (cxx-for-target))
                          (string-append "PREFIX=" %output))
       #:phases
       (modify-phases %standard-phases
         (add-after 'unpack 'fix-libevdev-path
           (lambda* (#:key inputs #:allow-other-keys)
             (let ((libevdev (assoc-ref inputs "libevdev")))
               (substitute* "config.mk"
                 (("/usr/include/libevdev-1.0")
                  (string-append libevdev "/include/libevdev-1.0")))
               #t)))
         ;; No configure script
         (delete 'configure))
       ;; No tests are included.
       #:tests? #f))
    (synopsis "Tap for one key, hold for another")
    (description
     "Dual Function Keys is a plugin for @code{interception-tools} that allows
one to send arbitrary keycodes when a given key is tapped or held.")
    (license license:expat)))

(define-public lvm2
  (package
    (name "lvm2")
    (version "2.03.22")
    (source (origin
              (method url-fetch)
              (uri (list (string-append "https://sourceware.org/ftp/lvm2/LVM2."
                                        version ".tgz")
                         (string-append "ftp://sources.redhat.com/pub/lvm2/releases/LVM2."
                                        version ".tgz")))
              (sha256
               (base32
                "0z6w6bknhwh1n3qfkb5ij6x57q3wjf28lq3l8kh7rkhsplinjnjc"))
              (modules '((guix build utils)))
              (snippet
               '(begin
                  (use-modules (guix build utils))

                  ;; Honor sysconfdir.
                  (substitute* "make.tmpl.in"
                    (("^confdir = .*$")
                     "confdir = @sysconfdir@\n")
                    (("DEFAULT_SYS_DIR = @DEFAULT_SYS_DIR@")
                     "DEFAULT_SYS_DIR = @sysconfdir@"))))))
    (build-system gnu-build-system)
    (native-inputs
     (list config
           pkg-config procps))                       ;tests use 'pgrep'
    (inputs
     `(("libaio" ,libaio)
       ("udev" ,eudev)))
    (arguments
     `(#:phases
       (modify-phases %standard-phases
         (add-after 'unpack 'update-config
           (lambda* (#:key inputs native-inputs #:allow-other-keys)
             (install-file (search-input-file
                             (or native-inputs inputs) "/bin/config.sub")
                           "autoconf")
             (install-file (search-input-file
                             (or native-inputs inputs) "/bin/config.guess")
                           "autoconf")))
         (add-after 'configure 'set-makefile-shell
           (lambda _
             ;; Use 'sh', not 'bash', so that '. lib/utils.sh' works as
             ;; expected.
             (setenv "SHELL" (which "sh"))

             ;; Replace /bin/sh with the right file name.
             (patch-makefile-SHELL "make.tmpl"))))

       #:configure-flags (list (string-append "--sysconfdir="
                                              (assoc-ref %outputs "out")
                                              "/etc/lvm")
                               "--enable-udev_sync"
                               "--enable-udev_rules"
                               "--enable-pkgconfig"
                               "--enable-cmdlib"
                               "--enable-dmeventd" ; Requires '--enable-cmdlib'.

                               ;; Make sure programs such as 'dmsetup' can
                               ;; find libdevmapper.so.
                               (string-append "LDFLAGS=-Wl,-rpath="
                                              (assoc-ref %outputs "out")
                                              "/lib,-rpath="
                                              (assoc-ref %outputs "out")
                                              "/lib/device-mapper")
                               ;; This is needed when cross-compiling.
                               ,@(if (%current-target-system)
                                     '("ac_cv_func_malloc_0_nonnull=yes"
                                       "ac_cv_func_realloc_0_nonnull=yes")
                                     '()))

       ;; The tests use 'mknod', which requires root access.
       #:tests? #f))
    (supported-systems (delete "i586-gnu" %supported-systems))
    (home-page "https://sourceware.org/lvm2/")
    (synopsis "Logical volume management for Linux")
    (description
     "LVM2 is the logical volume management tool set for Linux-based systems.
This package includes the user-space libraries and tools, including the device
mapper.  Kernel components are part of Linux-libre.")

    ;; Libraries (liblvm2, libdevmapper) are LGPLv2.1.
    ;; Command-line tools are GPLv2.
    (license (list license:gpl2 license:lgpl2.1))))

(define-public lvm2-static
  (package
    (inherit lvm2)
    (name "lvm2-static")

    ;; Propagate udev because libdevmapper.a depends on libudev.
    (propagated-inputs `(("udev:static" ,eudev "static")))

    (arguments
     (substitute-keyword-arguments (package-arguments lvm2)
       ((#:configure-flags flags '())
        ;; LVM2 doesn't use Libtool, hence the custom option.
        `(append '("--enable-static_link")
                 ;; Building dmeventd statically is complicated due to a
                 ;; requirement on libdevmapper.a, which is being phased out
                 ;; in favor of libdevice-mapper.a, which in turn is is not
                 ;; easily made available at dmeventd build time.  Just ignore
                 ;; it until the situation improves.
                 (delete "--enable-dmeventd" ,flags)))
       ((#:phases phases)
        `(modify-phases ,phases
           (add-before 'configure 'adjust-Makefile
             (lambda _
               ;; These fixes are related to the upstream libdm->device_mapper
               ;; migration and will hopefully be fixed upstream in due time.
               (substitute* "tools/Makefile.in"
                 ;; This variable is empty in a static configuration and causes
                 ;; an erroneous GCC command line.
                 (("-L\\$\\(interfacebuilddir\\)") "")
                 ;; Remove obsolete reference to libdevmapper.a.
                 (("-ldevmapper") ""))
               #t))))))
    (synopsis "Logical volume management for Linux (statically linked)")))

(define-public thin-provisioning-tools
  (package
    (name "thin-provisioning-tools")
    (version "0.8.5")
    (source
     (origin
       (method git-fetch)
       (uri (git-reference
             (url "https://github.com/jthornber/thin-provisioning-tools")
             (commit (string-append "v" version))))
       (file-name (git-file-name name version))
       (sha256
        (base32 "01wl8c0cjbx1smbhj8dx6av5bnw5775m58gasc3vqwvsj0s9hq19"))))
    (build-system gnu-build-system)
    (arguments
     ;; Doesn't build with --enable-testing due to a function name collision
     ;; with glibc. Fixed upstream. TODO: Enable tests when 0.9.0 is released.
     `(#:tests? #f))
    (native-inputs
     `(("automake" ,automake)
       ("autoreconf" ,autoconf)))
    (inputs
     (list boost expat libaio))
    (synopsis "Tools for manipulating the metadata of device-mapper targets")
    (description "A suite of tools for manipulating the metadata of the
dm-thin, dm-cache and dm-era device-mapper targets.")
    (home-page "https://github.com/jthornber/thin-provisioning-tools")
    (license license:gpl3+)))

(define-public watchdogd
  (package
    (name "watchdogd")
    (version "3.5")
    (source (origin
              (method git-fetch)
              (uri (git-reference
                    (url "https://github.com/troglobit/watchdogd")
                    (commit version)))
              (file-name (git-file-name name version))
              (sha256
               (base32
                "05f7igavzimfgbh39fflbkmpya12r854n03dkyimwashcqwchx8f"))))
    (build-system gnu-build-system)
    (native-inputs (list autoconf automake libtool pkg-config))
    (inputs (list libconfuse libite libuev))
    (synopsis "Advanced system & process supervisor for Linux")
    (description "This package provides an advanced monitor of critical system
resources, supervises the heartbeat of processes, records deadline
transgressions, and initiates a controlled reset if needed.")
    (home-page "https://troglobit.com/projects/watchdogd/")
    (license license:isc)))

(define-public wireless-tools
  (package
    (name "wireless-tools")
    (version "30.pre9")
    (source
     (origin
       (method url-fetch)
       (uri (string-append "http://www.hpl.hp.com/personal/Jean_Tourrilhes/"
                           "Linux/wireless_tools." version ".tar.gz"))
       (sha256
        (base32 "0qscyd44jmhs4k32ggp107hlym1pcyjzihiai48xs7xzib4wbndb"))
       (snippet
        #~(begin
            ;; Remove the older header files that are not free software.
            (for-each (lambda (n)
                        (delete-file (format #f "wireless.~a.h" n)))
                      '(10 11 12 13 14 15 16 17 18 19 20))))))
    (build-system gnu-build-system)
    (arguments
     (list #:make-flags
           #~(list (string-append "PREFIX=" #$output)
                   (string-append "INSTALL_MAN=" #$output "/share/man")
                   (string-append "LDFLAGS=-Wl,-rpath=" #$output "/lib")
                   "BUILD_STATIC=")
           #:phases
           #~(modify-phases %standard-phases
               (replace 'configure
                 (lambda* (#:key target #:allow-other-keys)
                   (when target
                     ;; Cross-compilation: use the cross tools.
                     (substitute* (find-files "." "Makefile")
                       (("CC = .*$")
                        (string-append "CC = " target "-gcc\n"))
                       (("AR = .*$")
                        (string-append "AR = " target "-ar\n"))
                       (("RANLIB = .*$")
                        (string-append "RANLIB = " target "-ranlib\n")))))))
           #:tests? #f))
    (synopsis "Tools for manipulating Linux Wireless Extensions")
    (description "Wireless Tools are used to manipulate the now-deprecated
Linux Wireless Extensions; consider using @code{iw} instead.  The Wireless
Extension was an interface allowing you to set Wireless LAN specific
parameters and get the specific stats.  It is deprecated in favor the nl80211
interface.")
    (home-page "https://www.hpl.hp.com/personal/Jean_Tourrilhes/Linux/Tools.html")
    ;; wireless.21.h and wireless.22.h are distributed under lgpl2.1+, the
    ;; other files are distributed under gpl2.
    (license (list license:gpl2 license:lgpl2.1+))))

(define-public crda
  (package
    (name "crda")
    (version "4.15")
    (source
     (origin
       (method git-fetch)
       (uri (git-reference
             (url "https://git.kernel.org/pub/scm/linux/kernel/git/mcgrof/crda.git")
             (commit (string-append "v" version))))
       (file-name (git-file-name name version))
       (sha256
        (base32 "1ajh8zx84p15y9wawh764zawniwn059iw9m32v56ajvkz9xbnkp2"))
       (patches (search-patches "crda-optional-gcrypt.patch"))))
    (build-system gnu-build-system)
    (arguments
     (list #:phases
           #~(modify-phases %standard-phases
               (delete 'configure)
               (add-after 'unpack 'gzip-deterministically
                 (lambda _
                   (substitute* "Makefile"
                     (("gzip" command)
                      (string-append command " --no-name")))))
               #$@(if (%current-target-system)
                     #~((add-after 'unpack 'fix-pkg-config
                         (lambda* (#:key target #:allow-other-keys)
                           (substitute* "Makefile"
                             (("pkg-config" command)
                              (string-append target "-" command))))))
                     #~())
               (add-before 'build 'patch-Makefile
                 (lambda _
                   (substitute* "Makefile"
                     (("ldconfig") "true"))))
               (add-before 'build 'set-regulatory-db-file-name
                 (lambda* (#:key native-inputs inputs #:allow-other-keys)
                   ;; Tell CRDA where to find our database.
                   (let ((regdb (assoc-ref (or native-inputs inputs)
                                           "wireless-regdb")))
                     (substitute* "crda.c"
                       (("\"/lib/crda/regulatory.bin\"")
                        (string-append "\"" regdb
                                       "/lib/crda/regulatory.bin\"")))))))
       #:test-target "verify"
       #:make-flags
       #~(list
          (string-append "CC=" #$(cc-for-target))
          "V=1"

          ;; Disable signature-checking on 'regulatory.bin'.
          ;; The reason is that this simplifies maintenance
          ;; on our side (no need to manage a distro key
          ;; pair), and we can guarantee integrity of
          ;; 'regulatory.bin' by other means anyway, such as
          ;; 'guix gc --verify'.  See
          ;; <https://wireless.wiki.kernel.org/en/developers/regulatory/wireless-regdb>
          ;; for a discssion.
          "USE_OPENSSL=0"

          (string-append "PREFIX=" #$output)
          (string-append "SBINDIR=" #$output "/sbin/")
          (string-append "UDEV_RULE_DIR="
                         #$output "/lib/udev/rules.d")
          (string-append "LDFLAGS=-Wl,-rpath="
                         #$output "/lib -L.")
          (string-append "REG_BIN="
                         #$(this-package-native-input "wireless-regdb")
                         "/lib/crda/regulatory.bin")
          "all_noverify")))
    (native-inputs (list pkg-config wireless-regdb))
    (inputs (list libnl))
    (home-page
     "https://wireless.wiki.kernel.org/en/developers/Regulatory/CRDA")
    (synopsis "@acronym{CRDA, Central Regulatory Domain Agent} for WiFi")
    (description
     "The @acronym{CRDA, Central Regulatory Domain Agent} acts as the udev
helper for communication between the kernel Linux and user space for regulatory
compliance.")
    (license license:copyleft-next)))

(define-public wireless-regdb
  (package
    (name "wireless-regdb")
    (version "2023.05.03")
    (source (origin
              (method url-fetch)
              (uri (string-append
                    "mirror://kernel.org/software/network/wireless-regdb/"
                    "wireless-regdb-" version ".tar.xz"))
              (sha256
               (base32 "04lc9jp8zxhyqxvkhrm637sswi2xm48jw8jnp3iflnknnf5d0m7j"))

              ;; We're building 'regulatory.bin' by ourselves.
              (snippet '(begin
                          (delete-file "regulatory.bin")))))
    (build-system gnu-build-system)
    (arguments
     (list
      #:phases
      #~(modify-phases %standard-phases
          (add-after 'unpack 'gzip-determinism
            (lambda _
              (substitute* "Makefile"
                (("gzip") "gzip --no-name"))))
          (add-after 'unpack 'omit-signature
            (lambda _
              (substitute* "Makefile"
                ;; Signing requires a REGDB_PUBCERT and REGDB_PRIVKEY which we
                ;; don't provide (see below).  Disable it.
                ((" regulatory\\.db\\.p7s") "")
                ;; regulatory.db is built as a dependency of regulatory.db.p7s,
                ;; but ‘make install’ depends only on the latter while
                ;; installing both (and failing).  Depend on it explicitly.
                (("^install: " all) (string-append all "regulatory.db ")))))
          (delete 'configure))  ; no configure script

      ;; The 'all' target of the makefile depends on $(REGDB_CHANGED), which
      ;; is computed and can be equal to 'maintainer-clean'; when that
      ;; happens, we can end up deleting the 'regulatory.bin' file that we
      ;; just built.  Thus, build things sequentially.
      #:parallel-build? #f

      #:tests? #f                      ; no tests
      #:make-flags
      #~(list (string-append "PREFIX=" #$output)
              (string-append "FIRMWARE_PATH=$(PREFIX)/lib/firmware")

              ;; Leave this empty so that db2bin.py doesn't try to sign
              ;; ‘regulatory.bin’.  This allows us to avoid managing a key
              ;; pair for the whole distribution.
              (string-append "REGDB_PRIVKEY=")
              ;; Don't generate a public key for the same reason.  These are
              ;; used as Makefile targets and can't be the empty string.
              (string-append "REGDB_PUBCERT=/dev/null")
              (string-append "REGDB_PUBKEY=/dev/null"))))
    (native-inputs
     (list python-wrapper))
    (home-page
     "https://wireless.wiki.kernel.org/en/developers/regulatory/wireless-regdb")
    (synopsis "Wireless regulatory database")
    (description
     "This package contains the wireless regulatory database for the
@acronym{CRDA, Central Regulatory Database Agent}.  The database contains
information on country-specific regulations for the wireless spectrum.")
    (license license:isc)))

(define-public lm-sensors
  (package
    (name "lm-sensors")
    (version "3.6.0")
    (source
     (origin
       (method git-fetch)
       (uri (git-reference
             (url "https://github.com/groeck/lm-sensors")
             (commit (string-append "V" (string-join
                                         (string-split version #\.) "-")))))
       (file-name (git-file-name name version))
       (sha256
        (base32 "1ipf6wjx037sqyhy0r5jh4983h216anq9l68ckn2x5c3qc4wfmzn"))
       (patches (search-patches "lm-sensors-hwmon-attrs.patch"))))
    (build-system gnu-build-system)
    (inputs (list rrdtool perl kmod gnuplot))
    (native-inputs (list pkg-config flex bison which))
    (outputs '("lib"                    ; avoid perl in closure
               "out"))
    (arguments
     `(#:tests? #f                      ; no 'check' target
       #:make-flags (list (string-append "PREFIX=" %output)
                          (string-append "ETCDIR=" (assoc-ref %outputs "lib") "/etc")
                          (string-append "INCLUDEDIR="
                                         (assoc-ref %outputs "lib") "/include")
                          (string-append "MANDIR=" %output "/share/man")
                          (string-append "LIBDIR=" (assoc-ref %outputs "lib") "/lib"))
       #:phases
       (modify-phases %standard-phases
         (delete 'configure)
         (add-before 'build 'patch-exec-paths
           (lambda* (#:key inputs outputs #:allow-other-keys)
             (substitute* "prog/detect/sensors-detect"
               (("`uname")
                (string-append "`" (assoc-ref inputs "coreutils")
                               "/bin/uname"))
               (("(`|\")modprobe" all open-quote)
                (string-append open-quote
                               (assoc-ref inputs "kmod")
                               "/bin/modprobe")))
             (substitute* '("prog/pwm/pwmconfig"
                            "prog/pwm/fancontrol")
               (("gnuplot")
                (search-input-file inputs "/bin/gnuplot"))
               (("cat ")
                (string-append (search-input-file inputs "/bin/cat")
                               " "))
               (("e?grep " match)
                (string-append (search-input-file inputs
                                                  (string-append
                                                   "/bin/"
                                                   (string-trim-right match)))
                               " "))
               (("sed -e")
                (string-append (search-input-file inputs "/bin/sed")
                               " -e"))
               (("cut -d")
                (string-append (search-input-file inputs "/bin/cut")
                               " -d"))
               (("sleep ")
                (string-append (search-input-file inputs "/bin/sleep")
                               " "))
               (("readlink -f")
                (string-append (search-input-file inputs "/bin/readlink")
                               " -f"))))))))
    (home-page "https://hwmon.wiki.kernel.org/lm_sensors")
    (synopsis "Utilities to read temperature/voltage/fan sensors")
    (description
     "Lm-sensors is a hardware health monitoring package for Linux.  It allows
you to access information from temperature, voltage, and fan speed sensors.
It works with most newer systems.")
    (license license:gpl2+)))

(define-public iucode-tool
  (package
    (name "iucode-tool")
    (version "2.3.1")
    (source (origin
              (method url-fetch)
              (uri (string-append "https://gitlab.com/iucode-tool/releases"
                                  "/raw/latest/iucode-tool_" version ".tar.xz"))
              (sha256
               (base32
                "159gvf6ljgg3g4vlhyy6pyr0wz11rcyhp985vc4az58d9px8xf0j"))))
    (build-system gnu-build-system)
    (home-page "https://gitlab.com/iucode-tool/iucode-tool/wikis/home")
    (synopsis "Manipulate Intel microcode bundles")
    (description
     "@command{iucode_tool} is a utility to work with microcode packages for
Intel processors.  It can convert between formats, extract specific versions,
create a firmware image suitable for the Linux kernel, and more.")
    ;; cpuid.h is available for i686, x86_64, and ia64.
    (supported-systems '("i686-linux" "x86_64-linux"))
    (license license:gpl2+)))

(define-public i2c-tools
  (package
    (name "i2c-tools")
    (version "4.3")
    (source (origin
              (method url-fetch)
              (uri (string-append
                    "http://jdelvare.nerim.net/mirror/i2c-tools/i2c-tools-"
                    version ".tar.xz"))
              (sha256
               (base32
                "1y0fphjd5ah2j886x8i175r7viq0hmx666hyca0wi4dzrm290qxk"))))
    (build-system gnu-build-system)
    (arguments
     `(#:tests? #f                      ; no 'check' target
       #:make-flags
       ,#~(list (string-append "PREFIX=" #$output)
                (string-append "LDFLAGS+=-Wl,-rpath=" #$output "/lib")
                (string-append "CC=" #$(cc-for-target)))
       ;; No configure script.
       #:phases (modify-phases %standard-phases (delete 'configure))))
    (inputs
     (list perl))
    (home-page "http://jdelvare.nerim.net/devel.html#i2ctools")
    (synopsis "I2C tools for Linux")
    (description
     "The i2c-tools package contains a heterogeneous set of I2C tools for
Linux: a bus probing tool, a chip dumper, register-level SMBus access helpers,
EEPROM decoding scripts, EEPROM programming tools, and a python module for
SMBus access.")
    (license license:gpl2+)))

(define-public i2c-tools-3
  (package
    (inherit i2c-tools)
    (name "i2c-tools")
    (version "3.1.2")
    (source (origin
              (method url-fetch)
              (uri (string-append
                    "http://jdelvare.nerim.net/mirror/i2c-tools/i2c-tools-"
                    version ".tar.bz2"))
              (sha256
               (base32 "0hd4c1w8lnwc3j95h3vpd125170l1d4myspyrlpamqx6wbr6jpnv"))))
    (arguments
     (substitute-keyword-arguments (package-arguments i2c-tools)
       ((#:make-flags _)
        #~(list (string-append "prefix=" #$output)
                (string-append "CC=" #$(cc-for-target))))))))

(define-public python-smbus
  (package
    (inherit i2c-tools)
    (name "python-smbus")
    (build-system pyproject-build-system)
    (arguments
     (list #:tests? #f ;; No test suite.
           #:phases
           #~(modify-phases %standard-phases
               (add-after 'unpack 'change-directory
                 (lambda _ (chdir "py-smbus")))
               (add-after 'change-directory 'set-library-path
                 (lambda _
                   (substitute* "setup.py"
                     (("-L\\.\\./lib")
                      (string-append "-L" #$(this-package-input "i2c-tools")
                                     "/lib"))))))))
    (inputs (list i2c-tools))
    (synopsis "I2C/SMBus access for Python")
    (description "This package provides a Python library to access
@acronym{I2C, Inter-Integrated Circuit} and @acronym{SMBus, System
Management Bus} devices on Linux.")))

(define-public xsensors
  (package
    (name "xsensors")
    (version "0.70")
    (source (origin
              (method url-fetch)
              (uri (string-append
                    "http://www.linuxhardware.org/xsensors/xsensors-"
                    version ".tar.gz"))
              (sha256
               (base32
                "1siplsfgvcxamyqf44h71jx6jdfmvhfm7mh0y1q8ps4zs6pj2zwh"))))
    (build-system gnu-build-system)
    (inputs `(("lm-sensors" ,lm-sensors "lib")
              ("gtk" ,gtk+-2)))
    (native-inputs (list pkg-config))
    (arguments
     `(#:phases
       (modify-phases %standard-phases
         (add-before 'configure 'enable-deprecated
           (lambda _
             (substitute* "src/Makefile.in"
               (("-DGDK_DISABLE_DEPRECATED") "")
               (("-DGTK_DISABLE_DEPRECATED") ""))
             #t))
         (add-before 'configure 'remove-Werror
           (lambda _
             (substitute* '("configure" "src/Makefile.in")
               (("-Werror") ""))
             #t)))))
    (home-page "http://www.linuxhardware.org/xsensors/")
    (synopsis "Hardware health information viewer")
    (description
     "Xsensors reads data from the libsensors library regarding hardware
health such as temperature, voltage and fan speed and displays the information
in a digital read-out.")
    (license license:gpl2+)))

(define-public perf
  (package
    (name "perf")
    (version (package-version linux-libre))
    (source (package-source linux-libre))
    (build-system gnu-build-system)
    (arguments
     '(#:phases
       (modify-phases %standard-phases
         (replace 'configure
           (lambda* (#:key inputs #:allow-other-keys)
             (setenv "SHELL_PATH" (which "bash"))
             (chdir "tools/perf")

             ;; This file hard-codes file system layouts for specific distros
             ;; but not for ours; address that.  With this change, one can run
             ;; "perf report --symfs=$HOME/.guix-profile" (without
             ;; "/lib/debug") and 'perf' should be able to find separate debug
             ;; info files.
             (substitute* "util/dso.c"
               (("/usr/lib/debug")
                "/lib/debug")))))
       #:make-flags (list (string-append "prefix="
                                         (assoc-ref %outputs "out"))
                          "CC=gcc"
                          "WERROR=0"

                          ;; By default, 'config/Makefile' uses lib64 on
                          ;; x86_64.  Work around that.
                          "lib=lib")
       #:tests? #f))                              ;no tests
    (native-inputs
     (list pkg-config
           bison
           flex
           ;; There are build scripts written in these languages.
           perl
           python-2
           python-3
           ;; Documentation
           docbook-xsl
           xmlto
           asciidoc))
    (inputs
     (list slang ;for the interactive TUI
           zlib
           ;; newt
           python-2                            ;'perf' links against libpython
           elfutils
           libiberty                 ;used alongside BDF for symbol demangling
           libunwind                 ;better stack walking
           libtraceevent
           numactl))                 ;for 'perf bench numa mem'
    (home-page "https://perf.wiki.kernel.org/")
    (synopsis "Linux profiling with performance counters")
    (description
     "perf is a tool suite for profiling using hardware performance counters,
with support in the Linux kernel.  perf can instrument CPU performance
counters, tracepoints, kprobes, and uprobes (dynamic tracing).  It is capable
of lightweight profiling.  This package contains the user-land tools and in
particular the @code{perf} command.")
    (license (package-license linux-libre))))

(define-public pflask
  (package
    (name "pflask")
    (version "0.2")
    (source (origin
              (method git-fetch)
              (uri (git-reference
                     (url "https://github.com/ghedo/pflask")
                     (commit (string-append "v" version))))
              (file-name (git-file-name name version))
              (sha256
               (base32
                "1jikjbhlxlqracnai3v9krzcgd2xwp0p4adw5n07yxc7b857damz"))))
    (build-system cmake-build-system)
    (arguments
     '(#:tests? #f)) ; no tests
    (home-page "https://ghedo.github.io/pflask/")
    (synopsis "Simple tool for creating Linux namespace containers")
    (description "pflask is a simple tool for creating Linux namespace
containers.  It can be used for running a command or even booting an OS inside
an isolated container, created with the help of Linux namespaces.  It is
similar in functionality to chroot, although pflask provides better isolation
thanks to the use of namespaces.")
    (license license:bsd-2)))

(define-public singularity
  (package
    (name "singularity")
    (version "2.6.1")
    (source (origin
              (method url-fetch)
              (uri (string-append "https://github.com/singularityware/singularity/"
                                  "releases/download/" version
                                  "/singularity-" version ".tar.gz"))
              (sha256
               (base32
                "1whx0hqqi1326scgdxxxa1d94vn95mnq0drid6s8wdp84ni4d3gk"))
              (modules '((guix build utils)))
              (snippet
               '(begin
                  ;; Do not create directories in /var.
                  (substitute* "Makefile.in"
                    (("\\$\\(MAKE\\) .*install-data-hook") ""))

                  ;; The original source overrides PATH so that it points to
                  ;; /bin, /usr/local/bin, etc., which obviously doesn't work
                  ;; on Guix System.  Leave PATH unchanged so we refer to the
                  ;; installed Coreutils, grep, etc.
                  (substitute* "bin/singularity.in"
                    (("^PATH=.*" all)
                     (string-append "#" all "\n")))

                  (substitute* (find-files "libexec/cli" "\\.exec$")
                    (("\\$SINGULARITY_libexecdir/singularity/bin/([a-z]+)-suid"
                      _ program)
                     (string-append "/run/setuid-programs/singularity-"
                                    program "-helper")))

                  ;; These squashfs mount options are apparently no longer
                  ;; supported since Linux-libre 5.4.5.
                  (substitute* "src/lib/image/squashfs/mount.c"
                    (("\"errors=remount-ro\"")
                     "NULL"))))))
    (build-system gnu-build-system)
    (arguments
     (list
      #:configure-flags #~(list "--localstatedir=/var")
      #:phases
      #~(modify-phases %standard-phases
          (add-after 'unpack 'patch-references
            (lambda _
              (substitute* "libexec/cli/build.exec.in"
                (("-mksquashfs") (string-append "-" (which "mksquashfs"))))
              (substitute* (append
                            (find-files "libexec" "functions")
                            (find-files "libexec/bootstrap-scripts" ".*sh$")
                            (find-files "libexec/cli" ".*exec$"))
                (("\\| grep ")
                 (string-append "| " (which "grep") " "))
                (("egrep ")
                 (string-append (which "egrep") " "))
                ((" sed ")
                 (string-append " " (which "sed") " ")))))
          (add-after 'install 'set-PATH
            (lambda _
              ;; Have the 'singularity' and 'run-singularity' self-sufficient.
              ;; But don't override PATH, so that other tools like zcat and
              ;; tar can still be found if they are available.
              (let ((coreutils #$(this-package-input "coreutils")))
                (wrap-program (string-append #$output "/bin/singularity")
                  `("PATH" prefix (,(string-append coreutils "/bin"))))
                (substitute* (string-append #$output "/bin/run-singularity")
                  (("/usr/bin/env singularity")
                   (string-append (which "env") " "
                                  #$output "/bin/singularity")))))))))
    (inputs
<<<<<<< HEAD
     `(("bash" ,bash-minimal) ; for wrap-program
       ("libarchive" ,libarchive)
       ("python" ,python-wrapper)
       ("zlib" ,zlib)
       ("squashfs-tools" ,squashfs-tools)))
=======
     (list coreutils
           libarchive
           python-wrapper
           squashfs-tools
           zlib))
>>>>>>> 61f2d84e
    (home-page "https://singularity.lbl.gov/")
    (synopsis "Container platform")
    (description "Singularity is a container platform supporting a number of
container image formats.  It can build SquashFS container images or import
existing Docker images.  Singularity requires kernel support for container
isolation or root privileges.")
    (license license:bsd-3)))

(define-public libnvme
  (package
    (name "libnvme")
    (version "1.5")
    (source (origin
              (method git-fetch)
              (uri (git-reference
                    (url "https://github.com/linux-nvme/libnvme.git")
                    (commit (string-append "v" version))))
              (sha256
               (base32 "1wq8bw60l090z2kb717wyzk5wz1jrcn31ykdaa7k9pz9w79v0v67"))
              (file-name (git-file-name name version))))
    (build-system meson-build-system)
    (outputs (list "out" "doc"))        ; docs are 80% of all output
    (arguments
     (list
      #:configure-flags
      #~(let ((doc (string-append #$output:doc "/share/doc/" #$name)))
          (list (string-append "-Dhtmldir=" doc "/html")
                (string-append "-Drstdir=" doc "/rst")
                "-Ddocs-build=true" "-Ddocs=all"))))
    (native-inputs (list pkg-config perl python python-sphinx))
    ;; libnvme.pc, libnvme-mi.pc lists these in Requires.private.
    (propagated-inputs (list dbus json-c openssl))
    (home-page "https://github.com/linux-nvme/libnvme")
    (synopsis "C Library for NVM Express on Linux")
    (description "libnvme provides type definitions for NVMe specification
structures, enumerations, and bit fields, helper functions to construct,
dispatch, and decode commands and payloads, and utilities to connect, scan,
and manage nvme devices on a Linux system.")
    (license license:lgpl2.1+)))

(define-public nvme-cli
  (package
    (name "nvme-cli")
    (version "2.5")
    (home-page "https://github.com/linux-nvme/nvme-cli")
    (source (origin
              (method git-fetch)
              (uri (git-reference
                    (url home-page)
                    (commit (string-append "v" version))))
              (sha256
               (base32 "1jv1xir6gm86yyk5846qqkcjhc1bq103zyxf794fznyinh4nhlbg"))
              (file-name (git-file-name name version))))
    (build-system meson-build-system)
    (outputs (list "out" "doc"))        ; docs make up ~70% of total size
    (arguments
     (list
      #:configure-flags #~(list (format #f "-Dhtmldir=~a/share/doc/~a/html"
                                        #$output:doc #$name)
                                "-Ddocs=all")))
    (native-inputs (list pkg-config))
    (inputs (list libnvme json-c zlib))
    (synopsis "NVM-Express user space tooling for Linux")
    (description "Nvme-cli is a utility to provide standards compliant tooling
for NVM-Express drives.  It was made specifically for Linux as it relies on the
IOCTLs defined by the mainline kernel driver.")
    (license license:gpl2+)))

(define-public rfkill
  (package
    (name "rfkill")
    (version "0.5")
    (source (origin
              (method url-fetch)
              (uri (string-append "mirror://kernel.org/software/network/"
                                  name "/" name "-" version ".tar.xz"))
              (sha256
               (base32
                "0snqj5h0y991lszbigbyyqb8swj0hxajc1vfqg2scfay44231bp0"))))
    (build-system gnu-build-system)
    (arguments
     `(#:make-flags (list "CC=gcc"
                          (string-append "PREFIX=" %output))
       #:phases (modify-phases %standard-phases
                  (delete 'configure))
       #:tests? #f))
    (home-page "https://wireless.wiki.kernel.org/en/users/Documentation/rfkill")
    (synopsis "Tool for enabling and disabling wireless devices")
    (description
     "rfkill is a simple tool for accessing the rfkill device interface,
which is used to enable and disable wireless networking devices, typically
WLAN, Bluetooth and mobile broadband.")
    (license (license:non-copyleft "file://COPYING"
                                   "See COPYING in the distribution."))
    ;; rfkill is part of util-linux as of 2.31.
    (properties `((superseded . ,util-linux)))))

(define-public acpi
  (package
    (name "acpi")
    (version "1.7")
    (source (origin
              (method url-fetch)
              (uri (string-append "mirror://sourceforge/acpiclient/acpiclient/"
                                  version "/" name "-" version ".tar.gz"))
              (sha256
               (base32
                "01ahldvf0gc29dmbd5zi4rrnrw2i1ajnf30sx2vyaski3jv099fp"))))
    (build-system gnu-build-system)
    (home-page "http://acpiclient.sourceforge.net")
    (synopsis "Display information on ACPI devices")
    (description "@code{acpi} attempts to replicate the functionality of the
\"old\" @code{apm} command on ACPI systems, including battery and thermal
information.  It does not support ACPI suspending, only displays information
about ACPI devices.")
    (license license:gpl2+)))

(define-public acpid
  (package
    (name "acpid")
    (version "2.0.34")
    (source (origin
              (method url-fetch)
              (uri (string-append "mirror://sourceforge/acpid2/acpid-"
                                  version ".tar.xz"))
              (sha256
               (base32
                "0cxkdbd087kj9ikprvvjpk0ixzqbipf2rmj6qyp7r15wzj65q29d"))))
    (build-system gnu-build-system)
    (home-page "https://sourceforge.net/projects/acpid2/")
    (synopsis "Daemon for delivering ACPI events to user-space programs")
    (description
     "acpid is designed to notify user-space programs of Advanced
Configuration and Power Interface (ACPI) events.  acpid should be started
during the system boot, and will run as a background process.  When an ACPI
event is received from the kernel, acpid will examine the list of rules
specified in /etc/acpi/events and execute the rules that match the event.")
    (license license:gpl2+)))

(define-public sysfsutils
  (package
    (name "sysfsutils")
    (version "2.1.0")
    (source
     (origin
       (method url-fetch)
       (uri
        (string-append
         "mirror://sourceforge/linux-diag/sysfsutils/" version "/sysfsutils-"
         version ".tar.gz"))
       (sha256
        (base32 "12i0ip11xbfcjzxz4r10cvz7mbzgq1hfcdn97w6zz7sm3wndwrg8"))))
    (build-system gnu-build-system)
    (home-page "https://linux-diag.sourceforge.net/Sysfsutils.html")
    (synopsis "System utilities based on Linux sysfs")
    (description
     "These are a set of utilities built upon sysfs, a virtual file system in
Linux kernel versions 2.5+ that exposes a system's device tree.  The package
also contains the libsysfs library.")
    ;; The library is under lgpl2.1+ (all files say "or any later version").
    ;; The rest is mostly gpl2, with a few files indicating gpl2+.
    (license (list license:gpl2 license:gpl2+ license:lgpl2.1+))))

(define-public cpufrequtils
  (let ((commit "a2f0c39d5f21596bb9f5223e895c0ff210b265d0")
        (revision "1"))
    (package
      (name "cpufrequtils")
      (version (git-version "008" revision commit ))
      (source
       (origin
         (method git-fetch)
         (uri
          (git-reference
           (url "https://git.kernel.org/pub/scm/linux/kernel/git/brodo/cpufrequtils.git")
           (commit commit)))
         (file-name (git-file-name name version))
         (sha256
          (base32 "01n2hp6v89cilqqvqvlcprphyhnljsjclh4h1zf3b1l7ypz29lbp"))))
      (build-system gnu-build-system)
      (arguments
       `(#:tests? #f                      ; no test suite
         #:make-flags
         (let ((out (assoc-ref %outputs "out")))
           (list "PROC=false"             ; obsoleted by sysfs in Linux 2.6(!)
                 (string-append "CC=" ,(cc-for-target))
                 (string-append "LDFLAGS=-Wl,-rpath=" out "/lib")
                 "INSTALL=install"
                 (string-append "bindir=" out "/bin")
                 (string-append "sbindir=" out "/sbin")
                 (string-append "mandir=" out "/share/man")
                 (string-append "includedir=" out "/include")
                 (string-append "libdir=" out "/lib")
                 (string-append "localedir=" out "/share/locale")
                 (string-append "docdir=" out "/share/doc/" ,name)))
         #:phases
         (modify-phases %standard-phases
           (delete 'configure))))         ; no configure script
      (native-inputs
       `(("gettext" ,gettext-minimal)))
      (home-page
       "http://ftp.be.debian.org/pub/linux/utils/kernel/cpufreq/cpufrequtils.html")
      (synopsis "Utilities to get and set CPU frequency on Linux")
      (description
       "The cpufrequtils suite contains utilities to retrieve CPU frequency
information, and set the CPU frequency if supported, using the cpufreq
capabilities of the Linux kernel.")
      (license license:gpl2))))

(define-public libite
  (package
    (name "libite")
    (version "2.5.2")
    (source
     (origin
       (method git-fetch)
       (uri (git-reference
             (url "https://github.com/troglobit/libite")
             (commit (string-append "v" version))))
       (file-name (git-file-name name version))
       (sha256
        (base32 "0i27ppb557kdc1hm7nf0f5r7sxvqma31pr57h79whl6qcp28gy4a"))))
    (build-system gnu-build-system)
    (arguments
     `(#:configure-flags
       (list "--disable-static")
       #:phases
       (modify-phases %standard-phases
         (add-after 'unpack 'fix-tests
           (lambda* (#:key inputs #:allow-other-keys)
             ;; replace paths to the executables
             (substitute* "test/which.c"
               (("/usr/bin/which")
                (search-input-file inputs "/bin/which"))
               (("ls\"")
                (string-append
                 (search-input-file inputs "/bin/ls") "\"")))
             ;; create pidfile in /tmp instead of /var
             (substitute* "test/pidfile.c" (("/var/tmp") "/tmp")))))))
    (native-inputs (list autoconf automake libtool which))
    (synopsis "Library providing missing pieces in GNU libc")
    (description "This package provides many of the missing pieces in GNU
libc.  Most notably the string functions: strlcpy(3), strlcat(3) and the *BSD
sys/queue.h and sys/tree.h API's.")
    (home-page "https://troglobit.com/projects/libite/")
    (license license:expat)))

(define-public libuev
  (package
    (name "libuev")
    (version "2.4.0")
    (source
     (origin
       (method git-fetch)
       (uri (git-reference
             (url "https://github.com/troglobit/libuev")
             (commit (string-append "v" version))))
       (file-name (git-file-name name version))
       (sha256
        (base32
         "0ih82lxfdcq179kknzdl5c8vi1l0n5j7yh68y8f6kwsrm457paf7"))))
    (build-system gnu-build-system)
    (native-inputs (list autoconf automake libtool))
    (synopsis "Lightweight event loop library for epoll family APIs")
    (description "This package provides small event loop that wraps the
epoll family of APIs.")
    (home-page "https://troglobit.com/projects/libuev/")
    (license license:expat)))

(define-public libraw1394
  (package
    (name "libraw1394")
    (version "2.1.2")
    (source (origin
              (method url-fetch)
              (uri (string-append
                    "mirror://kernel.org/linux/libs/ieee1394/"
                    name "-" version ".tar.xz"))
              (sha256
               (base32
                "0pm5b415j1qdzyw38wdv8h7ff4yx20831z1727mpsb6jc6bwdk03"))))
    (build-system gnu-build-system)
    (home-page "https://ieee1394.wiki.kernel.org/index.php/Main_Page")
    (synopsis "Interface library for the Linux IEEE1394 drivers")
    (description
     "Libraw1394 is the only supported interface to the kernel side raw1394 of
the Linux IEEE-1394 subsystem, which provides direct access to the connected
1394 buses to user space.  Through libraw1394/raw1394, applications can directly
send to and receive from other nodes without requiring a kernel driver for the
protocol in question.")
    (license license:lgpl2.1+)))

(define-public libavc1394
  (package
    (name "libavc1394")
    (version "0.5.4")
    (source (origin
              (method url-fetch)
              (uri (string-append "mirror://sourceforge/libavc1394/libavc1394/"
                                  name "-" version ".tar.gz"))
              (sha256
               (base32
                "0lsv46jdqvdx5hx92v0z2cz3yh6212pz9gk0k3513sbaa04zzcbw"))))
    (build-system gnu-build-system)
    (native-inputs
     (list pkg-config))
    (propagated-inputs
     (list libraw1394)) ; required by libavc1394.pc
    (home-page "https://sourceforge.net/projects/libavc1394/")
    (synopsis "AV/C protocol library for IEEE 1394")
    (description
     "Libavc1394 is a programming interface to the AV/C specification from
the 1394 Trade Association.  AV/C stands for Audio/Video Control.")
    (license license:lgpl2.1+)))

(define-public libiec61883
  (package
    (name "libiec61883")
    (version "1.2.0")
    (source (origin
              (method url-fetch)
              (uri (string-append
                    "mirror://kernel.org/linux/libs/ieee1394/"
                    name "-" version ".tar.xz"))
              (sha256
               (base32
                "17ph458zya2l8dr2xwqnzy195qd9swrir31g78qkgb3g4xz2rq6i"))))
    (build-system gnu-build-system)
    (native-inputs
     (list pkg-config))
    (propagated-inputs
     (list libraw1394)) ; required by libiec61883.pc
    (home-page "https://ieee1394.wiki.kernel.org/index.php/Main_Page")
    (synopsis "Isochronous streaming media library for IEEE 1394")
    (description
     "The libiec61883 library provides a higher level API for streaming DV,
MPEG-2 and audio over Linux IEEE 1394.")
    (license license:lgpl2.1+)))

(define-public mdadm
  (package
    (name "mdadm")
    (version "4.2")
    (source (origin
              (method url-fetch)
              (uri (string-append
                    "mirror://kernel.org/linux/utils/raid/mdadm/mdadm-"
                    version ".tar.xz"))
              (sha256
               (base32
                "07ghmibmbnkdy91ng87zdllzicm299l20dhs9m5bfjw6f1b22726"))))
    (build-system gnu-build-system)
    (arguments
     (list #:make-flags
           #~(list (string-append "CC=" #$(cc-for-target))
                   "INSTALL=install"
                   "CHECK_RUN_DIR=0"
                   ;; TODO: tell it where to find 'sendmail'
                   ;; (string-append "MAILCMD=" <???> "/sbin/sendmail")
                   (string-append "BINDIR="  #$output "/sbin")
                   (string-append "MANDIR="  #$output "/share/man")
                   (string-append "UDEVDIR=" #$output "/lib/udev"))
           #:phases
           #~(modify-phases %standard-phases
               (add-before 'build 'patch-program-paths
                 (lambda* (#:key native-inputs inputs #:allow-other-keys)
                   (let ((coreutils (assoc-ref (or native-inputs inputs)
                                               "coreutils")))
                     (substitute* "udev-md-raid-arrays.rules"
                       (("/usr/bin/(readlink|basename)" all program)
                        (string-append coreutils "/bin/" program))))))
               (add-before 'build 'remove-W-error
                 (lambda _
                   ;; We cannot build with -Werror on i686 due to a
                   ;; 'sign-compare' warning in util.c.
                   (substitute* "Makefile"
                     (("-Werror") ""))))
               (delete 'configure))
           ;; Tests must be run as root.
           #:tests? #f))
    (inputs
     (list eudev))
    (supported-systems (delete "i586-gnu" %supported-systems))
    (home-page "http://neil.brown.name/blog/mdadm")
    (synopsis "Tool for managing Linux Software RAID arrays")
    (description
     "mdadm is a tool for managing Linux Software RAID arrays.  It can create,
assemble, report on, and monitor arrays.  It can also move spares between raid
arrays when needed.")
    (license license:gpl2+)))

(define-public mdadm-static
  (package
    (inherit mdadm)
    (name "mdadm-static")
    (arguments
     (substitute-keyword-arguments (package-arguments mdadm)
       ((#:make-flags flags)
        #~(cons* "LDFLAGS = -static"
                 "CXFLAGS = -DNO_LIBUDEV"
                 #$flags))
       ((#:phases phases)
        #~(modify-phases #$phases
            (add-after 'install 'remove-cruft
              (lambda* (#:key outputs #:allow-other-keys)
                (let* ((out         (assoc-ref outputs "out"))
                       (precious?   (lambda (file)
                                      (member file '("." ".." "sbin"))))
                       (directories (scandir out (negate precious?))))
                  (with-directory-excursion out
                    (for-each delete-file-recursively directories)
                    (remove-store-references "sbin/mdadm")
                    (delete-file "sbin/mdmon")))))))
       ((#:modules modules %default-gnu-modules)
        `((ice-9 ftw) ,@modules))
       ((#:strip-flags _ '())
        ''("--strip-all"))                        ;strip a few extra KiB
       ((#:allowed-references _ '("out"))
        '("out"))))                               ;refer only self
    (synopsis "Statically-linked 'mdadm' command for use in an initrd")))

(define-public multipath-tools
  (package
    (name "multipath-tools")
    (version "0.9.6")
    (home-page "https://github.com/opensvc/multipath-tools")
    (source (origin
              (method git-fetch)
              (uri (git-reference (url home-page) (commit version)))
              (file-name (git-file-name name version))
              (sha256
               (base32
                "1933iqh9r54pdl95yck0n4bw7jiiblymc964vlc1787qd4q012sz"))
              (modules '((guix build utils)))
              (snippet
               '(begin
                  ;; Drop bundled valgrind headers.
                  (delete-file-recursively "third-party")
                  (substitute* '("multipathd/main.c"
                                 "libmpathutil/debug.c")
                    (("#include \"../third-party/")
                     "#include \""))))))
    (build-system gnu-build-system)
    (arguments
     (list
      #:test-target "test"
      #:make-flags #~(list (string-append "CC=" #$(cc-for-target))
                           (string-append "prefix=" #$output)
                           ;; Install Udev rules below this directory, relative
                           ;; to the prefix.
                           (string-append "systemd_prefix=" #$output))
      #:phases
      #~(modify-phases %standard-phases
          (add-after 'unpack 'patch-source
            (lambda* (#:key inputs #:allow-other-keys)
              (let ((libdevmapper.h
                     (search-input-file inputs "include/libdevmapper.h"))
                    (libudev.h
                     (search-input-file inputs "include/libudev.h")))
                (substitute* "Makefile.inc"
                  (("/bin/echo") "echo")
                  (("\\$\\(prefix\\)/usr") "$(prefix)")
                  (("configdir.*:= \\$\\(prefix\\)/etc/multipath/conf.d")
                   "configdir := /etc/multipath/conf.d")
                  ;; Do not save timestamp to avoid gzip "timestamp
                  ;; out-of-range" warnings.
                  (("gzip -9") "gzip -9n"))
                (substitute* '("kpartx/Makefile" "libmultipath/Makefile")
                  (("/usr/include/libdevmapper.h") libdevmapper.h)
                  (("/usr/include/libudev.h") libudev.h)))))
          (add-after 'unpack 'skip-failing-tests
            (lambda _
              ;; This test and the module's setup() test an arbitrary block
              ;; device node name, but the build environment has none.
              (substitute* "tests/devt.c"
                (("return get_one_devt.*") "return 0;\n")
                (("cmocka_unit_test\\(test_devt2devname_devt_good\\),") ""))
              ;; The above triggers -Werror=unused-function.  Ignore it.
              (substitute* "tests/Makefile"
                (("CFLAGS \\+= " match)
                 (string-append match "-Wno-error=unused-function ")))))
          (delete 'configure)           ;no configure script
          (add-before 'build 'no-fortify-3
            (lambda _
              ;; NOTE: The check made seems to wrongly assume the
              ;; FORTIFY_SOURCE=3 is valid.  However, when compiling, warnings
              ;; are emitted from glibc, resulting in failed build.  Fix this
              ;; by forcing the usage of FORTIFY_SOURCE=2.
              (substitute* "create-config.mk"
                (("FORTIFY_SOURCE=3")
                 "FORTIFY_SOURCE=2"))
              ))
          (add-before 'build 'set-LDFLAGS
            (lambda _
              ;; Note: this cannot be passed as a make flag because that will
              ;; override the build system LDFLAGS.
              (setenv "LDFLAGS"
                      (string-append "-Wl,-rpath=" #$output "/lib")))))))

    (native-inputs
     (list perl pkg-config valgrind
           ;; For tests.
           cmocka))
    (inputs
     (list json-c
           libaio
           liburcu
           lvm2
           readline
           eudev
           ;; For libmount.
           `(,util-linux "lib")))
    (synopsis "Access block devices through multiple paths")
    (description
     "This package provides the following binaries to drive the
Linux Device Mapper multipathing driver:
@enumerate
@item @command{multipath} - Device mapper target autoconfig.
@item @command{multipathd} - Multipath daemon.
@item @command{mpathpersist} - Manages SCSI persistent reservations on
@code{dm} multipath devices.
@item @command{kpartx} - Create device maps from partition tables.
@end enumerate")
    (license (list license:gpl2+        ;main distribution
                   license:lgpl2.0+)))) ;libmpathcmd/mpath_cmd.h

(define-public libaio
  (package
    (name "libaio")
    (version "0.3.113")
    (source (origin
              (method url-fetch)
              (uri (list
                    (string-append "https://releases.pagure.org/libaio/"
                                   name "-" version ".tar.gz")))
              (sha256
               (base32
                "02r0g2vfv6kfljplm3ga93w4xw13q2wixbn9hwi7ahqdzp2x2i1c"))
              (patches (search-patches "libaio-32bit-test.patch"))))
    (build-system gnu-build-system)
    (arguments
     (list #:make-flags
           #~(list (string-append "prefix=" #$output)
                   (string-append "CC=" #$(cc-for-target)))
           #:test-target "partcheck"    ; need root for a full 'check'
           #:phases
           #~(modify-phases %standard-phases
               (delete 'configure)      ; no configure script
               #$@(if (target-riscv64?)
                    #~((add-after 'unpack 'patch-test
                         (lambda* (#:key build-inputs #:allow-other-keys)
                           (invoke "patch" "-p1" "-i"
                                   #$(local-file
                                       (search-patch
                                         "libaio-riscv-test5.patch"))))))
                    #~()))))
    (native-inputs
     (if (target-riscv64?)
       (list (search-patch "libaio-riscv-test5.patch")
             patch)
       '()))
    (home-page "https://pagure.io/libaio")
    (synopsis "Linux-native asynchronous I/O access library")
    (description
     "This library enables userspace to use Linux kernel asynchronous I/O
system calls, important for the performance of databases and other advanced
applications.")
    (license license:lgpl2.1+)))

(define-public blktrace
  ;; Take a newer commit to get the fix for CVE-2018-10689.
  (let ((commit "db4f6340e04716285ea56fe26d76381c3adabe58")
        (revision "1"))
    (package
      (name "blktrace")
      (version (git-version "1.2.0" revision commit))
      (home-page
        "https://git.kernel.org/pub/scm/linux/kernel/git/axboe/blktrace.git")
      (source (origin
                (method git-fetch)
                (uri (git-reference
                      (url home-page)
                      (commit commit)))
                (sha256
                 (base32 "0ah7xn4qnx09k6bm39p69av7d0c8cl6863drv6a1nf914sq1kpgp"))
                (file-name (git-file-name name version))))
      (build-system gnu-build-system)
      (arguments
       `(#:make-flags
         (list ,(string-append "CC=" (cc-for-target))
               (string-append "prefix=" %output))
         #:tests? #f                    ; no tests
         #:phases
         (modify-phases %standard-phases
           (delete 'configure)          ; no configure script
           (add-after 'unpack 'fix-gnuplot-path
             (lambda* (#:key inputs #:allow-other-keys)
               (let ((gnuplot (assoc-ref inputs "gnuplot")))
                 (substitute* "btt/bno_plot.py"
                   (("gnuplot %s")
                    (string-append gnuplot "/bin/gnuplot %s")))
                 #t))))))
      (inputs
       `(("libaio" ,libaio)
         ("gnuplot" ,gnuplot)
         ("python" ,python-wrapper)))             ;for 'bno_plot.py'
      (synopsis "Block layer IO tracing mechanism")
      (description "Blktrace is a block layer IO tracing mechanism which provides
detailed information about request queue operations to user space.  It extracts
event traces from the kernel (via the relaying through the debug file system).")
      (license license:gpl2))))

(define-public sbc
  (package
    (name "sbc")
    (version "1.5")
    (source (origin
              (method url-fetch)
              (uri (string-append "mirror://kernel.org/linux/bluetooth/sbc-"
                                  version ".tar.xz"))
              (patches (search-patches "sbc-fix-build-non-x86.patch"))
              (sha256
               (base32
                "1liig5856crb331dps18mp0s13zbkv7yh007zqhq97m94fcddfhc"))))
    (build-system gnu-build-system)
    (inputs
     (list libsndfile))
    (native-inputs
     (list pkg-config))
    (home-page "https://www.kernel.org/pub/linux/bluetooth/")
    (synopsis "Bluetooth subband audio codec")
    (description
     "The SBC is a digital audio encoder and decoder used to transfer data to
Bluetooth audio output devices like headphones or loudspeakers.")
    (license license:gpl2+)))

(define-public bluez
  (package
    (name "bluez")
    (version "5.66")
    (source (origin
              (method url-fetch)
              (uri (string-append
                    "mirror://kernel.org/linux/bluetooth/bluez-"
                    version ".tar.xz"))
              (sha256
               (base32
                "0x5mn9x6g626izxnw236933wvq83qagsh9qc9ac9550cb55sdzir"))))
    (build-system gnu-build-system)
    (arguments
     (list
      #:configure-flags
      #~(list "--sysconfdir=/etc"
              "--localstatedir=/var"
              "--enable-library"
              "--disable-systemd"
              ;; TODO: is this needed?  Not installed by default since 5.55.
              "--enable-hid2hci"
              ;; Install dbus/udev files to the correct location.
              (string-append "--with-dbusconfdir=" #$output "/etc")
              (string-append "--with-udevdir=" #$output "/lib/udev"))
      #:phases
      #~(modify-phases %standard-phases
          ;; Test unit/test-gatt fails unpredictably. Seems to be a timing
          ;; issue (discussion on upstream mailing list:
          ;; https://marc.info/?t=149578476300002&r=1&w=2)
          (add-before 'check 'skip-wonky-test
            (lambda _
              (substitute* "unit/test-gatt.c"
                (("tester_init\\(&argc, &argv\\);") "return 77;"))))
          (add-after 'install 'post-install
            (lambda* (#:key inputs outputs #:allow-other-keys)
              (let* ((servicedir (string-append #$output
                                                "/share/dbus-1/services"))
                     (service    "obexd/src/org.bluez.obex.service")
                     (rule       (string-append
                                  #$output "/lib/udev/rules.d/97-hid2hci.rules")))
                ;; Install the obex dbus service file.
                (substitute* service
                  (("/bin/false")
                   (string-append #$output "/libexec/bluetooth/obexd")))
                (install-file service servicedir)
                ;; Fix paths in the udev rule.
                (substitute* rule
                  (("hid2hci --method")
                   (string-append #$output "/lib/udev/hid2hci --method"))
                  (("/sbin/udevadm")
                   (search-input-file inputs "/bin/udevadm")))))))))
    (native-inputs
     (list gettext-minimal
           pkg-config
           python-docutils))
    (inputs
     (list glib dbus eudev libical readline))
    (home-page "http://www.bluez.org/")
    (synopsis "Linux Bluetooth protocol stack")
    (description
     "BlueZ provides support for the core Bluetooth layers and protocols.  It
is flexible, efficient and uses a modular implementation.")
    (license license:gpl2+)))

(define-public fuse-exfat
  (package
    (name "fuse-exfat")
    (version "1.3.0")
    (source (origin
              (method url-fetch)
              (uri (string-append
                    "https://github.com/relan/exfat/releases/download/v"
                    version "/" name "-" version ".tar.gz"))
              (sha256
               (base32
                "1lz00q8g4590mrdqmf13ba1s9zrqq645ymgm5p9y99ad0qv22r87"))))
    (build-system gnu-build-system)
    (native-inputs
     (list pkg-config))
    (inputs
     (list fuse-2))
    (home-page "https://github.com/relan/exfat")
    (synopsis "Mount exFAT file systems")
    (description
     "This package provides a FUSE-based file system that provides read and
write access to exFAT devices.")
    (license license:gpl2+)))

(define-public fuseiso
  (package
    (name "fuseiso")
    (version "20070708")
    (source (origin
              (method url-fetch)
              (uri (string-append "mirror://sourceforge/fuseiso/fuseiso/"
                                  version "/fuseiso-" version ".tar.bz2"))
              (sha256
               (base32
                "127xql52dcdhmh7s5m9xc6q39jdlj3zhbjar1j821kb6gl3jw94b"))))
    (build-system gnu-build-system)
    (native-inputs
     (list pkg-config))
    (inputs
     (list fuse-2 glib zlib))
    (home-page "https://sourceforge.net/projects/fuseiso/")
    (synopsis "Mount ISO file system images")
    (description
     "FuseISO is a FUSE module to mount ISO file system images (.iso, .nrg,
.bin, .mdf and .img files).  It supports plain ISO9660 Level 1 and 2, Rock
Ridge, Joliet, and zisofs.")
    (license license:gpl2)))

(define-public gpm
  (package
    (name "gpm")
    (version "1.20.7")
    (source (origin
              (method url-fetch)
              (uri (string-append
                    "https://www.nico.schottelius.org/software/gpm/archives/"
                    "gpm-" version ".tar.bz2"))
              (patches (search-patches "gpm-glibc-2.26.patch"))
              (sha256
               (base32
                "13d426a8h403ckpc8zyf7s2p5rql0lqbg2bv0454x0pvgbfbf4gh"))
              (modules '((guix build utils)))
              (snippet
               '(begin
                  ;; Take a patch from upstream to fix building with -fno-common,
                  ;; which is default in GCC 10:
                  ;;  https://github.com/telmich/gpm/pull/37
                  (substitute* "src/headers/daemon.h"
                    (("^time_t[[:blank:]]+last_selection_time;")
                      "extern time_t           last_selection_time;"))))))
    (build-system gnu-build-system)
    (arguments
     '(#:phases (modify-phases %standard-phases
                  (replace 'bootstrap
                    (lambda _
                      ;; The tarball was not generated with 'make dist' so we
                      ;; need to bootstrap things ourselves.
                      (substitute* "autogen.sh"
                        (("/bin/sh") (which "sh")))
                      (invoke "./autogen.sh")
                      (patch-makefile-SHELL "Makefile.include.in")
                      #t)))

       ;; Make sure programs find libgpm.so.
       #:configure-flags (list (string-append "LDFLAGS=-Wl,-rpath="
                                              (assoc-ref %outputs "out")
                                              "/lib"))))
    (native-inputs
     (list texinfo
           bison
           flex
           autoconf
           automake
           libtool))
    (home-page "https://www.nico.schottelius.org/software/gpm/")
    (synopsis "Mouse support for the Linux console")
    (description
     "The GPM (general-purpose mouse) daemon is a mouse server for
applications running on the Linux console.  It allows users to select items
and copy/paste text in the console and in xterm.")
    (license license:gpl2+)))

(define-public btrfs-progs
  (package
    (name "btrfs-progs")
    (version "6.3.3")
    (source (origin
              (method url-fetch)
              (uri (string-append "mirror://kernel.org/linux/kernel/"
                                  "people/kdave/btrfs-progs/" "btrfs-progs-v"
                                  version ".tar.xz"))
              (sha256
               (base32
                "0vmrjn3dcmka9rj5b81ag9jwprzyicx05h1ccj0x0w02fqah1qsb"))))
    (build-system gnu-build-system)
    (outputs '("out" "static")) ;static versions of the binaries in "out"
    (arguments
     (list
      #:configure-flags
      #~(list
         ;; Without --disable-documentation, it complains about missing
         ;; python-sphinx on systems where this package isn't available
         ;; (because it requires Rust).
         #$@(if (member (%current-system)
                        (package-transitive-supported-systems
                         python-sphinx))
                '()
                '("--disable-documentation"))
         ;; The ‘Python support’ was never actually installed by previous
         ;; versions of this package, but did prevent cross-compilation.
         "--disable-python")
      #:phases #~(modify-phases %standard-phases
                   (add-after 'unpack 'patch-makefile
                     (lambda* (#:key outputs #:allow-other-keys)
                       (substitute* "Makefile"
                         (("\\$\\(DESTDIR\\)\\$\\(udevruledir\\)")
                          (string-append (assoc-ref outputs "out")
                                         "/lib/udev/rules.d")))))
                   (add-after 'build 'build-static
                     (lambda _
                       (invoke "make" "static")))
                   (add-after 'install 'install-bash-completion
                     (lambda* (#:key outputs #:allow-other-keys)
                       (let* ((out (assoc-ref outputs "out"))
                              (bashcomp (string-append out
                                                       "/etc/bash_completion.d")))
                         (mkdir-p bashcomp)
                         (copy-file "btrfs-completion"
                                    (string-append bashcomp "/btrfs")))))
                   (add-after 'install 'install-static
                     (let ((staticbin (string-append (assoc-ref %outputs
                                                                "static")
                                                     "/bin")))
                       (lambda _
                         (invoke "make"
                                 (string-append "bindir=" staticbin)
                                 "install-static")))))
       #:tests? #f ;XXX: require the 'btrfs' kernel module.
       #:test-target "test"
       #:parallel-tests? #f)) ;tests fail when run in parallel
    (inputs (list e2fsprogs   ;for btrfs-convert
                  eudev
                  lzo
                  `(,util-linux "lib")            ;for libblkid and libuuid
                  `(,util-linux "static")         ;ditto
                  zlib
                  `(,zlib "static")
                  `(,zstd "lib")
                  `(,zstd "static")))
    (native-inputs
     (append
      ;; For building documentation.  Since python-sphinx requires Rust, add
      ;; it conditionally depending on such support.
      (if (supported-package? python-sphinx)
          (list python-sphinx)
          '())
      (list pkg-config
            acl                                   ;for tests
            lvm2                                  ;for dmsetup
            grep                                  ;need Perl regexp support
            libaio
            liburing
            util-linux                            ;for fallocate
            which)))
    (home-page "https://btrfs.wiki.kernel.org/index.php/Main_Page")
    (synopsis "Create and manage btrfs copy-on-write file systems")
    (description
     "Btrfs is a @acronym{CoW, copy-on-write} file system for Linux
aimed at implementing advanced features while focusing on fault tolerance,
repair and easy administration.")
    ;; GPL2+: crc32.c, radix-tree.c, raid6.c, rbtree.c.
    ;; GPL2: Everything else.
    (license (list license:gpl2 license:gpl2+))))

(define-public btrfs-progs/static
  (package
    (name "btrfs-progs-static")
    (version (package-version btrfs-progs))
    (source #f)
    (build-system trivial-build-system)
    (inputs
     `(("btrfs-progs:static" ,btrfs-progs "static")))
    (arguments
     `(#:modules ((guix build utils))
       #:builder
       (begin
         (use-modules (guix build utils)
                      (ice-9 ftw)
                      (srfi srfi-26))

         (let* ((btrfs  (assoc-ref %build-inputs "btrfs-progs:static"))
                (out    (assoc-ref %outputs "out"))
                (source (string-append btrfs "/bin/btrfs.static"))
                (target (string-append out "/bin/btrfs")))
           (mkdir-p (dirname target))
           (copy-file source target)
           (remove-store-references target)
           (chmod target #o555)
           #t))))
    (home-page (package-home-page btrfs-progs))
    (synopsis "Statically-linked btrfs command from btrfs-progs")
    (description "This package provides the statically-linked @command{btrfs}
from the btrfs-progs package.  It is meant to be used in initrds.")
    (license (package-license btrfs-progs))))

(define-public cramfs-tools
  (package
    (name "cramfs-tools")
    (home-page "https://github.com/npitre/cramfs-tools")
    (version "2.1")
    (source (origin
              (method git-fetch)
              (uri (git-reference
                    (url home-page)
                    (commit (string-append "v" version))))
              (sha256
               (base32 "183rfqqyzx52q0vxicdgf0p984idh3rqkvzfb93gjvyzfhc15c0p"))
              (file-name (git-file-name name version))))
    (build-system gnu-build-system)
    (arguments
     '(#:tests? #f                      ; No tests.
       #:phases
       (modify-phases %standard-phases
         (delete 'configure)
         (replace 'install
           (lambda* (#:key outputs #:allow-other-keys)
             (let ((out (assoc-ref outputs "out")))
               (install-file "mkcramfs" (string-append out "/sbin"))
               (install-file "cramfsck" (string-append out "/sbin")))
             #t)))))
    (inputs
     (list zlib))
    (synopsis "Tools to manage Cramfs file systems")
    (description "Cramfs is a Linux file system designed to be simple, small,
and to compress things well.  It is used on a number of embedded systems and
small devices.  This version has additional features such as uncompressed
blocks and random block placement.")
    (license license:gpl2+)))

(define-public compsize
  (package
    (name "compsize")
    (version "1.5")
    (home-page "https://github.com/kilobyte/compsize")
    (source (origin
              (method git-fetch)
              (uri (git-reference
                    (url home-page)
                    (commit (string-append "v" version))))
              (sha256
               (base32 "0vqnrwgpv6pc1yjl0g4gl71xyl6v0xl3pyqjanjpwps73c53azir"))
              (file-name (git-file-name name version))))
    (build-system gnu-build-system)
    (inputs
     (list btrfs-progs))
    (arguments
     `(#:tests? #f                      ; No tests.
       #:make-flags
       (list (string-append "CC=" ,(cc-for-target)))
       #:phases
       (modify-phases %standard-phases
         (delete 'configure)
         (replace 'install
           (lambda* (#:key outputs #:allow-other-keys)
             (let ((out (assoc-ref outputs "out")))
               (install-file "compsize" (string-append out "/bin"))
               (install-file "compsize.8" (string-append out "/share/man/man8"))))))))
    (synopsis "Find compression type/ratio on Btrfs files")
    (description "@command{compsize} takes a list of files (given as
arguments) on a Btrfs file system and measures used compression types and
effective compression ratio, producing a report.

A directory has no extents but has a (recursive) list of files.  A non-regular
file is silently ignored.

As it makes no sense to talk about compression ratio of a partial extent,
every referenced extent is counted whole, exactly once -- no matter if you use
only a few bytes of a 1GB extent or reflink it a thousand times.  Thus, the
uncompressed size will not match the number given by @command{tar} or
@command{du}.  On the other hand, the space used should be accurate (although
obviously it can be shared with files outside our set).")
    (license license:gpl2+)))

(define-public f2fs-tools
  (package
    (name "f2fs-tools")
    (version "1.15.0")
    (source (origin
              (method git-fetch)
              (uri (git-reference
                    (url "https://git.kernel.org/pub/scm/linux/kernel\
/git/jaegeuk/f2fs-tools.git")
                    (commit (string-append "v" version))))
              (file-name (git-file-name name version))
              (sha256
               (base32
                "1ffws8pbpzp9730v0wy5xjas698lnbd2p7wpr2gl4mx45rsay9a5"))))
    (build-system gnu-build-system)
    (native-inputs
     (list autoconf automake libtool pkg-config))
    (inputs
     (list `(,util-linux "lib")))       ;for libuuid
    (home-page "https://f2fs.wiki.kernel.org/")
    (synopsis "Userland tools for f2fs")
    (description
     "F2FS, the Flash-Friendly File System, is a modern file system
designed to be fast and durable on flash devices such as solid-state
disks and SD cards.  This package provides the userland utilities.")
    ;; The formatting utility, libf2fs and include/f2fs_fs.h is dual
    ;; GPL2/LGPL2.1, everything else is GPL2 only. See 'COPYING'.
    (license (list license:gpl2 license:lgpl2.1))))

(define-public f2fs-tools-1.7
  (package
    (inherit f2fs-tools)
    (name "f2fs-tools")
    (version "1.7.0")
    (source (origin
              (method git-fetch)
              (uri (git-reference
                    (url (git-reference-url
                          (origin-uri (package-source f2fs-tools))))
                    (commit (string-append "v" version))))
              (file-name (git-file-name name version))
              (sha256
               (base32
                "0wpzklw8smnngng0dm25jdmi7v5zfhpz02dksyxpz0a7kzzvnqqm"))))
    (inputs
     (list `(,util-linux "lib") libselinux))
    (arguments
     '(#:configure-flags '("CFLAGS=-fcommon")
       #:phases
       (modify-phases %standard-phases
         (add-after 'install 'install-headers
           (lambda* (#:key outputs #:allow-other-keys)
             (let* ((out (assoc-ref outputs "out"))
                    (out-include (string-append out "/include")))
               (install-file "include/f2fs_fs.h" out-include)
               (install-file "mkfs/f2fs_format_utils.h" out-include)))))))))

(define-public f2fs-tools/static
  (static-package
   (package
     (inherit f2fs-tools)
     (name "f2fs-tools-static")
     (arguments
     `(#:configure-flags
       (let ((libuuid-static (assoc-ref %build-inputs "libuuid:static"))
             (libuuid (assoc-ref %build-inputs "libuuid")))
         (list
          (string-append "libuuid_CFLAGS=-I" libuuid "/include/uuid")
          (string-append "libuuid_LIBS=-L" libuuid-static "/lib -luuid")
          (string-append "libblkid_CFLAGS=-I" libuuid "/include/uuid "
                         "-I" libuuid "/include/blkid")
          (string-append "libblkid_LIBS=-L" libuuid-static "/lib -lblkid")))
       #:disallowed-references (,util-linux)
       #:make-flags '("LDFLAGS=-all-static")
       #:phases
       (modify-phases %standard-phases ; TODO: f2fs phases.
          (add-after 'install 'remove-store-references
            (lambda* (#:key outputs #:allow-other-keys)
              ;; Work around bug in our util-linux.
              ;; <https://debbugs.gnu.org/cgi/bugreport.cgi?bug=41019>.
              (remove-store-references (string-append (assoc-ref outputs "out")
                                                      "/sbin/mkfs.f2fs"))
              #t)))))
     (inputs
      `(("libuuid:static" ,util-linux "static")
        ("libuuid" ,util-linux "lib")))))) ; for include files

(define-public f2fs-fsck/static
  (package
    (name "f2fs-fsck-static")
    (version (package-version f2fs-tools/static))
    (source #f)
    (build-system trivial-build-system)
    (arguments
     `(#:modules ((guix build utils))
       #:builder
       (begin
         (use-modules (guix build utils)
                      (ice-9 ftw)
                      (srfi srfi-26))
         (let* ((f2fs-tools (assoc-ref %build-inputs "f2fs-tools-static"))
                (fsck "fsck.f2fs")
                (out (assoc-ref %outputs "out"))
                (sbin (string-append out "/sbin")))
           (mkdir-p sbin)
           (with-directory-excursion sbin
             (install-file (string-append f2fs-tools "/sbin/" fsck)
                           ".")
             (remove-store-references fsck)
             (chmod fsck #o555))
           #t))))
    (inputs
     (list f2fs-tools/static))
    (home-page (package-home-page f2fs-tools/static))
    (synopsis "Statically-linked fsck.f2fs command from f2fs-tools")
    (description "This package provides statically-linked fsck.f2fs command taken
from the f2fs-tools package. It is meant to be used in initrds.")
    (license (package-license f2fs-tools/static))))

(define-public freefall
  (package
    (name "freefall")
    (version (package-version linux-libre))
    (source (package-source linux-libre))
    (build-system gnu-build-system)
    (arguments
     '(#:phases (modify-phases %standard-phases
                  (add-after 'unpack 'enter-subdirectory
                    (lambda _
                      (chdir "tools/laptop/freefall")
                      #t))
                  (delete 'configure)
                  (add-before 'build 'increase-timeout
                    (lambda _
                      ;; The default of 2 seconds is too low: it assumes an
                      ;; open lid and AC power without actually checking.
                      (substitute* "freefall.c"
                        (("alarm\\(2\\)") "alarm(5)"))
                      #t)))
       #:make-flags (list (string-append "PREFIX="
                                         (assoc-ref %outputs "out"))
                          "CC=gcc")
       #:tests? #f)) ;no tests
    (home-page (package-home-page linux-libre))
    (synopsis "Free-fall protection for spinning laptop hard drives")
    (description
     "Prevents shock damage to the internal spinning hard drive(s) of some
HP and Dell laptops.  When sudden movement is detected, all input/output
operations on the drive are suspended and its heads are parked on the ramp,
where they are less likely to cause damage to the spinning disc.  Requires a
drive that supports the ATA/ATAPI-7 IDLE IMMEDIATE command with unload
feature, and a laptop with an accelerometer.  It has no effect on SSDs.")
    (license license:gpl2)))


(define-public nbfc-linux
  (let ((version "0.1.7")
        (commit "4c2b75e4a875459e86a9892319889ff945e9cadf")
        (revision "0"))
    (package
      (name "nbfc-linux")
      (version (git-version version revision commit))
      (source (origin
                (method git-fetch)
                (uri (git-reference
                      (url "https://github.com/nbfc-linux/nbfc-linux")
                      (commit commit)))
                (file-name (git-file-name name version))
                (sha256
                 (base32
                  "0mmyfaigrh3fd5v11a8p38km4m02qzsfx8yh72g0z405bzhqn5jk"))))
      (build-system gnu-build-system)
      (arguments
       `(#:make-flags (list (string-append "CC="
                                           ,(cc-for-target))
                            (string-append "PREFIX="
                                           (assoc-ref %outputs "out")))
         #:tests? #f
         #:phases (modify-phases %standard-phases
                    (delete 'configure))))
      (native-inputs (list pkg-config))
      (propagated-inputs (list python dmidecode))
      (synopsis "NoteBook FanControl ported to Linux")
      (description
       "This package provides a C port of NoteBook FanControl (NBFC), a fan
control service for notebooks.  It provides the same utilities with the same
interfaces as the original NBFC, although the implementation differs.")
      (home-page "https://github.com/nbfc-linux/nbfc-linux")
      (license license:gpl3+))))

(define-public thinkfan
  (package
    (name "thinkfan")
    (version "1.3.1")
    (source
     (origin
       (method git-fetch)
       (uri (git-reference
             (url "https://github.com/vmatare/thinkfan")
             (commit version)))
       (file-name (git-file-name name version))
       (sha256
        (base32 "07l7cxbsyvy7awa1zk0zxng60749idvsx3535iginhkqxfzij4b9"))))
    (build-system cmake-build-system)
    (arguments
     (list
      #:modules '((guix build cmake-build-system)
                  (guix build utils)
                  (srfi srfi-26))
      #:tests? #f                       ; no test target
      #:configure-flags
      ;; Enable reading temperatures from hard disks via S.M.A.R.T.
      ;; Upstream ‘defaults to OFF because libatasmart seems to be horribly
      ;; inefficient’.
      #~(list "-DUSE_ATASMART:BOOL=ON")
      #:phases
      #~(modify-phases %standard-phases
          (add-after 'unpack 'create-init-scripts
            ;; CMakeLists.txt relies on build-time symptoms of OpenRC and
            ;; systemd to patch and install their service files.  Fake their
            ;; presence rather than duplicating the build system below.  Leave
            ;; things like ‘/bin/kill’ because they're not worth a dependency.
            ;; The sysvinit needs manual patching, but since upstream doesn't
            ;; even provide the option to install it: don't.
            (lambda _
              (substitute* "CMakeLists.txt"
                (("pkg_check_modules\\((OPENRC|SYSTEMD) .*" _ package)
                 (format #f "option(~a_FOUND \"Faked\" ON)\n" package))
                ;; That was easy!  Now we just need to fix the destinations.
                (("/etc" directory)
                 (string-append #$output directory))))))))
    (native-inputs
     (list pkg-config))
    (inputs
     (list libatasmart yaml-cpp))
    (home-page "https://github.com/vmatare/thinkfan")
    (synopsis "Simple fan control program")
    (description
     "Thinkfan is a simple fan control program.  It reads temperatures,
checks them against configured limits and switches to appropriate (also
pre-configured) fan level.  It requires a working @code{thinkpad_acpi} or any
other @code{hwmon} driver that enables temperature reading and fan control
from userspace.")
    (license license:gpl3+)))

(define-public tpacpi-bat
  (package
    (name "tpacpi-bat")
    (version "3.2")
    (source
     (origin
       (method git-fetch)
       (uri (git-reference
             (url "https://github.com/teleshoes/tpacpi-bat")
             (commit (string-append "v" version))))
       (file-name (git-file-name name version))
       (sha256
        (base32 "0nd8s2bqbhl0sjpflphb4l9ix71p7kvnbvkq4dg9a1v0sxafyygm"))))
    (build-system gnu-build-system)
    (arguments
     `(#:tests? #f                      ; no test target
       #:phases
       (modify-phases %standard-phases
         (add-after 'unpack 'refer-to-inputs
           (lambda* (#:key inputs #:allow-other-keys)
             (substitute* "tpacpi-bat"
               (("cat ")
                (string-append (search-input-file inputs "bin/cat") " "))
               ;; tpacpi-bat modprobes the acpi_call kernel module if it's not
               ;; loaded.  That's the administrator's prerogative; disable it.
               (("system \"(modprobe .*)\"" _ match)
                (format #f "die \"Please run ‘~a’ first.\\n\"" match)))))
         (delete 'configure)            ; nothing to configure
         (delete 'build)                ; nothing to build
         (replace 'install
           (lambda* (#:key outputs #:allow-other-keys)
             (let* ((out (assoc-ref outputs "out"))
                    (bin (string-append out "/bin"))
                    (doc (string-append out "/share/doc/" ,name "-" ,version)))
               (install-file "tpacpi-bat" bin)

               ;; There's no man page.  Install other forms of documentation.
               (for-each (lambda (file)
                           (let ((target (string-append doc "/" file)))
                             (mkdir-p (dirname target))
                             (copy-recursively file target)))
                         (list "battery_asl" "examples" "README.md"))))))))
    (inputs
     (list coreutils-minimal
           perl))
    (home-page "https://github.com/teleshoes/tpacpi-bat")
    (synopsis "ThinkPad battery charge controller")
    (description
     "Tpacpi-bat is a command-line interface to control battery charging on
@uref{https://github.com/teleshoes/tpacpi-bat/wiki/Supported-Hardware, Lenovo
ThinkPad models released after 2011}, starting with the xx20 series.  It can
query and set the thresholds at which one or both batteries will start and stop
charging, inhibit charging batteries for a set period of time, or force them to
discharge when they otherwise would not.

This tool merely exposes ACPI calls provided by the @code{acpi_call} Linux
kernel module provided by the @code{acpi-call-linux-module} package, which must
be installed and loaded separately.  Only the original vendor firmware is
supported.")
    (license license:gpl3+)))

(define-public tmon
  (package
    (name "tmon")
    ;; Tmon's ‘VERSION = 1.0’ hasn't been touched since 2013; the code has.
    (version (package-version linux-libre))
    (source (package-source linux-libre))
    (build-system gnu-build-system)
    (arguments
     (list
      #:tests? #f                       ; no test suite
      #:make-flags
      #~(list (string-append "CC=" #$(cc-for-target))
              (string-append "INSTALL_ROOT=" #$output)
              "BINDIR=bin")
      #:phases
      #~(modify-phases %standard-phases
          (add-after 'unpack 'enter-subdirectory
            (lambda _
              (chdir "tools/thermal/tmon")))
          (add-after 'install 'install-man-page
            (lambda _
              (let ((man8 (string-append #$output "/share/man/man8")))
                (install-file "tmon.8" man8))))
          (delete 'configure))))        ; no configure script
    (inputs
     (list ncurses))
    (home-page (package-home-page linux-libre))
    (synopsis "Monitor and test the Linux thermal subsystem in real time")
    (description
     "Tmon is a tool to interact with the complex thermal subsystem of the
kernel Linux.  It helps visualize thermal relationships and real-time thermal
data, tune and test cooling devices and sensors, and collect thermal data for
further analysis.

As computers become smaller and more thermally constrained, more sensors are
added and new cooling capabilities introduced.  Thermal relationships can change
dynamically.  Their complexity grows exponentially among cooling devices, zones,
sensors, and trip points.

Linux exposes this relationship through @file{/sys/class/thermal} with a matrix
of symbolic links, trip point bindings, and device instances.  To traverse it
by hand is no trivial task: @command{tmon} aims to make it understandable.")
    (license (list license:gpl2         ; the man page
                   license:gpl2+))))    ; the actual rest

(define-public turbostat
  (package
    (name "turbostat")
    ;; XXX turbostat reports a version like ‘20.09.30’ but using it here would
    ;; make it harder to benefit from ‘free’ linux-libre package updates.
    (version (package-version linux-libre))
    (source (package-source linux-libre))
    (build-system gnu-build-system)
    (arguments
     (list
      #:tests? #f                       ;no test suite
      #:make-flags
      #~(list (string-append "CC=" #$(cc-for-target))
              (string-append "PREFIX=" #$output))
      #:phases
      #~(modify-phases %standard-phases
          (add-after 'unpack 'enter-subdirectory
            (lambda _
              (chdir "tools/power/x86/turbostat")))
          (delete 'configure))))         ;no configure script
    (inputs
     (list libcap))
    (supported-systems '("i686-linux" "x86_64-linux"))
    (home-page (package-home-page linux-libre))
    (synopsis "Report x86 processor frequency and idle statistics")
    (description
     "Turbostat reports x86 processor topology, frequency, idle power state
statistics, temperature, and power consumption.  Some information is unavailable
on older processors.

It can be used to identify machines that are inefficient in terms of power usage
or idle time, report the rate of @acronym{SMI, system management interrupt}s
occurring on the system, or verify the effects of power management tuning.

@command{turbostat} reads hardware counters but doesn't write to them, so it
won't interfere with the OS or other running processes---including multiple
invocations of itself.")
    (license license:gpl2)))

(define-public ntfs-3g
  (package
    (name "ntfs-3g")
    (version "2022.10.3")
    (source (origin
              (method url-fetch)
              (uri (string-append "https://tuxera.com/opensource/"
                                  "ntfs-3g_ntfsprogs-" version ".tgz"))
              (sha256
               (base32
                "030pakw3h1z6p8phdbyb0hw0bb868znvrri96rg88jq7d3p3c3pj"))
              (modules '((guix build utils)))
              (snippet '(begin
                          ;; Install under $prefix.
                          (substitute* '("src/Makefile.in" "ntfsprogs/Makefile.in")
                            (("/sbin")
                             "@sbindir@"))))))
    (build-system gnu-build-system)
    (inputs (list util-linux ; libuuid
                  fuse-2))
    (native-inputs (list pkg-config))
    (arguments
     '(#:configure-flags (list "--disable-static"
                               "--disable-ldconfig" ;not necessary
                               "--exec-prefix=${prefix}"
                               "--with-fuse=external" ;use our own FUSE
                               "--enable-mount-helper"
                               "--enable-posix-acls"
                               "--enable-xattr-mappings")
       #:phases
       (modify-phases %standard-phases
         ;; If users install ntfs-3g, they probably want to make it the
         ;; default driver as well, so we opt for sensible defaults and link
         ;; mount.ntfs to mount.ntfs-3g.  (libmount tries to run mount.ntfs to
         ;; mount NTFS file systems.)
         (add-after 'install 'install-link
           (lambda* (#:key outputs #:allow-other-keys)
             (let* ((out (assoc-ref outputs "out"))
                    (sbin (string-append out "/sbin")))
               (symlink "mount.ntfs-3g"
                        (string-append sbin "/mount.ntfs"))))))))
    (home-page "https://www.tuxera.com/community/open-source-ntfs-3g/")
    (synopsis "Read-write access to NTFS file systems")
    (description
     "NTFS-3G provides read-write access to NTFS file systems, which are
commonly found on Microsoft Windows.  It is implemented as a FUSE file system.
The package provides additional NTFS tools.")
    (properties
     '((release-monitoring-url . "https://github.com/tuxera/ntfs-3g/releases")
       (upstream-name . "ntfs-3g_ntfsprogs")))
    (license license:gpl2+)))

(define-public ntfs-3g/static
  (static-package
   (package
     (inherit ntfs-3g)
     (name "ntfs-3g-static")
     (arguments
      (substitute-keyword-arguments (package-arguments ntfs-3g)
        ((#:configure-flags flags)
         `(append ,flags
                  (list "--enable-really-static"
                        ;; The FUSE driver isn't currently used by our initrd.
                        "--disable-ntfs-3g")))
        ((#:phases phases)
         `(modify-phases ,phases
            (add-after 'unpack 'make-really-static-really-static
              (lambda _
                (substitute* "ntfsprogs/Makefile.in"
                  ((" -static") " -all-static"))))
            (delete 'install-link))))))))

(define-public ntfsfix/static
  (package
    (name "ntfsfix-static")
    (version (package-version ntfs-3g/static))
    (source #f)
    (build-system trivial-build-system)
    (arguments
     `(#:modules ((guix build utils))
       #:builder
       (begin
         (use-modules (guix build utils))
         (let* ((ntfs-3g (assoc-ref %build-inputs "ntfs-3g"))
                (out     (assoc-ref %outputs "out"))
                (bin     (string-append out "/bin")))
           (install-file (string-append ntfs-3g "/bin/ntfsfix") bin)
           (with-directory-excursion bin
             (remove-store-references "ntfsfix"))))))
    (inputs
     `(("ntfs-3g" ,ntfs-3g/static)))
    (home-page (package-home-page ntfs-3g/static))
    (synopsis "Statically linked @command{ntfsfix} from ntfs-3g")
    (description
     "This package provides a statically linked @command{ntfsfix} taken
from the ntfs-3g package.  It is meant to be used in initrds.")
    (license (package-license ntfs-3g/static))))

(define-public rdma-core
  (package
    (name "rdma-core")
    (version "48.0")
    (source (origin
              (method url-fetch)
              (uri (string-append "https://github.com/linux-rdma/rdma-core"
                                  "/releases/download/v" version "/rdma-core-"
                                  version ".tar.gz"))
              (sha256
               (base32
                "0h281dw2yph8pzfsr1wblqy6pb8nd9yj1pdf5c62zwc1l9b2fa3q"))))
    (build-system cmake-build-system)
    (arguments
     `(#:tests? #f                      ;no tests

       ;; Upstream uses the "ninja" build system and encourage distros
       ;; to do the same for consistency.
       #:configure-flags (list "-GNinja"

                               ,@(if (%current-target-system)
                                     `((string-append
                                        "-DPKG_CONFIG_EXECUTABLE="
                                        (search-input-file
                                         %build-inputs
                                         (string-append "/bin/"
                                                        ,(pkg-config-for-target)))))
                                     '())
                               (string-append "-DRST2MAN_EXECUTABLE="
                                              (search-input-file
                                               %build-inputs "/bin/rst2man.py")))
       #:phases
       (modify-phases %standard-phases
         (replace 'build
           (lambda _
             (invoke "ninja"
                     "-j" (number->string (parallel-job-count)))))
         (replace 'install
           (lambda _
             (invoke "ninja" "install"))))))
    (native-inputs
     (list ninja pkg-config python-wrapper python-docutils)) ;for 'rst2man'
    (inputs
     (list libnl eudev))
    (home-page "https://github.com/linux-rdma/rdma-core")
    (synopsis "Utilities and libraries for working with RDMA devices")
    (description
     "This package provides userspace components for the InfiniBand
subsystem of the Linux kernel.  Specifically it contains userspace
libraries for the following device nodes:

@enumerate
@item @file{/dev/infiniband/uverbsX} (@code{libibverbs})
@item @file{/dev/infiniband/rdma_cm} (@code{librdmacm})
@item @file{/dev/infiniband/umadX} (@code{libibumad})
@end enumerate

The following service daemons are also provided:
@enumerate
@item @code{srp_daemon} (for the @code{ib_srp} kernel module)
@item @code{iwpmd} (for iWARP kernel providers)
@item @code{ibacm} (for InfiniBand communication management assistant)
@end enumerate")
    ;; All library code is dual licensed under GPL2 and a custom MIT
    ;; variant. The package also includes some components covered by
    ;; other licenses. Consult COPYING.md for full details.
    (license
     (list license:gpl2
           (license:x11-style "See COPYING.BSD_MIT in the distribution")
           license:bsd-2             ; Files referring to COPYING.BSD_FB
           license:cc0               ; most files in ccan/
           license:bsd-3))))         ; providers/hfi1verbs are dual GPL2/BSD-3

(define-public perftest
  (package
    (name "perftest")
    (version "4.5-0.20")
    (home-page "https://github.com/linux-rdma/perftest")
    (source (origin
              (method git-fetch)
              (uri (git-reference (url home-page)
                                  (commit (string-append "v" version))))
              (file-name (git-file-name name version))
              (sha256
               (base32
                "1hrpzmkz1kq4jwpy6b5fl8073iy7dllcq2hfzdw6waaf5920vd64"))))
    (build-system gnu-build-system)
    (native-inputs
     (list autoconf automake libtool))
    (inputs (list pciutils rdma-core))
    (synopsis "Open Fabrics Enterprise Distribution (OFED) Performance Tests")
    (description "This is a collection of tests written over uverbs intended for
use as a performance micro-benchmark. The tests may be used for hardware or
software tuning as well as for functional testing.

The collection contains a set of bandwidth and latency benchmark such as:
@enumerate
@item Send        - @code{ib_send_bw} and @code{ib_send_lat}
@item RDMA Read   - @code{ib_read_bw} and @code{ib_read_lat}
@item RDMA Write  - @code{ib_write_bw} and @code{ib_wriet_lat}
@item RDMA Atomic - @code{ib_atomic_bw} and @code{ib_atomic_lat}
@item Native Ethernet (when working with MOFED2) - @code{raw_ethernet_bw}, @code{raw_ethernet_lat}
@end enumerate")
    (license license:gpl2)))

(define-public rng-tools
  (package
    (name "rng-tools")
    (home-page "https://github.com/nhorman/rng-tools")
    (version "6.16")
    (source (origin
              (method git-fetch)
              (uri (git-reference (url home-page)
                                  (commit (string-append "v" version))))
              (file-name (git-file-name name version))
              (sha256
               (base32
                "1rsk8nxs0j32b9hr88qk8hv029fb1q0hcrw0mfdywvm7dn2d15gn"))
              (patches
               (search-patches "rng-tools-revert-build-randstat.patch"))
              (patch-flags '("-p0"))))
    (build-system gnu-build-system)
    (arguments
     (list
      ;; Disable support for various hardware entropy sources as they need
      ;; dependencies that are not yet in Guix, and would significantly
      ;; increase closure size.
      #:configure-flags #~(list "--without-nistbeacon"
                                "--without-pkcs11"
                                "--without-rtlsdr"
                                "--without-qrypt")
      #:phases
      #~(modify-phases %standard-phases
          (add-before 'check 'disable-failing-test
            (lambda _
              (substitute* "tests/Makefile"
                ;; This test requires a hwrng, rdrand, or tpm device.
                ;; Worse, it appears to fail if that isn't sufficiently random.
                (("\\brngtestjitter\\.sh\\b") " ")))))))
    (native-inputs
     (list autoconf automake pkg-config))
    (inputs
     (list libcap sysfsutils openssl))
    (synopsis "Random number generator daemon")
    (description
     "Monitor a hardware random number generator, and supply entropy
from that to the system kernel's @file{/dev/random} machinery.")
    ;; The source package is offered under the GPL2+, but the files
    ;; 'rngd_rdrand.c' and 'rdrand_asm.S' are only available under the GPL2.
    (license (list license:gpl2 license:gpl2+))))

(define-public cpupower
  (package
    (name "cpupower")
    (version (package-version linux-libre))
    (source (package-source linux-libre))
    (build-system gnu-build-system)
    (arguments
     (list #:make-flags
           #~(list (string-append "DESTDIR=" #$output)
                   (string-append "LDFLAGS=-Wl,-rpath=" #$output "/lib")
                   "libdir=/lib"
                   "docdir=/share/doc/cpupower"
                   "confdir=$(docdir)/examples"
                   ;; The Makefile recommends the following changes
                   "DEBUG=false"
                   "PACKAGE_BUGREPORT=bug-guix@gnu.org")
           #:tests? #f                  ; no tests
           #:phases
           #~(modify-phases %standard-phases
               (add-after 'unpack 'enter-subdirectory
                 (lambda _
                   (chdir "tools/power/cpupower")))
               (delete 'configure)      ; no configure script
               (add-before 'build 'fix-makefiles
                 (lambda _
                   (substitute* "Makefile"
                     (("/usr/") "/")
                     (("/bin/(install|pwd)" _ command) command))
                   (substitute* "bench/Makefile"
                     (("\\$\\(CC\\) -o") "$(CC) $(LDFLAGS) -o")))))))
    (native-inputs (list gettext-minimal))
    (inputs (list pciutils))
    (home-page (package-home-page linux-libre))
    (synopsis "CPU frequency and voltage scaling tools for Linux")
    (description
     "cpupower is a set of user-space tools that use the cpufreq feature of the
Linux kernel to retrieve and control processor features related to power saving,
such as frequency and voltage scaling.")
    (license license:gpl2)))

(define-public x86-energy-perf-policy
  (package
    (name "x86-energy-perf-policy")
    (version (package-version linux-libre))
    (source (package-source linux-libre))
    (build-system gnu-build-system)
    (arguments
     '(#:tests? #f
       #:phases
       (modify-phases %standard-phases
         (add-after 'unpack 'enter-subdirectory
           (lambda _
             (chdir "tools/power/x86/x86_energy_perf_policy")
             #t))
         (delete 'configure)
         (add-before 'build 'fix-makefile
           (lambda _
             (substitute* "Makefile" (("/usr") ""))
             #t)))
       #:make-flags
       (let ((out (assoc-ref %outputs "out")))
         (list (string-append "DESTDIR=" out)
               (string-append "LDFLAGS=-Wl,-rpath=" out "/lib")))))
    (supported-systems '("i686-linux" "x86_64-linux"))
    (home-page (package-home-page linux-libre))
    (synopsis "Display and update Intel-CPU energy-performance policy")
    (description
     "@command{x86_energy_perf_policy} displays and updates energy-performance
policy settings specific to Intel Architecture Processors.  Settings are
accessed via Model Specific Register (MSR) updates, no matter if the Linux
cpufreq sub-system is enabled or not.")
    (license license:gpl2)))

(define-public haveged
  (package
    (name "haveged")
    (version "1.9.18")
    (source
     (origin
       (method git-fetch)
       (uri (git-reference
             (url "https://github.com/jirka-h/haveged")
             (commit (string-append "v" version))))
       (file-name (git-file-name name version))
       (sha256
        (base32 "1y1p3qhjzhpgd20xz5ffms3w1bdvpk883y38ydwsmp9mc0kzy8kz"))))
    (build-system gnu-build-system)
    (arguments
     `(#:configure-flags
       (list "--disable-static")))
    (home-page "https://www.issihosts.com/haveged")
    (synopsis "Entropy source for the Linux random number generator")
    (description
     "haveged generates an unpredictable stream of random numbers for use by
Linux's @file{/dev/random} and @file{/dev/urandom} devices.  The kernel's
standard mechanisms for filling the entropy pool may not be sufficient for
systems with high needs or limited user interaction, such as headless servers.

@command{haveged} runs as a privileged daemon, harvesting randomness from the
indirect effects of hardware events on hidden processor state using the
@acronym{HAVEGE, HArdware Volatile Entropy Gathering and Expansion} algorithm.
It tunes itself to its environment and provides the same built-in test suite
for the output stream as used on certified hardware security devices.

The quality of the randomness produced by this algorithm has not been proven.
It is recommended to run it together with another entropy source like rngd, and
not as a replacement for it.")
    (license (list (license:non-copyleft "file://nist/mconf.h")
                   (license:non-copyleft "file://nist/packtest.c")
                   license:public-domain        ; nist/dfft.c
                   license:gpl3+))))            ; everything else

(define-public ecryptfs-utils
  (package
    (name "ecryptfs-utils")
    (version "111")
    (source
     (origin
       (method url-fetch)
       (uri (string-append "https://launchpad.net/ecryptfs/trunk/"
                           version "/+download/ecryptfs-utils_"
                           version ".orig.tar.gz"))
       (sha256
        (base32
         "0zwq19siiwf09h7lwa7n7mgmrr8cxifp45lmwgcfr8c1gviv6b0i"))))
    (build-system gnu-build-system)
    (arguments
     `(#:configure-flags (list "--disable-pywrap")
       #:modules (,@%default-gnu-modules
                  (ice-9 binary-ports)
                  (rnrs bytevectors)
                  (srfi srfi-26))
       #:phases
       (modify-phases %standard-phases
         (add-after 'patch-source-shebangs 'patch-hardcoded-paths
           (lambda* (#:key inputs outputs #:allow-other-keys)
             (let ((out (assoc-ref outputs "out"))
                   (util-linux (assoc-ref inputs "util-linux"))
                   (cryptsetup (assoc-ref inputs "cryptsetup"))
                   (linux-pam (assoc-ref inputs "linux-pam"))
                   (lvm2 (assoc-ref inputs "lvm2")))
               (substitute* '("src/utils/ecryptfs-mount-private"
                              "src/utils/ecryptfs-umount-private"
                              "src/utils/ecryptfs-setup-private"
                              "src/utils/ecryptfs-setup-swap"
                              "src/utils/mount.ecryptfs.c"
                              "src/utils/umount.ecryptfs.c"
                              "src/pam_ecryptfs/pam_ecryptfs.c"
                              "src/desktop/ecryptfs-mount-private.desktop.in"
                              "src/desktop/ecryptfs-setup-private.desktop.in")
                 (("/bin/mount")
                  (string-append util-linux "/bin/mount"))
                 (("/bin/umount")
                  (string-append util-linux "/bin/umount"))
                 (("/sbin/mount.ecryptfs_private")
                  (string-append out "/sbin/mount.ecryptfs_private"))
                 (("/sbin/umount.ecryptfs_private")
                  (string-append out "/sbin/umount.ecryptfs_private"))
                 (("/usr/bin/ecryptfs-mount-private")
                  (string-append out "/bin/ecryptfs-mount-private"))
                 (("/usr/bin/ecryptfs-rewrite-file")
                  (string-append out "/bin/ecryptfs-rewrite-file"))
                 (("/usr/bin/ecryptfs-setup-private")
                  (string-append out "/bin/ecryptfs-setup-private"))
                 (("/sbin/cryptsetup")
                  (string-append cryptsetup "/sbin/cryptsetup"))
                 (("/sbin/unix_chkpwd")
                  (string-append linux-pam "/sbin/unix_chkpwd"))
                 (("/sbin/dmsetup")
                  (string-append lvm2 "/sbin/dmsetup"))))))
         (add-after 'install 'wrap-scripts
           (lambda* (#:key inputs outputs #:allow-other-keys)
             (let* ((out (assoc-ref outputs "out"))
                    (bin (string-append out "/bin"))
                    (add (map (lambda (bin)
                                (dirname (search-input-file
                                          inputs (string-append "bin/" bin))))
                              ;; For simplicity, we wrap all scripts the same.
                              (list "awk" "find" "gettext" "grep" "keyctl" "ls"
                                    "lsof" "mount" "rsync" "sed" "which")))
                                        (script? (lambda (file)
                               (call-with-input-file file
                                 (lambda (port)
                                   (bytevector=? (string->utf8 "#!")
                                                 (get-bytevector-n port 2)))))))
               (for-each (lambda (file)
                           (when (script? file)
                             (wrap-program file
                               ;; '= would be better than 'suffix but break
                               ;; setuid binaries.
                               `("PATH" ":" suffix (,@add
                                                    ,(string-append bin))))))
                         (find-files bin "."))))))))
    (native-inputs
     (list intltool perl ; for pod2man
           pkg-config))
    (inputs
     (list coreutils
           cryptsetup
           findutils
           gawk
           grep
           keyutils
           linux-pam
           lsof
           lvm2
           nss
           rsync
           sed
           util-linux
           which))
    (home-page "https://ecryptfs.org/")
    (synopsis "eCryptfs cryptographic file system utilities")
    (description
     "eCryptfs is a POSIX-compliant stacked cryptographic file system for Linux.
Each file's cryptographic meta-data is stored inside the file itself, along
with the encrypted contents.  This allows individual encrypted files to be
copied between hosts and still be decrypted with the proper key.  eCryptfs is a
native Linux file system, and has been part of the Linux kernel since version
2.6.19.  This package contains the userland utilities to manage it.")
    ;; The files src/key_mod/ecryptfs_key_mod_{openssl,pkcs11_helper,tspi}.c
    ;; grant additional permission to link with OpenSSL.
    (license license:gpl2+)))

(define-public libnfsidmap
  (package
    (name "libnfsidmap")
    (version "0.27")
    (source
     (origin
       (method url-fetch)
       (uri (string-append "https://fedorapeople.org/~steved/"
                           name "/" version "/" name "-" version ".tar.bz2"))
       (sha256
        (base32 "0bg2bcii424mf1bnp3fssr8jszbvhdxl7wvifm1yf6g596v8b8i5"))))
    (build-system gnu-build-system)
    (arguments
     `(#:configure-flags (list
                          (string-append "--with-pluginpath="
                                         (assoc-ref %outputs "out")
                                         "/lib/libnfsidmap"))))
    (native-inputs
     (list autoconf))         ; 0.27 still needs autoheader
    (home-page
     "http://www.citi.umich.edu/projects/nfsv4/crossrealm/libnfsidmap_config.html")
    (synopsis "NFSv4 support library for name/ID mapping")
    (description "Libnfsidmap is a library holding mulitiple methods of
mapping names to ids and visa versa, mainly for NFSv4.  It provides an
extensible array of mapping functions, currently consisting of two choices:
the default @code{nsswitch} and the experimental @code{umich_ldap}.")
    (license (license:non-copyleft "file://COPYING"
                                   "See COPYING in the distribution."))))

(define-public module-init-tools
  (package
    (name "module-init-tools")
    (version "3.16")
    (source (origin
             (method url-fetch)
             (uri (string-append
                   "mirror://kernel.org/linux/utils/kernel/module-init-tools/"
                   "module-init-tools-" version ".tar.bz2"))
             (sha256
              (base32
               "0jxnz9ahfic79rp93l5wxcbgh4pkv85mwnjlbv1gz3jawv5cvwp1"))
             (patches (search-patches "module-init-tools-moduledir.patch"))))
    (build-system gnu-build-system)
    (arguments
     ;; FIXME: The upstream tarball lacks man pages, and building them would
     ;; require DocBook & co.  We used to use Gentoo's pre-built man pages,
     ;; but they vanished.  In the meantime, fake it.
     '(#:phases
       (modify-phases %standard-phases
         (add-before 'configure 'fake-docbook
           (lambda _
             (substitute* "Makefile.in"
               (("^DOCBOOKTOMAN.*$")
                "DOCBOOKTOMAN = true\n"))
             #t)))))
    (home-page "https://www.kernel.org/pub/linux/utils/kernel/module-init-tools/")
    (synopsis "Tools for loading and managing Linux kernel modules")
    (description
     "Tools for loading and managing Linux kernel modules, such as
@code{modprobe}, @code{insmod}, @code{lsmod}, and more.")
    (license license:gpl2+)))

(define-public mce-inject
  (let ((revision "0")                  ; no git tags :-/
        (commit "4cbe46321b4a81365ff3aafafe63967264dbfec5"))
    (package
      (name "mce-inject")
      (version (git-version "0.0.0" revision commit))
      (source
       (origin
         (method git-fetch)
         (uri (git-reference
               (url "https://git.kernel.org/pub/scm/utils/cpu/mce/mce-inject.git")
               (commit commit)))
         (file-name (git-file-name name version))
         (sha256
          (base32 "0gjapg2hrlxp8ssrnhvc19i3r1xpcnql7xv0zjgbv09zyha08g6z"))))
      (build-system gnu-build-system)
      (arguments
       ;; There is no test suite.  There's a test/ directory, but it just holds
       ;; example text files you could feed to the programme to crash something.
       (list #:tests? #f
             #:make-flags
             #~(list (string-append "prefix=" #$output)
                     (string-append "CC=" #$(cc-for-target)))
             #:phases
             #~(modify-phases %standard-phases
                 (delete 'configure)    ; no configure script
                 (add-after 'install 'install-examples
                   (lambda* (#:key outputs #:allow-other-keys)
                     (let* ((out (assoc-ref outputs "out"))
                            (doc (string-append out "/share/doc/" #$name))
                            (dir (string-append doc "/examples")))
                       (copy-recursively "test" dir )))))))
      (native-inputs
       (list bison flex))
      (supported-systems (list "i686-linux" "x86_64-linux"))
      (home-page
       "https://git.kernel.org/pub/scm/utils/cpu/mce/mce-inject.git/about/")
      (synopsis
       "Inject x86 @acronym{MCEs, machine-check exceptions} into Linux")
      (description
       "This simple tool injects fake @acronym{MCEs, machine-check exceptions}
into a running Linux kernel, to debug or test the kernel's @acronym{EDAC, error
detection and correction}-handling code specific to x86 and x86_64 platforms.

Real MCEs are internal CPU errors.  Handling them correctly can be important to
system stability and even prevent physical damage.  In contrast, simulated MCEs
produced by @command{mce-inject} are purely synthetic: injection happens only at
the software level, inside the kernel, and is not visible to the platform
hardware or firmware.

A convenient feature of @command{mce-inject} is that the input language used to
describe MCEs is similar to the format used in Linux panic messages, with a few
extensions.  In general, you should be able to pipe in any logged MCE panic to
simulate that same MCE.

The target kernel must have the @code{CONFIG_X86_MCE_INJECT} option enabled and
the @code{mce-inject} module loaded if it exists.")
      (license license:gpl2))))

(define-public mcelog
  (package
    (name "mcelog")
    (version "195")
    (source
     (origin
       (method git-fetch)
       (uri (git-reference
             (url "https://git.kernel.org/pub/scm/utils/cpu/mce/mcelog.git")
             (commit (string-append "v" version))))
       (file-name (git-file-name name version))
       (sha256
        (base32 "1bg2bj8flybd8kzmmaaslisc6lc1fs9nbv09im6r32dq48skx5aj"))
       (modules '((guix build utils)))
       (snippet
        `(begin
           ;; The checkout lacks a .git directory, breaking ‘git describe’.
           (substitute* "Makefile"
             (("\"unknown\"") (string-append "\"v" ,version "\"")))))))
    (build-system gnu-build-system)
    (arguments
     (list
      ;; The tests will only run as root on certain supported CPU models.
      #:tests? #f
      #:make-flags
      #~(list (string-append "CC=" #$(cc-for-target))
              (string-append "prefix=" #$output)
              (string-append "DOCDIR=" #$output "/share/doc/"
                             #$name "-" #$version)
              "etcprefix=$(DOCDIR)/examples")
      #:phases
      #~(modify-phases %standard-phases
          (delete 'configure))))        ; no configure script
    (native-inputs
     (list python-wrapper))             ; to generate example mcelog.conf
    (supported-systems (list "i686-linux" "x86_64-linux"))
    (home-page "https://mcelog.org/")
    (synopsis "Machine check monitor for x86 Linux systems")
    (description
     "The mcelog daemon logs memory, I/O, CPU, and other hardware errors on x86
systems running the kernel Linux.  It can also perform user-defined tasks, such
as bringing bad pages off-line, when configurable error thresholds are
exceeded.")
    (license license:gpl2)))

(define-public mtd-utils
  (package
    (name "mtd-utils")
    (version "2.1.5")
    (source (origin
              (method url-fetch)
              (uri (string-append
                    "ftp://ftp.infradead.org/pub/mtd-utils/"
                    "mtd-utils-" version ".tar.bz2"))
              (sha256
               (base32
                "0ilz8hkcyvfcnqpy25kbr8fb71x9vl28wbmw56vvd68n2byjfviq"))))
    (arguments
     (list #:configure-flags
           (if (%current-target-system) ; When cross-compiling.
             #~(list)
             #~(list "--enable-unit-tests"))

           #:parallel-tests? #f))     ;tests may fail when running in parallel
    (native-inputs
     (list cmocka pkg-config))
    (inputs
     (list acl                          ; extended attributes (xattr)
           lzo
           openssl                      ; optional crypto support
           `(,util-linux "lib")
           zlib
           `(,zstd "lib")))
    (build-system gnu-build-system)
    (synopsis "MTD Flash Storage Utilities")
    (description "This package provides utilities for testing, partitioning, etc
of flash storage.")
    (home-page "http://www.linux-mtd.infradead.org/")
    (license
      (list license:gpl2 ; Almost everything is gpl2 or gpl2+
            license:mpl1.1 ; All ftl* files
            license:expat)))) ; libiniparser

(define-public libseccomp
  (package
    (name "libseccomp")
    (version "2.5.4")
    (source (origin
              (method url-fetch)
              (uri (string-append "https://github.com/seccomp/libseccomp/"
                                  "releases/download/v" version
                                  "/libseccomp-" version ".tar.gz"))
              (sha256
               (base32
                "1nyb3lspc5bsirpsx89vah3n54pmwlgxrwsfaxl01kq50i004afq"))))
    (build-system gnu-build-system)
    (arguments
     '(#:configure-flags '("--disable-static")
       #:phases (modify-phases %standard-phases
                  (add-before 'check 'skip-load-test
                    (lambda _
                      ;; This test does a native system call and fails when
                      ;; run under QEMU user-mode emulation.  Just skip it.
                      (delete-file "tests/52-basic-load.tests"))))))
    (native-inputs
     (list gperf which))
    (synopsis "Interface to Linux's seccomp syscall filtering mechanism")
    (description "The libseccomp library provides an easy to use, platform
independent, interface to the Linux Kernel's syscall filtering mechanism.  The
libseccomp API is designed to abstract away the underlying BPF based syscall
filter language and present a more conventional function-call based filtering
interface that should be familiar to, and easily adopted by, application
developers.")
    (home-page "https://github.com/seccomp/libseccomp")
    (license license:lgpl2.1)))

(define-public radeontop
  (package
    (name "radeontop")
    (version "1.4")
    (source
     (origin
       (method git-fetch)
       (uri (git-reference
             (url "https://github.com/clbr/radeontop")
             (commit (string-append "v" version))))
       (file-name (git-file-name name version))
       (sha256
        (base32 "0kwqddidr45s1blp0h8r8h1dd1p50l516yb6mb4s6zsc827xzgg3"))))
    (build-system gnu-build-system)
    (arguments
     `(#:phases (modify-phases %standard-phases
                  ;; getver.sh uses ‘git --describe’, isn't worth an extra git
                  ;; dependency, and doesn't even work on release(!) tarballs.
                  (add-after 'unpack 'report-correct-version
                    (lambda _
                      (substitute* "getver.sh"
                        (("ver=unknown")
                         (string-append "ver=" ,version)))))
                  (delete 'configure))  ; no configure script
       #:make-flags (list (string-append "CC=" ,(cc-for-target))
                          (string-append "PREFIX=" %output))
       #:tests? #f))                    ; no tests
    (native-inputs
     (list gettext-minimal pkg-config))
    (inputs
     (list libdrm libpciaccess libxcb ncurses))
    (home-page "https://github.com/clbr/radeontop/")
    (synopsis "Usage monitor for AMD Radeon graphics")
    (description "RadeonTop monitors resource consumption on supported AMD
Radeon Graphics Processing Units (GPUs), either in real time as bar graphs on
a terminal or saved to a file for further processing.  It measures both the
activity of the GPU as a whole, which is also accurate during OpenCL
computations, as well as separate component statistics that are only meaningful
under OpenGL graphics workloads.")
    (license license:gpl3)))

(define-public efivar
  ;; XXX: 15622b7e5761f3dde3f0e42081380b2b41639a48 fixes compilation on i686.
  ;; ca48d3964d26f5e3b38d73655f19b1836b16bd2d fixes cross-compilation.
  (let ((commit "ca48d3964d26f5e3b38d73655f19b1836b16bd2d")
        (revision "0"))
    (package
      (name "efivar")
      (version (git-version "38" revision commit))
      (source (origin
                (method git-fetch)
                (uri (git-reference
                      (url "https://github.com/rhboot/efivar")
                      (commit commit)))
                (file-name (git-file-name name version))
                (sha256
                 (base32
                  "0zsab3hcv1v53cxwkvsk09ifnwhs48a6xa3kxlwvs87yxswspvi8"))))
      (build-system gnu-build-system)
      (arguments
       (list
        ;; Tests require a UEFI system and is not detected in the chroot.
        #:tests? #f
        #:make-flags #~(list (string-append "prefix="
                                            #$output)
                             (string-append "libdir="
                                            #$output "/lib")
                             (string-append "CC="
                                            #$(cc-for-target)) "HOSTCC=gcc"
                             (string-append "LDFLAGS=-Wl,-rpath="
                                            #$output "/lib"))
        #:phases #~(modify-phases %standard-phases
                     (add-after 'unpack 'build-deterministically
                       (lambda _
                         (substitute* "src/include/defaults.mk"
                           ;; Don't use -march=native.
                           (("-march=native")
                            ""))))
                     (delete 'configure))))
      (native-inputs (list mandoc pkg-config))
      (inputs (list popt))
      (home-page "https://github.com/rhboot/efivar")
      (synopsis "Tool and library to manipulate EFI variables")
      (description "This package provides a library and a command line
interface to the variable facility of UEFI boot firmware.")
      (license license:lgpl2.1+))))

(define-public efibootmgr
  (package
    (name "efibootmgr")
    (version "18")
    (source
     (origin
       (method git-fetch)
       (uri (git-reference
             (url "https://github.com/rhboot/efibootmgr")
             (commit version)))
       (file-name (git-file-name name version))
       (sha256
        (base32 "1j19m3dngcb7jl88ib32phbh5r7c02dhhakq8jk6z7y408c111hd"))))
    (build-system gnu-build-system)
    (arguments
     (list
      #:tests? #f                       ;no tests
      #:make-flags
      #~(append (list (string-append "prefix=" #$output)
                      (string-append "libdir=" #$output "/lib")
                      ;; EFIDIR denotes a subdirectory relative to the
                      ;; EFI System Partition where the loader will be
                      ;; installed (known as OS_VENDOR in the code).
                      ;; GRUB overrides this, as such it's only used if
                      ;; nothing else is specified on the command line.
                      "EFIDIR=gnu")
                #$(if (%current-target-system)
                      #~(list
                         (string-append "CC=" #$(cc-for-target))
                         (string-append "PKG_CONFIG=" #$(pkg-config-for-target))
                         (string-append "EXTRAINCDIRS="
                                        #$(this-package-input "efivar") "/include"))
                      #~'()))
      #:phases #~(modify-phases %standard-phases (delete 'configure))))
    (native-inputs
     (list pkg-config))
    (inputs
     (list efivar popt))
    (home-page "https://github.com/rhboot/efibootmgr")
    (synopsis "Modify the Extensible Firmware Interface (EFI) boot manager")
    (description
     "@code{efibootmgr} is a user-space application to modify the Intel
Extensible Firmware Interface (EFI) Boot Manager.  This application can
create and destroy boot entries, change the boot order, change the next
running boot option, and more.")
    (license license:gpl2+)))

(define-public sysstat
  (package
    (name "sysstat")
    (version "12.4.4")
    (source
     (origin
       (method url-fetch)
       (uri (string-append "http://pagesperso-orange.fr/sebastien.godard/"
                           "sysstat-" version ".tar.xz"))
       (sha256
        (base32 "091xjip7l52dxal8dsfh5chksr4g9gclnssw3hjjxy84kr3yf4lm"))))
    (build-system gnu-build-system)
    (arguments
     `(#:tests? #f                      ; no test suite.
       ;; Without this flag, it tries to install the man pages with group 'root'
       ;; and fails because /etc/passwd lacks an entry for the root user.
       #:configure-flags
       (list "--disable-file-attr"
             (string-append "conf_dir=" (assoc-ref %outputs "out") "/etc"))
       #:phases
       (modify-phases %standard-phases
         ;; The build process tries to create '/var/lib/sa', so we skip that
         ;; instruction.
         (add-after 'build 'skip-touching-var
           (lambda _
             (substitute* "Makefile"
               (("mkdir -p \\$\\(DESTDIR\\)\\$\\(SA_DIR\\)")
                "")))))))
    (home-page "http://sebastien.godard.pagesperso-orange.fr/")
    (synopsis "Performance monitoring tools for Linux")
    (description "The sysstat utilities are a collection of performance
monitoring tools for Linux.  These include @code{mpstat}, @code{iostat},
@code{tapestat}, @code{cifsiostat}, @code{pidstat}, @code{sar}, @code{sadc},
@code{sadf} and @code{sa}.")
    (license license:gpl2+)))

(define-public acpilight
  (package
    (name "acpilight")
    (version "1.2")
    (source (origin
              (method git-fetch)
              (uri (git-reference
                    (url "https://gitlab.com/wavexx/acpilight.git")
                    (commit (string-append "v" version))))
              (file-name (git-file-name name version))
              (sha256
               (base32
                "1r0r3nx6x6vkpal6vci0zaa1n9dfacypldf6k8fxg7919vzxdn1w"))))
    (build-system gnu-build-system)
    (arguments
     (list #:tests? #f                  ; no tests
           #:make-flags
           #~(list (string-append "prefix=" #$output)
                   (string-append "sysconfdir=" #$output "/etc"))
           #:phases
           #~(modify-phases %standard-phases
               (delete 'configure)
               (add-after 'unpack 'patch
                 (lambda* (#:key inputs #:allow-other-keys)
                   ;; Prevent reloading udev at build time
                   (substitute* "Makefile"
                     (("udevadm") "true"))
                   (substitute* "90-backlight.rules"
                     (("/bin")
                      (string-append #$(this-package-input "coreutils")
                                     "/bin"))))))))
    (inputs (list coreutils python))
    (home-page "https://gitlab.com/wavexx/acpilight")
    (synopsis "Backward-compatibile xbacklight replacement")
    (description "acpilight is a backward-compatibile replacement for
xbacklight that uses the ACPI interface to set the display brightness.  On
modern laptops acpilight can control both display and keyboard backlight
uniformly on either X11, the console or Wayland.")
    (license license:gpl3+)))

(define-public light
  (package
    (name "light")
    (version "1.2.2")
    (source
     (origin
       (method git-fetch)
       (uri (git-reference
             (url "https://github.com/haikarainen/light")
             (commit (string-append "v" version))))
       (sha256
        (base32 "1a70zcf88ifsnwll486aicjnh48zisdf8f7vi34ihw61kdadsq9s"))
       (file-name (git-file-name name version))))
    (build-system gnu-build-system)
    (arguments
     `(#:configure-flags '("CFLAGS=-fcommon")
       #:phases
       (modify-phases %standard-phases
         (add-after 'unpack 'patch-udev-rules-absolute-path-bins
           (lambda* (#:key inputs #:allow-other-keys)
             (substitute* "90-backlight.rules"
               (("/bin/chgrp") (which "chgrp"))
               (("/bin/chmod") (which "chmod")))
             #t))
         (add-after 'install 'install-udev-rules
           (lambda* (#:key outputs #:allow-other-keys)
             (let ((out (assoc-ref outputs "out")))
               (install-file
                "90-backlight.rules" (string-append out "/lib/udev/rules.d"))
               #t))))))
    (native-inputs
     (list autoconf automake))
    (home-page "https://haikarainen.github.io/light/")
    (synopsis "GNU/Linux application to control backlights")
    (description
     "Light is a program to send commands to screen backlight controllers
under GNU/Linux.  Features include:

@itemize
@item It does not rely on X.
@item Light can automatically figure out the best controller to use, making
full use of underlying hardware.
@item It is possible to set a minimum brightness value, as some controllers
set the screen to be pitch black at a value of 0 (or higher).
@end itemize\n")
    (license license:gpl3+)))

(define-public brightnessctl
  (package
    (name "brightnessctl")
    (version "0.5.1")
    (home-page "https://github.com/Hummer12007/brightnessctl")
    (source (origin
              (method git-fetch)
              (uri (git-reference (url home-page) (commit version)))
              (file-name (git-file-name name version))
              (sha256
               (base32
                "0immxc7almmpg80n3bdn834p3nrrz7bspl2syhb04s3lawa5y2lq"))
              (patches (search-patches "brightnessctl-elogind-support.patch"))))
    (build-system gnu-build-system)
    (arguments
     `(#:tests? #f                      ; no tests
       #:make-flags (list (string-append "CC=" ,(cc-for-target))
                          (string-append "PREFIX=" %output)
                          (string-append "UDEVDIR=" %output "/lib/udev/rules.d/")
                          "ENABLE_SYSTEMD=1")
       #:phases
       (modify-phases %standard-phases
         (delete 'configure)
         (add-after 'unpack 'adjust-udev-rules
           (lambda _
             (substitute* "Makefile"
               (("INSTALL_UDEV_RULES=0") "INSTALL_UDEV_RULES=1"))
             (substitute* "90-brightnessctl.rules"
               (("/bin/") "/run/current-system/profile/bin/"))
             #t)))))
    (native-inputs
     (list pkg-config))
    (inputs
     (list elogind))
    (synopsis "Backlight and LED brightness control")
    (description
     "This program allows you read and control device brightness.  Devices
include backlight and LEDs.  It can also preserve current brightness before
applying the operation, such as on lid close.

The appropriate permissions must be set on the backlight or LED control
interface in sysfs, which can be accomplished with the included udev rules.")
    (license license:expat)))

(define-public tlp
  (package
    (name "tlp")
    (version "1.5.0")
    (source
     (origin
       (method git-fetch)
       (uri (git-reference
             (url "https://github.com/linrunner/TLP")
             (commit version)))
       (file-name (git-file-name name version))
       (sha256
        (base32 "0cssclk2brhwvn9dm7h5snm2svwy0c8cfr4z2cgkdkac2pfaaxw4"))))
    (native-inputs
     (list shellcheck))
    (inputs
     `(("bash" ,bash)
       ("dbus" ,dbus)
       ("ethtool" ,ethtool)
       ("eudev" ,eudev)
       ("grep" ,grep)
       ("hdparm" ,hdparm)
       ("inetutils" ,inetutils)
       ("iw" ,iw)
       ("kmod" ,kmod)
       ("pciutils" ,pciutils)
       ("perl" ,perl)
       ("rfkill" ,rfkill)
       ("sed" ,sed)
       ("usbutils" ,usbutils)
       ("util-linux" ,util-linux)
       ("wireless-tools" ,wireless-tools)
       ,@(if (let ((system (or (%current-target-system)
                               (%current-system))))
               (or (string-prefix? "i686-" system)
                   (string-prefix? "x86_64-" system)))
             `(("x86-energy-perf-policy" ,x86-energy-perf-policy))
             '())))
    (build-system gnu-build-system)
    (arguments
     ;; XXX: The full test suite is run with "checkall" but it requires
     ;; "checkbashisms" and "perlcritic", not yet packaged in Guix.
     `(#:test-target "shellcheck"
       #:modules ((guix build gnu-build-system)
                  (guix build utils)
                  (srfi srfi-1))
       #:phases
       (modify-phases %standard-phases
         (delete 'configure)            ; no configure script
         (add-before 'build 'setenv
           (lambda* (#:key outputs #:allow-other-keys)
             (let ((out (assoc-ref outputs "out")))
               (setenv "TLP_WITH_SYSTEMD" "0")
               (setenv "TLP_NO_INIT" "1")
               (setenv "TLP_NO_PMUTILS" "1")
               (setenv "TLP_SBIN" (string-append out "/bin"))
               (setenv "TLP_BATD" (string-append out "/share/tlp/bat.d"))
               (setenv "TLP_BIN" (string-append out "/bin"))
               (setenv "TLP_TLIB" (string-append out "/share/tlp"))
               (setenv "TLP_FLIB" (string-append out "/share/tlp/func.d"))
               (setenv "TLP_ULIB" (string-append out "/lib/udev"))
               (setenv "TLP_CONFDEF"
                       (string-append out "/share/tlp/defaults.conf"))
               (setenv "TLP_CONFDIR" (string-append out "/etc/tlp.d"))
               (setenv "TLP_CONFREN"
                       (string-append out "/share/tlp/rename.conf"))
               (setenv "TLP_ELOD"
                       (string-append out "/lib/elogind/system-sleep"))
               (setenv "TLP_SHCPL"
                       (string-append out "/share/bash-completion/completions"))
               (setenv "TLP_MAN" (string-append out "/share/man"))
               (setenv "TLP_META" (string-append out "/share/metainfo")))))
         (add-before 'install 'fix-installation
           (lambda _
             ;; Stop the Makefile from trying to create system directories.
             (substitute* "Makefile"
               (("\\[ -f \\$\\(_CONFUSR\\) \\]") "#")
               (("install -d -m 755 \\$\\(_VAR\\)") "#"))))
         (replace 'install
           (lambda _ (invoke "make" "install-tlp" "install-man-tlp")))
         (add-after 'install 'wrap
           (lambda* (#:key inputs outputs #:allow-other-keys)
             (let* ((bin (string-append (assoc-ref outputs "out") "/bin"))
                    (bin-files (find-files bin ".*")))
               (define (bin-directory input-name)
                 (let ((p (assoc-ref inputs input-name)))
                   (and p (string-append p "/bin"))))
               (define (sbin-directory input-name)
                 (string-append (assoc-ref inputs input-name) "/sbin"))
               (for-each (lambda (program)
                           (wrap-program program
                             `("PATH" ":" prefix
                               ,(append
                                 (filter-map bin-directory
                                             '("bash"
                                               "coreutils"
                                               "dbus"
                                               "eudev"
                                               "grep"
                                               "inetutils"
                                               "kmod"
                                               "perl"
                                               "sed"
                                               "usbutils"
                                               "util-linux"
                                               "x86-energy-perf-policy"))
                                 (filter-map sbin-directory
                                             '("ethtool"
                                               "hdparm"
                                               "iw"
                                               "pciutils"
                                               "rfkill"
                                               "wireless-tools"))))))
                         bin-files)))))))
    (home-page "https://linrunner.de/en/tlp/tlp.html")
    (synopsis "Power management tool for Linux")
    (description "TLP is a power management tool for Linux.  It comes with
a default configuration already optimized for battery life.  Nevertheless,
TLP is customizable to fulfil system requirements.  TLP settings are applied
every time the power supply source is changed.")
    ;; 'COPYING' is a custom version that says that one file is GPLv3+ and the
    ;; rest is GPLv2+.
    (license (list license:gpl2+ license:gpl3+))))

(define-public tlpui
  (package
    (name "tlpui")
    (version "1.5.0-7")
    (source
     (origin
       (method git-fetch)
       (uri (git-reference
             (url "https://github.com/d4nj1/TLPUI")
             (commit (string-append "tlpui-" version))))
       (file-name (git-file-name name version))
       (sha256
        (base32 "07gi0i6wqjb5h0hmy7i7bjscfrf9v825xv85j7fxinxwrj42053y"))))
    (build-system python-build-system)
    (arguments
     (list
      #:phases
      #~(modify-phases %standard-phases
          (add-after 'unpack 'patch-setup.py
            ;; Install data_files to $out/share instead of /usr/share.
            (lambda _
              (substitute* "setup.py"
                (("/usr/") ""))))
          (add-after 'unpack 'set-absolute-locations
            (lambda* (#:key inputs #:allow-other-keys)
              (let ((defaults.conf
                      (search-input-file inputs "/share/tlp/defaults.conf"))
                    (lspci (search-input-file inputs "/bin/lspci"))
                    (lsusb (search-input-file inputs "/bin/lsusb"))
                    (tlp-stat (search-input-file inputs "/bin/tlp-stat")))
                (with-directory-excursion "tlpui"
                  (substitute* '("file.py" "settingshelper.py" "statui.py")
                    (("\"tlp-stat\"")
                     (string-append "'" tlp-stat "'"))
                    (("/usr/share/tlp/defaults.conf")
                     (string-append "'" defaults.conf "'")))
                  (substitute* "ui_config_objects/gtkusblist.py"
                    (("\"lsusb\"")
                     (string-append "'" lsusb "'")))
                  (substitute* "ui_config_objects/gtkpcilist.py"
                    (("\"lspci\"")
                     (string-append "'" lspci "'")))
                  ;; Settings check if various tlp executables, lspci and
                  ;; usbutils are available.  Skip this phase since we know
                  ;; for sure they are (and it avoids patching each location).
                  (substitute* "settingshelper.py"
                    (("(command_exists = ).*" _ lead)
                     (string-append lead "True\n")))))))
          (add-before 'check 'fix-home-directory
            (lambda _
              ;; Tests fail with "Permission denied:
              ;; '/homeless-shelter'".
              (setenv "HOME" "/tmp")))
          ;; `sanity-check' phase errors out with the following
          ;; messages: "Unable to init server: Could not connect:
          ;; Connection refused" and "Error: cannot read user
          ;; configuration from /etc/tlp.conf or /etc/default/tlp".
          (delete 'sanity-check)
          ;; Skip two failing tests (out of 10) about configuration file
          ;; issues.
          (add-before 'check 'skip-failing-tests
            (lambda _
              (substitute* "test/test_tlp_settings.py"
                ((".*?windowxsize = 900.*") "")
                ((".*?windowysize = 600.*") ""))))
          (replace 'check
            (lambda* (#:key tests? #:allow-other-keys)
              (when tests?
                (invoke "python" "-m" "discover"))))
          (add-after 'install 'wrap-gi-python
            (lambda _
              (let ((gi-typelib-path (getenv "GI_TYPELIB_PATH")))
                (wrap-program (string-append #$output "/bin/tlpui")
                  `("GI_TYPELIB_PATH" ":" prefix (,gi-typelib-path)))))))))
    (native-inputs
     (list `(,glib "bin") gobject-introspection python-discover))
    (inputs
     (list gtk+ pciutils python-pygobject tlp usbutils))
    (home-page "https://github.com/d4nj1/TLPUI")
    (synopsis "User interface for TLP written in Python")
    (description
     "The Python scripts in this project generate a GTK-UI to change
TLP configuration files easily.  It aims to protect users from setting
bad configuration and to deliver a basic overview of all the valid
configuration values.")
    (license license:gpl2+)))

(define-public lshw
  (package
    (name "lshw")
    (version "B.02.19.2")
    (source (origin
              (method url-fetch)
              (uri (string-append "https://www.ezix.org/software/"
                                  "files/lshw-" version
                                  ".tar.gz"))
              (sha256
               (base32
                "100gm1c6gb2hkfws22h0xhvv7nz38p49lxd1csikj8qlhyn4gcwv"))))
    (build-system gnu-build-system)
    (arguments
      `(#:phases (modify-phases %standard-phases (delete 'configure))
        #:tests? #f ; no tests
        #:make-flags
          (list (string-append "PREFIX=" (assoc-ref %outputs "out")))))
    (synopsis "List hardware information")
    (description
     "@command{lshw} (Hardware Lister) is a small tool to provide
detailed information on the hardware configuration of the machine.
It can report exact memory configuration, firmware version, mainboard
configuration, CPU version and speed, cache configuration, bus speed,
and more on DMI-capable x86 or EFI (IA-64) systems and on some PowerPC
machines (PowerMac G4 is known to work).")
    (home-page "https://www.ezix.org/project/wiki/HardwareLiSter")
    (license license:gpl2+)))

(define-public libmnl
  (package
    (name "libmnl")
    (version "1.0.5")
    (source
      (origin
        (method url-fetch)
        (uri (string-append "mirror://netfilter.org/libmnl/"
                            "libmnl-" version ".tar.bz2"))
        (sha256
         (base32
          "09851ns07399rbz0y8slrlmnw3fn1nakr8d37pxjn5gkks8rnjr7"))))
    (build-system gnu-build-system)
    (home-page "https://www.netfilter.org/projects/libmnl/")
    (synopsis "Netlink utility library")
    (description "Libmnl is a minimalistic user-space library oriented to
Netlink developers.  There are a lot of common tasks in parsing, validating,
constructing of both the Netlink header and TLVs that are repetitive and easy to
get wrong.  This library aims to provide simple helpers that allows you to
re-use code and to avoid re-inventing the wheel.")
    (properties
     '((release-monitoring-url . "https://www.netfilter.org/pub/libmnl/")))
    (license license:lgpl2.1+)))

(define-public libnftnl
  (package
    (name "libnftnl")
    (version "1.2.6")
    (source
     (origin
       (method url-fetch)
       (uri (string-append "mirror://netfilter.org/libnftnl/"
                           "libnftnl-" version ".tar.xz"))
       (sha256
        (base32 "1x3pqxclpxcw8x5qx0vyi7znf9xwlkqsfd9sy4cxlir1v4nfmsnf"))))
    (build-system gnu-build-system)
    (native-inputs
     (list pkg-config))
    (inputs
     (list libmnl))
    (home-page "https://www.netfilter.org/projects/libnftnl/index.html")
    (synopsis "Netlink programming interface to the Linux nf_tables subsystem")
    (description "Libnftnl is a userspace library providing a low-level netlink
programming interface to the in-kernel nf_tables subsystem.  The library
libnftnl has been previously known as libnftables.  This library is currently
used by nftables.")
    (license license:gpl2+)))

;;; The symbol libnftl/fixed should be used when libnftnl needs fixes
;;; (security or else) and this deprecation could be removed.
(define-deprecated/public-alias libnftnl/fixed libnftnl/pinned)

;; This is used in iptables, which contributes to rust.  We're pinning this
;; variant to avoid accidental rebuilds of rust.
(define-public libnftnl/pinned
  (package (inherit libnftnl)
    (version "1.2.3")
    (source
     (origin
       (method url-fetch)
       (uri (string-append "mirror://netfilter.org/libnftnl/"
                           "libnftnl-" version ".tar.bz2"))
       (sha256
        (base32 "0m82bmh8i24hwxmz7rxwxjll4904ghd2b1x1p5h8algrg6dyl5p9"))))
    (build-system gnu-build-system)
    (native-inputs
     (list pkg-config))
    (inputs
     (list libmnl))))

(define-public nftables
  (package
    (name "nftables")
    (version "1.0.8")
    (source
     (origin
       (method url-fetch)
       (uri (list (string-append "mirror://netfilter.org/nftables/nftables-"
                                 version ".tar.xz")
                  (string-append "https://www.nftables.org/projects/nftables"
                                 "/files/nftables-" version ".tar.xz")))
       (sha256
        (base32 "0l1xpwr9qfbl3bxa97v8s2lbibiz0xma9q0qi34xp0hswh6p8wwk"))))
    (build-system gnu-build-system)
    (arguments `(#:configure-flags
                 '("--disable-static"
                   "--with-cli=readline"
                   "--with-json")
                 #:phases
                  (modify-phases %standard-phases
                    (add-before 'configure 'autoreconf
                      (lambda _
                        (invoke "autoreconf" "-fi"))))))
    (inputs (list gmp libmnl libnftnl readline jansson))
    (native-inputs (list pkg-config
                         bison
                         flex
                         docbook2x
                         autoconf
                         automake
                         libtool))
    (home-page "https://www.nftables.org")
    (synopsis "Userspace utility for Linux packet filtering")
    (description "nftables is the project that aims to replace the existing
{ip,ip6,arp,eb}tables framework.  Basically, this project provides a new packet
filtering framework, a new userspace utility and also a compatibility layer for
{ip,ip6}tables.  nftables is built upon the building blocks of the Netfilter
infrastructure such as the existing hooks, the connection tracking system, the
userspace queueing component and the logging subsystem.")
    (license license:gpl2)))

(define-public libnetfilter-conntrack
  (package
    (name "libnetfilter-conntrack")
    (version "1.0.9")
    (source
     (origin
       (method url-fetch)
       (uri (string-append "https://netfilter.org/projects/"
                           "libnetfilter_conntrack/files/"
                           "libnetfilter_conntrack-"
                           version ".tar.bz2"))
       (sha256
        (base32 "1a3rnpsba64dzy97wwjrxal89wr0nf9znvag2j18nkp3kzs9vgb7"))))
    (build-system gnu-build-system)
    (native-inputs (list pkg-config))
    (inputs (list libnfnetlink libmnl))
    (synopsis "Library for kernel connection tracking state table")
    (description "libnetfilter_conntrack is a userspace library providing a
programming interface (API) to the in-kernel connection tracking state table.
The library libnetfilter_conntrack has been previously known as
libnfnetlink_conntrack and libctnetlink.  This library is currently used by
conntrack-tools among many other applications.")
    (home-page "https://netfilter.org/projects/libnetfilter_conntrack/index.html")
    (supported-systems (filter target-linux? %supported-systems))
    (properties '((upstream-name . "libnetfilter_conntrack")))
    (license license:gpl2+)))

(define-public libnetfilter-cttimeout
  (package
    (name "libnetfilter-cttimeout")
    (version "1.0.1")
    (source
     (origin
       (method url-fetch)
       (uri (string-append "https://netfilter.org/projects/"
                           "libnetfilter_cttimeout/files/"
                           "libnetfilter_cttimeout-" version ".tar.bz2"))
       (sha256
        (base32 "0983cpyvxyycbnzqlrzml80pph2z51r6s7sxp06ciq8468pxln8b"))))
    (build-system gnu-build-system)
    (native-inputs (list pkg-config))
    (inputs (list libmnl))
    (synopsis "Library for kernel connection tracking timeout infrastructure")
    (description "libnetfilter_cttimeout is the userspace library that
provides the programming interface to the fine-grain connection tracking
timeout infrastructure.  With this library, you can create, update and delete
timeout policies that can be attached to traffic flows.  This library is used
by conntrack-tools.")
    (home-page "https://netfilter.org/projects/libnetfilter_cttimeout/index.html")
    (supported-systems (filter target-linux? %supported-systems))
    (properties '((upstream-name . "libnetfilter_cttimeout")))
    (license license:gpl2)))

(define-public libnetfilter-cthelper
  (package
    (name "libnetfilter-cthelper")
    (version "1.0.1")
    (source
     (origin
       (method url-fetch)
       (uri (string-append "https://netfilter.org/projects/"
                           "libnetfilter_cthelper/files/"
                           "libnetfilter_cthelper-" version ".tar.bz2"))
       (sha256
        (base32 "04n95ngil5l8m8v64dfjm1dwq0wd3kf4vw1zblsrff13hxa3s1ql"))))
    (build-system gnu-build-system)
    (native-inputs (list pkg-config))
    (inputs (list libmnl))
    (synopsis "Library for user-space connection tracking helpers")
    (description "libnetfilter_cthelper is a userspace library that provides a
programming interface to user-space connection tracking helpers.
@enumerate
@item
register new user-space connection tracking helpers
@item
unregister user-space connection tracking helpers
@item
list existing registered user-space connection tracking helpers
@end enumerate")
    (home-page "https://netfilter.org/projects/libnetfilter_cthelper/index.html")
    (supported-systems (filter target-linux? %supported-systems))
    (properties '((upstream-name . "libnetfilter_cthelper")))
    (license license:gpl2+)))

(define-public libnetfilter-queue
  (package
    (name "libnetfilter-queue")
    (version "1.0.5")
    (source
     (origin
       (method url-fetch)
       (uri (string-append "https://netfilter.org/projects/"
                           "libnetfilter_queue/files/"
                           "libnetfilter_queue-" version ".tar.bz2"))
       (sha256
        (base32
         "1xdra6i4p8jkv943ygjw646qx8df27f7p5852kc06vjx608krzzr"))))
    (build-system gnu-build-system)
    (native-inputs (list pkg-config))
    (inputs (list libmnl libnfnetlink))
    (synopsis "Library for kernel netfilter infrastructure and state")
    (description "libnetfilter_queue is a userspace library providing an API
to packets that have been queued by the kernel packet filter.  It is is part
of a system that deprecates the old ip_queue/libipq mechanism.")
    (home-page "https://netfilter.org/projects/libnetfilter_queue/index.html")
    (supported-systems (filter target-linux? %supported-systems))
    (properties '((upstream-name . "libnetfilter_queue")))
    (license license:gpl2+)))

(define-public conntrack-tools
  (package
    (name "conntrack-tools")
    (version "1.4.7")
    (source
     (origin
       (method url-fetch)
       (uri (string-append "https://netfilter.org/projects/"
                           "conntrack-tools/files/"
                           "conntrack-tools-" version ".tar.bz2"))
       (sha256
        (base32 "0pabq97rpci3z1bdc54cyhc3b9w86m4nnlbzsp7905p8az7yp789"))))
    (build-system gnu-build-system)
    (native-inputs (list bison flex pkg-config))
    (inputs (list libtirpc
                  libnetfilter-conntrack
                  libnetfilter-cttimeout
                  libnetfilter-cthelper
                  libnetfilter-queue
                  libnfnetlink
                  libmnl))
    (synopsis "Set of tools targeting the conntrack kernel subsystem")
    (description "The tool conntrack provides a full featured interface that
is intended to replace the old @file{/proc/net/ip_conntrack} interface.  Using
conntrack, you can view and manage the in-kernel connection tracking state
table from userspace.  On the other hand, conntrackd covers the specific
aspects of stateful firewalls to enable highly available scenarios, and can be
used as statistics collector as well.

Since 1.2.0, the conntrack-tools includes the @command{nfct} command line
utility.  This utility only supports the nfnetlink_cttimeout by now.  In the
long run, we expect that it will replace conntrack by providing a syntax
similar to nftables.")
    (home-page "https://netfilter.org/projects/conntrack-tools/index.html")
    (supported-systems (filter target-linux? %supported-systems))
    (license license:gpl2+)))

(define-public libnetfilter-acct
  (package
    (name "libnetfilter-acct")
    (version "1.0.3")
    (source
     (origin
       (method url-fetch)
       (uri (string-append "https://netfilter.org/projects/"
                           "libnetfilter_acct/files/"
                           "libnetfilter_acct-" version ".tar.bz2"))
       (sha256
        (base32
         "06lsjndgfjsgfjr43px2n2wk3nr7whz6r405mks3887y7vpwwl22"))))
    (build-system gnu-build-system)
    (native-inputs (list pkg-config))
    (inputs (list libmnl))
    (synopsis "Library providing interface to extended accounting infrastructure")
    (description "libnetfilter_acct is the userspace library providing interface
to extended accounting infrastructure.

@enumerate
@item
creating accounting objects
@item
retrieving accounting objects (and atomically set to zero)
@item
deleting accounting objects
@end enumerate
For the nfnetlink_acct subsystem.")
    (home-page "https://netfilter.org/projects/libnetfilter_acct/index.html")
    (supported-systems (filter target-linux? %supported-systems))
    (properties '((upstream-name . "libnetfilter_acct")))
    (license license:lgpl2.1+)))

(define-public nfacct
  (package
    (name "nfacct")
    (version "1.0.2")
    (source
     (origin
       (method url-fetch)
       (uri (string-append "https://netfilter.org/projects/" name
                           "/files/nfacct-" version ".tar.bz2"))
       (sha256
        (base32
         "0sdxbxjyapbqcp2ami5jd10vz4xbbdvx39f3wfy1iqsbflc25zzc"))))
    (build-system gnu-build-system)
    (native-inputs (list pkg-config))
    (inputs (list libmnl libnetfilter-acct))
    (synopsis "Command line tool to create/retrieve/delete accounting objects")
    (description "nfacct is the command line tool to create/retrieve/delete
accounting objects
@enumerate
@item
listing the objects of the nfacct table in plain text/XML
@item
atomically get and reset objects of the nfacct table
@item
adding new objects to the nfacct table
@item
deleting objects from the nfacct table
@end enumerate")
    (home-page "https://netfilter.org/projects/nfacct/index.html")
    (supported-systems (filter target-linux? %supported-systems))
    (license license:gpl2+)))

(define-public libnetfilter-log
  (package
    (name "libnetfilter-log")
    (version "1.0.2")
    (source
     (origin
       (method url-fetch)
       (uri (string-append "https://netfilter.org/projects/"
                           "libnetfilter_log/files/"
                           "libnetfilter_log-" version ".tar.bz2"))
       (sha256
        (base32
         "1spy9xs41v76kid5ana8n126f3mvgq6fjibbfbj4kn0larbhix73"))))
    (build-system gnu-build-system)
    (native-inputs (list pkg-config))
    (inputs (list libnfnetlink libmnl))
    (synopsis "Library providing interface to packets logged by netfilter")
    (description "libnetfilter_log is a userspace library providing interface to
packets that have been logged by the kernel packet filter.  It is is part of a
system that deprecates the old syslog/dmesg based packet logging.  This library
has been previously known as libnfnetlink_log.

@enumerate
@item
receiving to-be-logged packets from the kernel nfnetlink_log subsystem
@end enumerate")
    (home-page "https://netfilter.org/projects/libnetfilter_log/index.html")
    (supported-systems (filter target-linux? %supported-systems))
    (properties '((upstream-name . "libnetfilter_log")))
    (license license:gpl2+)))

(define-public ulogd
  (package
    (name "ulogd")
    (version "2.0.7")
    (source
     (origin
       (method url-fetch)
       (uri (string-append "https://netfilter.org/projects/" name
                           "/files/ulogd-" version ".tar.bz2"))
       (sha256
        (base32
         "0ax9959c4bapq78n13bbaibcf1gwjir3ngx8l2dh45lw9m4ha2lr"))))
    (build-system gnu-build-system)
    (outputs '("out"
               ;; additonal non-default output plugins
               "json" "pcap" "sqlite3" "pgsql" "mysql"))
    (native-inputs (list pkg-config))
    (inputs (list libnfnetlink
                  libmnl
                  libnetfilter-log
                  libnetfilter-conntrack
                  libnetfilter-acct
                  sqlite
                  libpcap
                  jansson
                  postgresql
                  (list mariadb "dev")
                  zlib
                  openssl))
    (arguments
     (list #:configure-flags
           #~(list (string-append "--with-pgsql="
                                  (assoc-ref %build-inputs "postgresql"))
                   (string-append "--with-mysql="
                                  (assoc-ref %build-inputs "mariadb")))
           #:phases
           #~(modify-phases %standard-phases
               (add-after 'install 'install-doc
                 (lambda _
                   (let ((out-etc (string-append #$output "/etc"))
                         (ulogd.conf "ulogd.conf"))
                     (mkdir-p out-etc)
                     (copy-file ulogd.conf (string-append out-etc "/"
                                                          ulogd.conf)))))
               (add-after 'install 'setup-plugin-outputs
                 (lambda* (#:key outputs #:allow-other-keys)
                   (with-directory-excursion
                       (string-append #$output "/lib/ulogd/")
                     (for-each
                      (lambda (output-name)
                        (let ((output-dir (string-append
                                           (assoc-ref outputs output-name)
                                           "/lib/ulogd/")))
                          (mkdir-p output-dir)
                          (for-each
                           (lambda (plugin)
                             (copy-file plugin (string-append output-dir plugin))
                             (delete-file plugin))
                           (find-files "."
                                       (string-append "ulogd_output_"
                                                      (string-upcase output-name)
                                                      ".*$")))))
                      (list "json" "pcap" "sqlite3" "pgsql" "mysql"))))))))
    (synopsis "Logging daemon for netfilter and iptables")
    (description "ulogd is a userspace logging daemon for netfilter/iptables
related logging.  This includes per-packet logging of security violations,
per-packet logging for accounting, per-flow logging and flexible user-defined
accounting.

@enumerate
@item
Packet and flow-based traffic accounting
@item
Flexible user-defined traffic accounting via nfacct infrastructure
@item
SQL database back-end support: SQLite3, PostgreSQL, MySQL
@item
Text-based output formats: CSV, XML, Netfilter's LOG, Netfilter's conntrack
@end enumerate")
    (home-page "https://netfilter.org/projects/nfacct/index.html")
    (supported-systems (filter target-linux? %supported-systems))
    (license license:gpl2)))

(define-public proot
  (package
    (name "proot")
    (version "5.4.0")
    (source
     (origin
       (method git-fetch)
       (uri (git-reference
             (url "https://github.com/proot-me/PRoot")
             (commit (string-append "v" version))))
       (file-name (git-file-name name version))
       (sha256
        (base32 "186qsg4yvisqjgf8w5jxhnlig7x341vpqwcgp8as3r59qmqkpmk7"))
       ;; Waiting for upstream inclusion at
       ;; https://github.com/proot-me/proot/pull/355
       (patches (search-patches "proot-add-clone3.patch"))))
    (build-system gnu-build-system)
    ;; Many architectures are not supported (see:
    ;; https://github.com/proot-me/proot/blob/master/src/arch.h#L51).
    (supported-systems '("x86_64-linux" "i686-linux"
                         "armhf-linux" "aarch64-linux" "i586-gnu"))
    (arguments
     ;; Disable the test suite on armhf-linux, as there are too many
     ;; failures to keep track of (see for example:
     ;; https://github.com/proot-me/proot/issues/286).
     `(#:tests? ,(not (or (%current-target-system)
                          (string-prefix? "armhf"
                                          (or (%current-system)))))
       #:make-flags '("-C" "src")
       #:phases (modify-phases %standard-phases
                  (add-after 'unpack 'patch-sources
                    (lambda* (#:key inputs #:allow-other-keys)
                      (substitute* (find-files "src" "\\.[ch]$")
                        (("\"/bin/sh\"")
                         (string-append "\"" (assoc-ref inputs "bash")
                                        "/bin/sh\"")))

                      (substitute* "src/GNUmakefile"
                        (("/bin/echo") (which "echo"))
                        (("^VERSION = .*")
                         (string-append "VERSION := " ,version "\n")))

                      (substitute* (find-files "test" "\\.sh$")
                        ;; Some of the tests try to "bind-mount" /bin/true.
                        (("-b /bin/true:")
                         (string-append "-b " (which "true") ":"))
                        ;; Likewise for /bin.
                        (("-b /bin:") "-b /gnu:")
                        ;; Others try to run /bin/sh.
                        (("/bin/sh") (which "sh"))
                        ;; Others assume /etc/fstab exists.
                        (("/etc/fstab") "/etc/passwd"))
                      (substitute* "test/GNUmakefile"
                        (("-b /bin:") "-b /gnu:"))
                      (substitute* "test/test-c6b77b77.mk"
                        (("/bin/bash") (which "bash"))
                        (("/usr/bin/test") (which "test")))
                      (substitute* "test/test-16573e73.c"
                        (("/bin/([a-z-]+)" _ program)
                         (which program)))
                      (substitute* "test/test-5467b986.sh"
                        (("-w /usr") "-w /gnu")
                        (("-w usr") "-w gnu")
                        (("/usr/share") "/gnu/store")
                        (("share") "store"))
                      (substitute* "test/test-092c5e26.sh"
                        (("-q echo ")
                         "-q $(which echo) "))

                      ;; The socket tests requires networking.
                      (for-each delete-file
                                (find-files "test" "test-socket.*\\.sh$"))))
                  (delete 'configure)
                  (add-after 'build 'build-manpage
                    (lambda _
                      (with-directory-excursion "doc"
                        (invoke "make" "proot/man.1" "SUFFIX=.py"))))
                  (replace 'check
                    (lambda* (#:key tests? #:allow-other-keys)
                      (when tests?
                        (let ((n (parallel-job-count)))
                          ;; Most of the tests expect "/bin" to be in $PATH so
                          ;; they can run things that live in $ROOTFS/bin.
                          (setenv "PATH"
                                  (string-append (getenv "PATH") ":/bin"))
                          (invoke "make" "check" "-C" "test"
                                  ;;"V=1"
                                  "-j" (number->string n))))))
                  (replace 'install
                    (lambda* (#:key outputs #:allow-other-keys)
                      ;; The 'install' rule does nearly nothing.
                      (let* ((out (assoc-ref outputs "out"))
                             (man1 (string-append out "/share/man/man1")))
                        ;; TODO: 'make install-care' (does not even
                        ;; build currently.)
                        (invoke "make" "-C" "src" "install"
                                (string-append "PREFIX=" out))
                        (mkdir-p man1)
                        (copy-file "doc/proot/man.1"
                                   (string-append man1 "/proot.1"))))))))
    (native-inputs (list which
                         ;; For 'mcookie', used by some of the tests.
                         util-linux
                         coreutils
                         pkg-config
                         ;; For rst2man, used to generate the manual page.
                         python-docutils))
    (inputs (list libarchive talloc))
    (home-page "https://github.com/proot-me/PRoot")
    (synopsis "Unprivileged chroot, bind mount, and binfmt_misc")
    (description
     "PRoot is a user-space implementation of @code{chroot}, @code{mount --bind},
and @code{binfmt_misc}.  This means that users don't need any privileges or
setup to do things like using an arbitrary directory as the new root
file system, making files accessible somewhere else in the file system
hierarchy, or executing programs built for another CPU architecture
transparently through QEMU user-mode.  Also, developers can use PRoot as a
generic process instrumentation engine thanks to its extension mechanism.
Technically PRoot relies on @code{ptrace}, an unprivileged system-call
available in the kernel Linux.")
    (license license:gpl2+)))

(define-public proot-static
  (package
    (inherit proot)
    (name "proot-static")
    (synopsis
     "Unprivileged chroot, bind mount, and binfmt_misc (statically linked)")
    (inputs `(("talloc" ,talloc/static)))
    (arguments
     (substitute-keyword-arguments (package-arguments proot)
       ((#:make-flags flags)
        `(cons "LDFLAGS = -ltalloc -static -static-libgcc" ,flags))
       ((#:phases phases)
        `(modify-phases ,phases
           (add-after 'strip 'remove-store-references
             (lambda* (#:key outputs #:allow-other-keys)
               (let* ((out (assoc-ref outputs "out")))
                 (with-directory-excursion out
                   (remove-store-references "bin/proot")
                   #t))))))
       ((#:allowed-references _ '("out"))
        '("out"))))))

(define-public cpuid
  (package
    (name "cpuid")
    (version "20230614")
    (source (origin
              (method url-fetch)
              (uri (string-append "http://www.etallen.com/cpuid/cpuid-"
                                  version ".src.tar.gz"))
              (sha256
               (base32
                "1s54qc1j10d765r05kw9pzwzaxq2b0nndq2ifwq7cq62xx2k1j5i"))))
    (build-system gnu-build-system)
    (arguments
     (list #:make-flags
           #~(list (string-append "CC=" #$(cc-for-target)))
           #:tests? #f                  ; no tests
           #:phases
           #~(modify-phases %standard-phases
               (delete 'configure)      ; no configure script
               (add-before 'install 'fix-makefile
                 (lambda* (#:key outputs #:allow-other-keys)
                   (substitute* "Makefile"
                     (("\\$\\(BUILDROOT\\)/usr")
                      (assoc-ref outputs "out"))))))))
    (inputs (list perl))
    (supported-systems '("i686-linux" "x86_64-linux"))
    (home-page "https://www.etallen.com/cpuid.html")
    (synopsis "Dump x86 CPUID processor information")
    (description "cpuid dumps detailed information about the CPU(s) gathered
from the CPUID instruction, and also determines the exact model of CPU(s).  It
supports Intel, AMD, and VIA CPUs, as well as older Transmeta, Cyrix, UMC,
NexGen, Rise, and SiS CPUs.")
    (license license:gpl2+)))

(define-public jmtpfs
  (package
    (name "jmtpfs")
    (version "0.5")
    (source
      (origin
        (method git-fetch)
        (uri (git-reference
               (url "https://github.com/JasonFerrara/jmtpfs")
               (commit (string-append "v" version))))
        (file-name (git-file-name name version))
        (sha256
         (base32
          "1pm68agkhrwgrplrfrnbwdcvx5lrivdmqw8pb5gdmm3xppnryji1"))))
    (build-system gnu-build-system)
    (inputs
     (list file fuse-2 libmtp))
    (native-inputs
     (list pkg-config))
    (home-page "https://github.com/JasonFerrara/jmtpfs")
    (synopsis "Use a FUSE file system to access data over MTP")
    (description "jmtpfs uses @acronym{FUSE, File system in USEr space} to
provide access to data over @acronym{MTP, the Media Transfer Protocol}.
Unprivileged users can mount the MTP device as a file system.")
    (license license:gpl3)))

(define-public procenv
  (package
   (name "procenv")
   (version "0.60")
   (source
    (origin
     (method git-fetch)
     (uri (git-reference
            (url "https://github.com/jamesodhunt/procenv")
            (commit version)))
     (file-name (git-file-name name version))
     (sha256
      (base32 "00d7q0h4qjc8lg435lq77lp2fx6ikm5piq90m81mr1dqqna1g6pz"))))
   (build-system gnu-build-system)
   (native-inputs
    (list pkg-config
          ;; For tests.
          check groff))
   (inputs
    (list expat libcap libselinux))
   (synopsis "Utility to show process environment")
   (description
    "Procenv is a command-line tool that displays as much detail about
itself and its environment as possible.  It can be used as a test
tool, to understand the type of environment a process runs in, and for
comparing system environments.")
   (home-page "https://github.com/jamesodhunt/procenv/")
   (license license:gpl3+)))

(define-public libfabric
  (package
    (name "libfabric")
    (version "1.19.0")
    (source
     (origin
       (method url-fetch)
       (uri
        (string-append "https://github.com/ofiwg/libfabric/releases/download/v"
                       version "/libfabric-" version ".tar.bz2"))
       (sha256
        (base32 "17pg0fb4fa77r1bmp0xk535m8n8fadpfdg93cb280ghhx55pck7i"))))
    (build-system gnu-build-system)
    (inputs `(("rdma-core" ,rdma-core)
              ,@(match (%current-system)
                       ((member (package-supported-systems psm))
                        `(("psm" ,psm)))
                       (_ `()))
              ("libnl" ,libnl)))
    (home-page "https://ofiwg.github.io/libfabric/")
    (synopsis "Open Fabric Interfaces")
    (description
     "OpenFabrics Interfaces (OFI) is a framework focused on exporting fabric
communication services to applications.  OFI is best described as a collection
of libraries and applications used to export fabric services.  The key
components of OFI are: application interfaces, provider libraries, kernel
services, daemons, and test applications.

Libfabric is a core component of OFI.  It is the library that defines and
exports the user-space API of OFI, and is typically the only software that
applications deal with directly.  It works in conjunction with provider
libraries, which are often integrated directly into libfabric.")
    (license (list license:bsd-2 license:gpl2)))) ;dual

(define-public psm
  (package
    (name "psm")
    (version "3.3.20170428")
    (home-page "https://github.com/intel/psm")
    (source
     (origin
       (method git-fetch)
       (uri (git-reference (url home-page)
                           (commit "604758e76dc31e68d1de736ccf5ddf16cb22355b")))
       (file-name (string-append "psm-" version ".tar.gz"))
       (sha256
        (base32 "0nsb325dmhn5ia3d2cnksqr0gdvrrx2hmvlylfgvmaqdpq76zm85"))
       (patches (search-patches
                 "psm-arch.patch"     ; uname -p returns "unknown" on Debian 9
                 "psm-ldflags.patch"  ; build shared lib with LDFLAGS
                 "psm-repro.patch"    ; reproducibility
                 "psm-disable-memory-stats.patch"))))
    (build-system gnu-build-system)
    (outputs '("out" "debug"))
    (inputs `(("libuuid" ,util-linux "lib")))
    (arguments
     '(#:make-flags `("PSM_USE_SYS_UUID=1" "CC=gcc" "WERROR="
                      ,(string-append "INSTALL_PREFIX=" %output)
                      ,(string-append "CFLAGS=-Wall -fpic -fPIC -D_GNU_SOURCE"
                                      " -funwind-tables -O3 -g3"
                                      " -DPSM_USE_SYS_UUID"
                                      " -Wno-strict-aliasing -DNVALGRIND"
                                      " -fcommon")
                      ,(string-append "LDFLAGS=-Wl,-rpath=" %output "/lib"))
       #:tests? #f
       #:phases (modify-phases %standard-phases
                  (delete 'configure)
                  (add-after 'unpack 'patch-/usr/include
                    (lambda _
                      (substitute* "Makefile"
                        (("\\$\\{DESTDIR}/usr/include")
                         (string-append %output "/include")))
                      (substitute* "Makefile"
                        (("/lib64") "/lib"))
                      #t))
                  (add-after 'unpack 'patch-sysmacros
                    (lambda _
                      (substitute* "ipath/ipath_proto.c"
                        (("#include <sys/poll.h>" m)
                         (string-append m "\n"
                                        "#include <sys/sysmacros.h>")))
                      #t)))))
    (synopsis "Intel Performance Scaled Messaging (PSM) Libraries")
    (description
     "The PSM Messaging API, or PSM API, is Intel's low-level user-level
communications interface for the True Scale family of products.  PSM users are
enabled with mechanisms necessary to implement higher level communications
interfaces in parallel environments.")
    ;; Only Intel-compatable processors are supported.
    (supported-systems '("i686-linux" "x86_64-linux"))
    (license (list license:bsd-2 license:gpl2)))) ;dual

(define-public snapscreenshot
  (package
    (name "snapscreenshot")
    (version "1.0.14.3")
    (source
     (origin
       (method url-fetch)
       (uri (string-append "http://bisqwit.iki.fi/src/arch/"
                           name "-" version ".tar.bz2"))
       (sha256
        (base32 "0gzvqsbf6a2sbd1mqvj1lbm57i2bm5k0cr6ncr821d1f32gw03mk"))))
    (build-system gnu-build-system)
    (arguments
     `(#:make-flags
       (let ((out (assoc-ref %outputs "out")))
         (list (string-append "BINDIR=" out "/bin")
               (string-append "MANDIR=" out "/share/man")))
       #:tests? #f                      ; no test suite
       #:phases
       (modify-phases %standard-phases
         (delete 'configure)            ; ./configure is a snarky no-op
         (add-before 'install 'fix-ownership
           ;; Install binaries owned by ‘root’ instead of the nonexistent ‘bin’.
           (lambda _
             (substitute* "depfun.mak"
               ((" -o bin -g bin ") " "))
             #t))
         (add-before 'install 'create-output-directories
           (lambda* (#:key outputs #:allow-other-keys)
             (let ((out (assoc-ref outputs "out")))
               (mkdir-p (string-append out "/share/man/man1"))
               #t))))))
    (home-page "https://bisqwit.iki.fi/source/snapscreenshot.html")
    (synopsis "Take screenshots of one or more Linux text consoles")
    (description
     "snapscreenshot saves a screenshot of one or more Linux text consoles as a
Targa (@dfn{.tga}) image.  It can be used by anyone with read access to the
relevant @file{/dev/vcs*} file(s).")
    (license license:gpl2)))

(define-public fbcat
  (package
    (name "fbcat")
    (version "0.5.2")
    (source
     (origin
       (method url-fetch)
       (uri (string-append "https://github.com/jwilk/fbcat/releases/download/"
                           version "/" name "-" version ".tar.gz"))
       (sha256
        (base32 "07q6f0xj7b4gjvn69qfn0g04yd0ch8ndzyigcz8nnrhli0cvsbh6"))))
    (build-system gnu-build-system)
    (inputs
     ;; The ‘fbgrab’ wrapper can use one of several PPM-to-PNG converters.  We
     ;; choose netpbm simply because it's the smallest.  It still adds ~94 MiB
     ;; to an otherwise tiny package, so we put ‘fbgrab’ in its own output.
     `(("pnmtopng" ,netpbm)))
    (outputs (list "out" "fbgrab"))
    (arguments
     `(#:make-flags
       (list "CC=gcc"
             (string-append "PREFIX=" (assoc-ref %outputs "out")))
       #:tests? #f                      ; no tests
       #:phases
       (modify-phases %standard-phases
         (delete 'configure)            ; no configure script
         (add-after 'build 'qualify-references
           (lambda* (#:key inputs outputs #:allow-other-keys)
             (let* ((pnmtopng (assoc-ref inputs "pnmtopng"))
                    (out (assoc-ref outputs "out")))
               (substitute* "fbgrab"
                 (("fbcat" all)
                  (string-append out "/bin/" all))
                 (("pnmtopng" all)
                  (string-append pnmtopng "/bin/" all))))))
         (add-after 'install 'split-fbgrab-output
           (lambda* (#:key outputs #:allow-other-keys)
             (let* ((out (assoc-ref outputs "out"))
                    (out:fbgrab (assoc-ref outputs "fbgrab")))
               (for-each (lambda (file)
                           (let ((old (string-append out "/" file))
                                 (new (string-append out:fbgrab "/" file)))
                             (mkdir-p (dirname new))
                             (rename-file old new)))
                         (list "bin/fbgrab"
                               "share/man/man1/fbgrab.1"))))))))
    (home-page "https://jwilk.net/software/fbcat")
    (synopsis "Take a screenshot of the contents of the Linux framebuffer")
    (description
     "fbcat saves the contents of the Linux framebuffer (@file{/dev/fb*}), or
a dump thereof.  It supports a wide range of drivers and pixel formats.

@command{fbcat} can take screenshots of virtually any application that can be
made to write its output to the framebuffer, including (but not limited to)
text-mode or graphical applications that don't use a display server.

Also included is @command{fbgrab}, a wrapper around @command{fbcat} that
emulates the behaviour of Gunnar Monell's older fbgrab utility.")
    (license license:gpl2)))

(define-public fbgrab
  (package
    (name "fbgrab")
    (version "1.5")
    (source (origin
              (method git-fetch)
              (uri (git-reference
                    (url "https://github.com/GunnarMonell/fbgrab")
                    (commit version)))
              (file-name (git-file-name name version))
              (sha256
               (base32
                "1npn7l8jg0nhjraybjl38v8635zawzmn06ql3hs3vhci1vi1r90r"))))
    (build-system gnu-build-system)
    (arguments
     (list #:tests? #f                  ;no test suite
           #:make-flags #~(list (string-append "CC=" #$(cc-for-target))
                                (string-append "DESTDIR=" #$output))
           #:phases #~(modify-phases %standard-phases
                        (add-after 'unpack 'strip-/usr-prefix
                          (lambda _
                            (substitute* "Makefile"
                              (("/usr") ""))))
                        (delete 'configure))))
    (inputs (list libpng zlib))
    (home-page "https://github.com/GunnarMonell/fbgrab")
    (synopsis "Linux framebuffer screenshot/conversion utility")
    (description "FBGrab is a framebuffer screenshot program that captures the
Linux framebuffer and converts it to a PNG image.  It can also convert a
framebuffer dump file (copy) to a PNG image.")
    (license license:gpl2)))   ;GPL 2.0 only (per SPDX identifier in fbgrab.c)

(define-public libcgroup
  (package
    (name "libcgroup")
    (version "2.0.2")
    (home-page "https://github.com/libcgroup/libcgroup")
    (source
     (origin
       (method url-fetch)
       (uri (string-append home-page "/releases/download/v"
                           version "/" name "-" version ".tar.gz"))
       (sha256
        (base32 "1y0c9ncsawamj77raiw6qkbm5cdsyvhjb2mvgma1kxmgw0r3pxlf"))))
    (build-system gnu-build-system)
    (arguments
     ;; Tests are virtualized with lxc, it is not very feasible
     ;; to make them executable under guix build. Also, note that
     ;; origin is using source tarball release which is prepared
     ;; after testing.
     `(#:tests? #f))
    (native-inputs
     (list bison flex))
    (inputs
     (list linux-pam))
    (synopsis "Control groups management tools")
    (description "Control groups is Linux kernel method for process resource
restriction, permission handling and more.  This package provides userspace
interface to this kernel feature.")
    (license license:lgpl2.1)))

(define-public mbpfan
  (package
    (name "mbpfan")
    (version "2.2.1")
    (source
     (origin
       (method git-fetch)
       (uri (git-reference
             (url "https://github.com/dgraziotin/mbpfan")
             (commit (string-append "v" version))))
       (file-name (git-file-name name version))
       (sha256
        (base32 "0gc9ypxi55vxs77nx8ihhh9zk7fr9v0m0zfm76q7x0bi6jz11mbr"))))
    (build-system gnu-build-system)
    (arguments
     `(#:tests? #f                      ; tests ask to be run as root
       #:make-flags (let ((out (assoc-ref %outputs "out")))
                      (list (string-append "DESTDIR=" out)
                            ,(string-append "CC=" (cc-for-target))))
       #:phases
       (modify-phases %standard-phases
         (add-after 'unpack 'patch-paths
           (lambda _
             (substitute* "Makefile"
               (("/usr") ""))
             #t))
         (delete 'configure))))         ; there's no configure phase
    (home-page "https://github.com/dgraziotin/mbpfan")
    (synopsis "Control fan speed on Macbooks")
    (description
     "mbpfan is a fan control daemon for Apple Macbooks.  It uses input from
the @code{coretemp} module and sets the fan speed using the @code{applesmc}
module.  It can be executed as a daemon or in the foreground with root
privileges.")
    (license license:gpl3+)))

(define-public psm2
  (package
    (name "psm2")
    (version "12.0")
    (source (origin
              (method git-fetch)
              (uri (git-reference
                    (url "https://github.com/intel/opa-psm2")
                    ;; tag 'psm-v12.0' = commit ad5dd1b
                    (commit (string-append "psm-v" version))))
              (file-name (git-file-name name version))
              (sha256
               (base32
                "04nar65ac11qqx41vkfs7iip8kfiah0zms7l4rmsxncpiz2iqfik"))))
    (build-system gnu-build-system)
    (arguments
     (list #:make-flags
           #~(list (string-append "LDFLAGS=-Wl,-rpath=" #$output "/lib"))
           #:tests? #f
           #:phases #~(modify-phases %standard-phases
                        (delete 'configure)
                        (add-after 'unpack 'patch-Makefiles
                          (lambda _
                            (substitute* "Makefile"
                              (("/lib64") "/lib")
                              (("/usr") ""))
                            (substitute* "compat/Makefile"
                              (("/lib64") "/lib")
                              (("/usr") ""))))
                        (replace 'install
                          (lambda _
                            (setenv "DESTDIR" #$output)
                            (invoke "make" "install"))))))
    (inputs
     (list rdma-core numactl))
    (synopsis "Intel Performance Scaled Messaging 2 (PSM2) library")
    (description
     "This package is low-level user-level Intel's communications interface.
The PSM2 API is a high-performance vendor-specific protocol that provides a
low-level communications interface for the Intel Omni-Path family of
high-speed networking devices.")
    (home-page "https://github.com/intel/opa-psm2")
    ;; Only the x86_64 architecure is supported.
    (supported-systems '("x86_64-linux"))
    (license (list license:bsd-3 license:gpl2)))) ; dual

(define-public libpfm4
  (package
    (name "libpfm4")
    (version "4.9.0")
    (source (origin
              (method url-fetch)
              (uri (string-append "mirror://sourceforge/perfmon2/"
                                  name "/libpfm-" version ".tar.gz"))
              (sha256
               (base32
                "1qp4g4n6dw42p2w5rkwzdb7ynk8h7g5vg01ybpmvxncgwa7bw3yv"))))
    (build-system gnu-build-system)
    (arguments
     '(#:modules ((guix build utils)
                  (guix build gnu-build-system))
       #:phases (modify-phases %standard-phases
                  (delete 'configure)
                  (delete 'check)
                  (replace 'build
                    (lambda* (#:key inputs outputs #:allow-other-keys)
                      (let* ((out (assoc-ref outputs "out")))
                        (setenv "CC" "gcc")
                        (setenv "CFLAGS" "-Wno-format-truncation")
                        (invoke "make")
                        #t)))
                  (replace 'install
                    (lambda* (#:key outputs #:allow-other-keys)
                      (let* ((out (assoc-ref outputs "out")))
                        (invoke "make"
                                (string-append "PREFIX=" out)
                                "install")
                        #t))))))
    (synopsis "Performance event monitoring library")
    (description
     "This package provides a library called libpfm4, which is used to develop
monitoring tools exploiting the performance monitoring events such as those
provided by the Performance Monitoring Unit (PMU) of modern processors.

Libpfm4 helps convert from an event name, expressed as a string, to the event
encoding that is either the raw event as documented by the hardware vendor or
the OS-specific encoding.  In the latter case, the library is able to prepare
the OS-specific data structures needed by the kernel to setup the event.

libpfm4 provides support for the @code{perf_events} interface, which was
introduced in Linux 2.6.31.")
    (home-page "https://perfmon2.sourceforge.net/")
    (license license:expat)))

(define-public libnfnetlink
  (package
    (name "libnfnetlink")
    (version "1.0.2")
    (source (origin
              (method url-fetch)
              (uri (string-append
                    "https://www.netfilter.org/projects/libnfnetlink/files/"
                    "libnfnetlink-" version ".tar.bz2"))
              (sha256
               (base32
                "0xn3rcrzxr6g82kfxzs9bqn2zvl2kf2yda30drwb9vr6sk1wfr5h"))))
    (build-system gnu-build-system)
    (home-page "https://www.netfilter.org/projects/libnfnetlink/")
    (synopsis "Low-level netfilter netlink communication library")
    (description
     "@code{libnfnetlink} is the low-level library for netfilter related
kernel/userspace communication.  It provides a generic messaging
infrastructure for in-kernel netfilter subsystems (such as nfnetlink_log,
nfnetlink_queue, nfnetlink_conntrack) and their respective users and/or
management tools in userspace.")
    (license license:gpl2)))

(define-public go-netlink
  (package
    (name "go-netlink")
    (version "1.0.0")
    (source (origin
              (method git-fetch)
              (uri (git-reference
                    (url "https://github.com/vishvananda/netlink")
                    (commit (string-append "v" version))))
              (file-name (git-file-name name version))
              (sha256
               (base32
                "0hpzghf1a4cwawzhkiwdzin80h6hd09fskl77d5ppgc084yvj8x0"))))
    (build-system go-build-system)
    (arguments
     `(#:tests? #f      ; Tests depend on specific kernel modules.
       #:import-path "github.com/vishvananda/netlink"))
    (native-inputs
     (list go-golang-org-x-sys go-netns))
    (home-page "https://github.com/vishvananda/netlink")
    (synopsis "Simple netlink library for Go")
    (description "The netlink package provides a simple netlink library for
Go.  Netlink is the interface a user-space program in Linux uses to
communicate with the kernel.  It can be used to add and remove interfaces, set
IP addresses and routes, and configure IPsec.")
    (license license:asl2.0)))

(define-public libinih
  (package
    (name "libinih")
    (version "57")
    (source (origin
              (method git-fetch)
              (uri (git-reference
                    (url "https://github.com/benhoyt/inih")
                    (commit (string-append "r" version))))
              (file-name (git-file-name name version))
              (sha256
               (base32
                "03hpyahdkipm5wfalj2xkz6y9ncd9zrlhnf7vap6lr56jj2fz2bb"))))
    (build-system meson-build-system)
    ;; Install static libraries for use by the initrd's xfsprogs/static.
    (outputs (list "out" "static"))
    (arguments
     `(#:configure-flags
       (list "-Ddistro_install=true"
             "-Ddefault_library=both")
       #:phases
       (modify-phases %standard-phases
         (add-after 'install 'separate-static
           (lambda* (#:key outputs #:allow-other-keys)
             (let ((out    (assoc-ref outputs "out"))
                   (static (assoc-ref outputs "static")))
               (with-directory-excursion out
                 (for-each (lambda (source)
                             (let ((target (string-append static "/" source)))
                               (mkdir-p (dirname target))
                               (rename-file source target)))
                           (find-files "lib" "\\.a$")))))))))
    (home-page "https://github.com/benhoyt/inih")
    (synopsis "Simple .INI parser library for C")
    (description "The inih (INI Not Invented Here) library is a simple .INI file
parser written in C.  It's only a couple of pages of code, and it was designed to
be small and simple, so it's good for embedded systems.  It's also more or less
compatible with Python's ConfigParser style of .INI files, including RFC
822-style multi-line syntax and name: value entries.")
    (license license:bsd-3)))

(define-public xfsprogs
  (package
    (name "xfsprogs")
    (version "6.0.0")
    (source (origin
              (method url-fetch)
              (uri (string-append
                    "mirror://kernel.org/linux/utils/fs/xfs/xfsprogs/"
                    "xfsprogs-" version ".tar.gz"))
              (sha256
               (base32
                "14hc61nfc73nqwhyasc4haj5g7046im1dwz61bx338f86mjj5n5y"))))
    (build-system gnu-build-system)
    (outputs (list "out" "python"))
    (arguments
     `(#:tests? #f   ; kernel/user integration tests are in package "xfstests"
       #:configure-flags
       (list "--disable-static")
       #:make-flags
       (list "V=1")
       #:phases
       (modify-phases %standard-phases
         (add-after 'install 'separate-python-output
           (lambda* (#:key outputs #:allow-other-keys)
             (let ((out    (assoc-ref outputs "out"))
                   (python (assoc-ref outputs "python")))
               (for-each
                (lambda (script)
                  (mkdir-p (string-append python (dirname script)))
                  (rename-file (string-append out script)
                               (string-append python script)))
                (list "/sbin/xfs_scrub_all")))))
         (add-after 'install 'install-headers
           (lambda* (#:key make-flags #:allow-other-keys)
             (apply invoke "make" "install-dev" make-flags))))))
    (native-inputs
     `(("gettext" ,gettext-minimal)))
    (inputs
     `(("libinih" ,libinih)
       ("liburcu" ,liburcu)
       ("libuuid" ,util-linux "lib")
       ("python" ,python-wrapper)))
    (home-page "https://xfs.wiki.kernel.org/")
    (synopsis "XFS file system tools")
    (description "This package provides commands to create and check XFS
file systems.")
    ;; The library "libhandle" and the headers in "xfslibs-dev" are
    ;; licensed under lgpl2.1. the other stuff is licensed under gpl2.
    (license (list license:gpl2 license:lgpl2.1))))

(define-public xfsprogs-5.9
  (package
    (inherit xfsprogs)
    (name "xfsprogs")
    (version "5.9.0")
    (source (origin
              (method url-fetch)
              (uri (string-append
                    "mirror://kernel.org/linux/utils/fs/xfs/xfsprogs/"
                    "xfsprogs-" version ".tar.gz"))
              (sha256
               (base32
                "13xkn9jpmwp4fm9r68vhgznkmxhnv83n2b39mhy2qdaph90w2a1l"))))))

(define-public xfsprogs/static
  (package
    (inherit xfsprogs)
    (name "xfsprogs-static")
    (outputs (list "out"))
    (arguments
     (substitute-keyword-arguments (package-arguments xfsprogs)
       ((#:configure-flags configure-flags '())
        `(append ,configure-flags
                 (list "--enable-static")))
       ((#:make-flags make-flags ''())
        `(cons* "LLDFLAGS=-all-static" ,make-flags))
       ((#:phases _ ''())
        `(modify-phases %standard-phases
           (add-after 'install 'delete-useless-files
             (lambda* (#:key outputs #:allow-other-keys)
               (with-directory-excursion (assoc-ref outputs "out")
                 (for-each delete-file-recursively
                           (list "include" "lib")))))))))
    (inputs
     `(("libinih:static" ,libinih "static")
       ("util-linux:static" ,util-linux "static")
       ,@(remove (match-lambda
                   ((label . _)
                    (member label '("python"))))
                 (package-inputs xfsprogs))))
    (synopsis "Statically linked XFS file system tools")))

(define-public xfs_repair/static
  (package
    (name "xfs_repair-static")
    (version (package-version xfsprogs/static))
    (source #f)
    (build-system trivial-build-system)
    (arguments
     `(#:modules ((guix build utils))
       #:builder
       (begin
         (use-modules (guix build utils))
         (let* ((xfsprogs (assoc-ref %build-inputs "xfsprogs"))
                (out      (assoc-ref %outputs "out"))
                (sbin     (string-append out "/sbin")))
           (install-file (string-append xfsprogs "/sbin/xfs_repair") sbin)
           (with-directory-excursion sbin
             (remove-store-references "xfs_repair"))))))
    (inputs
     `(("xfsprogs" ,xfsprogs/static)))
    (home-page (package-home-page xfsprogs/static))
    (synopsis "Statically linked @command{xfs_repair} from xfsprogs")
    (description
     "This package provides a statically linked @command{xfs_repair} taken
from the xfsprogs package.  It is meant to be used in initrds.")
    (license (package-license xfsprogs/static))))

(define-public genext2fs
  (package
    (name "genext2fs")
    (version "1.5.0")
    (source (origin
              (method git-fetch)
              (uri (git-reference
                    (url "https://github.com/bestouff/genext2fs")
                    (commit "474111097321f03de9e009aa9f7d4a8948e310b2")))
              (file-name (git-file-name name version))
              (sha256
               (base32 "14lgvml5zz99845ja47jpf4iirjzfqv36ffzachh3hw2ggji9c7l"))))
    (build-system gnu-build-system)
    (native-inputs
     (list autoconf automake))
    (home-page "https://github.com/bestouff/genext2fs")
    (synopsis "Generate ext2 file system as a normal user")
    (description "This package provides a program to generate an ext2
file system as a normal (non-root) user.  It does not require you to mount
the image file to copy files on it, nor does it require that you become
the superuser to make device nodes.")
    (license license:gpl2)))

(define-public fakeroot
  (package
    (name "fakeroot")
    (version "1.31")
    (source
     (origin
       ;; There are no tags in the repository, so take this snapshot.
       (method url-fetch)
       (uri (string-append "https://deb.debian.org/debian/pool/main/f/"
                           "fakeroot/fakeroot_" version ".orig.tar.gz"))
       (file-name (string-append name "-" version ".tar.gz"))
       (sha256
        (base32 "0br0gvvribfs2kpkhwr51lsinhl6l36334wx1cbwfmhww50nv233"))
       (modules '((guix build utils)
                  (ice-9 ftw)))
       (snippet
        `(begin
           ;; Delete pregenerated man page translations, but not the originals.
           (with-directory-excursion "doc"
             (for-each (lambda (language)
                         (for-each delete-file
                                   (find-files language "\\.[0-9]$")))
                       (scandir "."
                                (lambda (file)
                                  (and (not (string-prefix? "." file))
                                       (eq? 'directory
                                            (stat:type (lstat file))))))))))))
    (build-system gnu-build-system)
    (arguments
     `(#:configure-flags
       (list "--disable-static")
       #:phases
       (modify-phases %standard-phases
         (add-after 'unpack 'patch-Makefile.am
           (lambda _
             (substitute* "Makefile.am"
               (("/bin/sh") (which "sh")))))
         (add-after 'unpack 'patch-script
           (lambda*  (#:key inputs #:allow-other-keys)
             (substitute* "scripts/fakeroot.in"
               (("getopt")
                (string-append (assoc-ref inputs "util-linux")
                               "/bin/getopt"))
               (("sed")
                (string-append (assoc-ref inputs "sed")
                               "/bin/sed"))
               (("cat|cut" command)
                (string-append (assoc-ref inputs "coreutils")
                               "/bin/" command)) )))
         (replace 'bootstrap
           (lambda _
             ;; The "preroll" script takes care of Autoconf and also
             ;; prepares the translated manuals.
             (invoke "sh" "./preroll")))
         (add-before 'configure 'setenv
           (lambda _
             (setenv "LIBS" "-lacl")))
         (add-before 'check 'prepare-check
           (lambda _
             (setenv "SHELL" (which "bash"))
             (setenv "VERBOSE" "1")
             (substitute* "test/t.touchinstall"
               ;; We don't have the name of the root user, so use ID=0.
               (("grep root") "grep \"\\<0\\>\""))
             (substitute* "test/tartest"
               ;; We don't have the name of the root group, so use ID=0.
               (("ROOTGROUP=root") "ROOTGROUP=0")
               ;; We don't have the name of the daemon user, so use IDs.
               (("daemon:sys") "1:3")
               (("daemon:") "1:"))
             ;; We don't have an /etc/passwd entry for "root" - use numeric IDs.
             (substitute* "test/compare-tar"
               (("tar -tvf") "tar --numeric-owner -tvf")))))))
    (native-inputs
     (list autoconf-2.71 automake gettext-minimal libtool po4a
           sharutils xz))               ; for tests
    (inputs
     (list acl libcap util-linux sed coreutils))
    (synopsis "Run commands in an environment with fake root privileges")
    (description
     "@command{fakeroot} runs a command in an environment where it appears to
have root privileges for file manipulation.  This is useful for allowing users
to create archives (@file{tar}, @file{ar}, @file{deb}, etc.)  with files in
them with root permissions and/or ownership.

Without fakeroot, one would have to have root privileges to create the
constituent files of the archives with the correct permissions and ownership,
and then pack them up, or one would have to construct the archives directly,
without using the archiver.")
    (home-page "http://freshmeat.sourceforge.net/projects/fakeroot")
    (license license:gpl3+)))

(define-public fakechroot
  ;; XXX: Build from the change submitted at
  ;; <https://github.com/dex4er/fakechroot/pull/85> to allow compilation
  ;; against glibc 2.33.  Switch back to the official repository on the next
  ;; release.
  (let ((commit "e7c1f3a446e594a4d0cce5f5d499c9439ce1d5c5")
        (revision "0"))
    (package
      (name "fakechroot")
      (version (git-version "2.20.1" revision commit))
      (source (origin
                (method git-fetch)
                (uri (git-reference
                      (url "https://github.com/lipnitsk/fakechroot")
                      (commit commit)))
                (file-name (git-file-name name version))
                (sha256
                 (base32
                  "0gac6a6djx3nf343vd33sr5qqngz8ss3aij54zl8x9wb47pc11kb"))))
      (build-system gnu-build-system)
      (arguments
       ;; XXX: The tests heavily assume they run on an FHS system so for now
       ;; skip them.
       '(#:tests? #f
         #:configure-flags '("--disable-static")))
      (native-inputs (list autoconf automake libtool perl))
      (synopsis "Emulate @code{chroot} by overriding file system calls")
      (description
       "@command{fakechroot} runs a command in an environment were is additional
possibility to use @code{chroot} command without root privileges.  This is
useful for allowing users to create own chrooted environment with possibility
to install another packages without need for root privileges.

It works by providing @file{libfakechroot.so}, a shared library meant to be
set as @code{LD_PRELOAD} to override the C library file system functions.")
      (home-page "https://github.com/dex4er/fakechroot/")
      (license license:lgpl2.1+))))

(define-public inputattach
  (package
    (name "inputattach")
    (version "0.42.0")
    (source (origin
              (method git-fetch)
              (uri (git-reference
                    (url "https://github.com/linuxwacom/input-wacom")
                    (commit (string-append "input-wacom-" version))))
              (file-name (git-file-name name version))
              (sha256
               (base32 "04lnn7v0rm4ppbya140im5d4igcl6c1nrqpgbsr0i8wkral0nv7j"))))
    (build-system gnu-build-system)
    (arguments
     `(#:phases
       (modify-phases %standard-phases
         (delete 'bootstrap)
         (delete 'configure)
         (replace 'build
           (lambda* (#:key inputs #:allow-other-keys)
             (with-directory-excursion "inputattach"
               (invoke "gcc" "-O2" "-o" "inputattach"
                       "inputattach.c"))))
         (delete 'check)
         (replace 'install
           (lambda* (#:key outputs #:allow-other-keys)
             (let ((target-dir (string-append
                                (assoc-ref outputs "out")
                                "/bin/")))
               (mkdir-p target-dir)
               (copy-file "inputattach/inputattach"
                          (string-append target-dir
                                         "inputattach"))
               #t))))))
    (home-page "https://linuxwacom.github.io/")
    (synopsis "Dispatch input peripherals events to a device file")
    (description "inputattach dispatches input events from several device
types and interfaces and translates so that the X server can use them.")
    (license license:gpl2+)))

(define-public pipewire
  (package
    (name "pipewire")
    (version "0.3.77")
    (source (origin
              (method git-fetch)
              (uri (git-reference
                    (url "https://gitlab.freedesktop.org/pipewire/pipewire")
                    (commit version)))
              (file-name (git-file-name name version))
              (sha256
               (base32
                "11jdd9ljm6967cdp97qqf5fa02ad69kdgk3212ap5gfndky2h43m"))))
    (build-system meson-build-system)
    (arguments
     (list
      #:configure-flags
      #~(list (string-append "-Dudevrulesdir=" #$output "/lib/udev/rules.d")
              "-Dman=enabled"
              "-Drlimits-install=false"
              "-Dsession-managers=[]"
              "-Dsysconfdir=/etc"
              "-Dsystemd=disabled")))
    (native-inputs
     (list `(,glib "bin")
           pkg-config
           python-docutils))
    (inputs (list alsa-lib
                  avahi
                  bluez
                  dbus
                  eudev
                  ffmpeg
                  gst-plugins-base
                  gstreamer
                  jack-2
                  ldacbt
                  libcamera
                  libfdk
                  libfreeaptx
                  libsndfile
                  libusb
                  openssl ; raop sink
                  libva
                  pulseaudio
                  readline ; for pw-cli
                  sbc
                  vulkan-headers
                  vulkan-loader
                  webrtc-audio-processing))
    (home-page "https://pipewire.org/")
    (synopsis "Server and user space API to deal with multimedia pipelines")
    (description
     "PipeWire is a project that aims to greatly improve handling of audio and
video under Linux.  It aims to support the usecases currently handled by both
PulseAudio and Jack and at the same time provide same level of powerful handling
of Video input and output.  It also introduces a security model that makes
interacting with audio and video devices from containerized applications easy,
with supporting Flatpak applications being the primary goal.  Alongside Wayland
and Flatpak we expect PipeWire to provide a core building block for the future
of Linux application development.")
    (license license:lgpl2.0+)))

(define-public wireplumber
  (package
    (name "wireplumber")
    (version "0.4.14")
    (source
     (origin
       (method git-fetch)
       (uri (git-reference
             (url
              "https://gitlab.freedesktop.org/pipewire/wireplumber.git")
             (commit version)))
       (file-name (git-file-name name version))
       (sha256
        (base32 "0jmnd6000j4wx68lxgz5b4g4hxkf243ivi9swaaf8rnx99cbx91w"))))
    (build-system meson-build-system)
    (arguments
     `(#:configure-flags '("-Dsystemd=disabled"
                           "-Dsystem-lua=true")))
    (native-inputs
     (list `(,glib "bin")
           pkg-config))
    (inputs (list dbus elogind glib lua pipewire))
    (home-page "https://gitlab.freedesktop.org/pipewire/wireplumber")
    (synopsis "Session / policy manager implementation for PipeWire")
    (description "WirePlumber is a modular session / policy manager for
PipeWire and a GObject-based high-level library that wraps PipeWire's API,
providing convenience for writing the daemon's modules as well as external
tools for managing PipeWire.")
    (license license:expat)))

(define-public ell
  (package
    (name "ell")
    (version "0.59")
    (source (origin
              (method git-fetch)
              (uri (git-reference
                    (url "https://git.kernel.org/pub/scm/libs/ell/ell.git")
                    (commit version)))
              (file-name (git-file-name name version))
              (sha256
               (base32
                "11xlkdvw7pyd9idq1zsnl946dry9aksnz29wbpzxqjc97xhhd5xq"))))
    (build-system gnu-build-system)
    (arguments
     ;; Tests launch dbus-daemon instances that all try to bind to
     ;; "/tmp/ell-test-bus".  Thus, we need to run them sequentially.
     '(#:parallel-tests? #f))
    (inputs
     (list dbus))
    (native-inputs
     (list autoconf automake libtool pkg-config procps))
    (home-page "https://01.org/ell")
    (synopsis "Embedded Linux Library")
    (description "The Embedded Linux* Library (ELL) provides core, low-level
functionality for system daemons.  It typically has no dependencies other than
the Linux kernel, C standard library, and libdl (for dynamic linking).  While
ELL is designed to be efficient and compact enough for use on embedded Linux
platforms, it is not limited to resource-constrained systems.")
    (license license:lgpl2.1+)))

(define-public kexec-tools
  (package
    (name "kexec-tools")
    (version "2.0.26")
    (source (origin
              (method url-fetch)
              (uri (string-append "mirror://kernel.org/linux/utils/kernel"
                                  "/kexec/kexec-tools-" version ".tar.xz"))
              (sha256
               (base32
                "1kbh8l67rbz0d3k6x7g5vj5ahg6f7lwvxcj1br8mrk818436mqvz"))))
    (build-system gnu-build-system)
    (arguments
     ;; There are no automated tests.
     '(#:tests? #f))
    ;; This variant of binutils is used for the 64 bit support needed to
    ;; assemble the `purgatory/arch/i386/compat_x86_64.S' program on i686-linux.
    (native-inputs (list (make-ld-wrapper "ld-wrapper"
                                          #:binutils binutils)
                         binutils))
    (home-page "https://projects.horms.net/projects/kexec/")
    (synopsis "Tools for booting directly into different kernels")
    (description "This package provides the @code{kexec} program and ancillary
utilities.  Using @code{kexec}, it is possible to boot directly into a new
kernel from the context of an already-running kernel, bypassing the normal
system boot process.")
    (supported-systems (delete "riscv64-linux" %supported-systems))
    (license license:gpl2)))

(define-public cachefilesd
  (package
    (name "cachefilesd")
    (version "0.10.10")
    (source (origin
              (method url-fetch)
              (uri (string-append
                    "https://git.kernel.org/pub/scm/linux/kernel/git/dhowells"
                    "/cachefilesd.git/snapshot/cachefilesd-"
                    version ".tar.gz"))
              (sha256
               (base32
                "0g40ljjnn3wzh9gp6il21c95f977298qrrkrxfnwfl3k3asfmnbi"))))
    (build-system gnu-build-system)
    (outputs '("out"))
    (arguments
     `(#:tests? #f ; there are no tests
       #:make-flags
       (let ((prefix-dir (lambda (var dir)
                           (string-append var "=" %output "/" dir))))
         (list (string-append "CC=" ,(cc-for-target))
               (prefix-dir "SBINDIR" "sbin/")
               (prefix-dir "ETCDIR" "etc/")
               (prefix-dir "MANDIR" "share/man/")))
       #:phases (modify-phases %standard-phases (delete 'configure))))
    (home-page "https://people.redhat.com/~dhowells/cachefs/")
    (synopsis "CacheFiles userspace management daemon")
    (description "@code{cachefilesd} is a userspace daemon that manages the
cache data store that is used by network file systems such as @code{AFS} and
@code{NFS} to cache data locally on disk.  The content of the cache is
persistent over reboots.")
    (license license:gpl2+)))

(define-public libbpf
  (package
    (name "libbpf")
    (version "0.8.1")
    (source
     (origin
       (method git-fetch)
       (uri (git-reference
             (url "https://github.com/libbpf/libbpf")
             (commit (string-append "v" version))))
       (file-name (git-file-name name version))
       (sha256
        (base32
         "1zzpkk4x3f20483dzw43b3ml03d63vvkmqf4j8y3b61b67wm59bm"))))
    (build-system gnu-build-system)
    (native-inputs
     (list pkg-config))
    (propagated-inputs
     ;; In Requires.private of libbpf.pc.
     (list elfutils zlib))
    (arguments
     `(#:tests? #f                      ; no tests
       #:make-flags
       (list
        (string-append "PREFIX=" (assoc-ref %outputs "out"))
        (string-append "LIBDIR=$(PREFIX)/lib")
        (string-append "CC=" ,(cc-for-target)))
       #:phases
       (modify-phases %standard-phases
         (delete 'configure)
         (add-before 'build 'pre-build
           (lambda _
             (chdir "src"))))))
    (home-page "https://github.com/libbpf/libbpf")
    (synopsis "BPF CO-RE (Compile Once – Run Everywhere)")
    (description
     "Libbpf supports building BPF CO-RE-enabled applications, which, in
contrast to BCC, do not require the Clang/LLVM runtime or linux kernel
headers.")
    (license `(,license:lgpl2.1 ,license:bsd-2))))

(define-public bcc
  (package
    (name "bcc")
    (version "0.24.0")
    (source
     (origin
       (method git-fetch)
       (uri (git-reference
             (url "https://github.com/iovisor/bcc")
             (commit (string-append "v" version))))
       (file-name (git-file-name name version))
       (sha256
        (base32
         "1i6xikkxf2nasfkqa91hjzdq0a88mgyzrvia4fi2i2v1d8pbmnp4"))))
    (build-system cmake-build-system)
    (native-inputs
     (list bison flex))
    (inputs
     (list bash-minimal                 ;for wrap-program
           clang-toolchain-9
           (package-source libbpf)
           ;; LibElf required but libelf does not contain
           ;; archives, only object files.
           ;; https://github.com/iovisor/bcc/issues/504
           elfutils
           luajit
           python-wrapper))
    (arguments
     `(;; Tests all require root permissions and a "standard" file hierarchy.
       #:tests? #f
       #:configure-flags
       (let ((revision ,version))
         `(,(string-append "-DREVISION=" revision)))
       #:phases
       (modify-phases %standard-phases
         ;; FIXME: Use "-DCMAKE_USE_LIBBPF_PACKAGE=ON".
         (add-after 'unpack 'copy-libbpf
           (lambda* (#:key inputs #:allow-other-keys)
             (delete-file-recursively "src/cc/libbpf")
             (copy-recursively
              (assoc-ref inputs "libbpf") "src/cc/libbpf")))
         (add-after 'copy-libbpf 'substitute-libbc
           (lambda* (#:key outputs #:allow-other-keys)
             (substitute* "src/python/bcc/libbcc.py"
               (("(libbcc\\.so.*)\\b" _ libbcc)
                (string-append
                 (assoc-ref outputs "out") "/lib/" libbcc)))))
         (add-after 'install 'wrap-tools
           (lambda* (#:key outputs #:allow-other-keys)
             (use-modules (ice-9 textual-ports))
             (let* ((out (assoc-ref outputs "out"))
                    (lib (string-append out "/lib"))
                    (tools (string-append out "/share/bcc/tools"))
                    (python-executable?
                     (lambda (filename _)
                       (call-with-input-file filename
                         (lambda (port)
                           (string-contains (get-line port)
                                            "/bin/python"))))))
               (for-each
                (lambda (python-executable)
                  (format #t "Wrapping: ~A.~%" python-executable)
                  (wrap-program python-executable
                    `("GUIX_PYTHONPATH" ":" prefix
                      (,(string-append lib
                                       "/python"
                                       ,(version-major+minor
                                         (package-version python))
                                       "/site-packages")))))
                (find-files tools python-executable?))))))))
    (home-page "https://github.com/iovisor/bcc")
    (synopsis "Tools for BPF on Linux")
    (description
     "BCC is a toolkit for creating efficient kernel tracing and manipulation
programs, and includes several useful tools and examples.  It makes use of
extended BPF (Berkeley Packet Filters), formally known as eBPF, a new feature
that was first added to Linux 3.15.  Much of what BCC uses requires Linux 4.1
and above.")
    (license license:asl2.0)))

(define-public bpftool
  (package
    (name "bpftool")
    (version (package-version linux-libre))
    (source (package-source linux-libre))
    (build-system gnu-build-system)
    (arguments
     `(#:tests? #f ;This package has no tests.
       #:phases (modify-phases %standard-phases
                  (delete 'configure)
                  (replace 'build
                    (lambda* (#:key inputs #:allow-other-keys)
                      (invoke "make" "-C" "tools/bpf/bpftool"
                              ,(string-append "CC=" (cc-for-target)))))
                  (replace 'install
                    (lambda* (#:key outputs #:allow-other-keys)
                      (let* ((out (assoc-ref outputs "out")))
                        (mkdir-p (string-append out "/sbin"))
                        (mkdir-p (string-append out
                                  "/share/bash-completion/completions"))
                        (invoke "make"
                                (string-append "prefix=" out)
                                (string-append
                                 "bash_compdir=" out
                                 "/share/bash-completion/completions")
                                "-C" "tools/bpf/bpftool"
                                "install")))))))
    (inputs (list elfutils                        ;provides libelf
                  readline libcap zlib))
    (native-inputs (list bison python-3))
    ;; This tool does not have a proper web page.
    (home-page
     "https://git.kernel.org/pub/scm/linux/kernel/git/bpf/bpf-next.git/tree/tools/bpf/bpftool")
    (synopsis "Tool for inspection and manipulation of eBPF programs and maps")
    (description "@command{bpftool} allows for inspection and simple
modification of BPF objects on the system.")
    (license (package-license linux-libre))))

(define-public bpftrace
  (package
    (name "bpftrace")
    (version "0.18.1")
    (source
     (origin
       (method git-fetch)
       (uri (git-reference
             (url "https://github.com/iovisor/bpftrace")
             (commit (string-append "v" version))))
       (file-name (git-file-name name version))
       (sha256
        (base32 "0j8ba2j98d3j8lilgx3z2n162r26ryg7zw5ldwd9m36xnjp40347"))
       (patches (search-patches "bpftrace-disable-bfd-disasm.patch"))))
    (build-system cmake-build-system)
    (native-inputs
     (list bison flex))
    (inputs
     (list bcc clang-toolchain-9 elfutils libbpf cereal))
    (arguments
     `(#:tests? #f ;Tests require googletest sources.
       #:configure-flags
       '("-DBUILD_TESTING=OFF"
         ;; FIXME: libbfd misses some link dependencies, when fixed, remove
         ;; the associated patch.
         "-DHAVE_BFD_DISASM=OFF")))
    (home-page "https://github.com/iovisor/bpftrace")
    (synopsis "High-level tracing language for Linux eBPF")
    (description
     "bpftrace is a high-level tracing language for Linux enhanced Berkeley
Packet Filter (eBPF) available in recent Linux kernels (4.x).  bpftrace uses
LLVM as a backend to compile scripts to BPF-bytecode and makes use of BCC for
interacting with the Linux BPF system, as well as existing Linux tracing
capabilities: kernel dynamic tracing (kprobes), user-level dynamic
tracing (uprobes), and tracepoints.  The bpftrace language is inspired by awk
and C, and predecessor tracers such as DTrace and SystemTap.  bpftrace was
created by Alastair Robertson.")
    (license license:asl2.0)))

(define-public ttyebus-linux-module
  (let ((revision "0")
        (commit "fe4332a2281cf79804ef4d8516aa848ca1c58d1f"))
    (package
      (name "ttyebus-linux-module")
      (version (git-version "1.5" revision commit))
      (source
       (origin
         (method git-fetch)
         (uri (git-reference
               (url "https://github.com/eBUS/ttyebus")
               (commit "fe4332a2281cf79804ef4d8516aa848ca1c58d1f")))
         (file-name (git-file-name name version))
         (sha256
          (base32
           "1i66xjs9vln5cca6wx7aiiw7jihrlsk9hjdqyczp36fvm1b1bani"))))
      (supported-systems '("armhf-linux" "aarch64-linux"))
      (build-system linux-module-build-system)
      (arguments
       `(#:tests? #f))
      (home-page "https://github.com/eBUS/ttyebus")
      (synopsis "Low-latency Raspberry Pi UART driver")
      (description "This package provides a Linux kernel module that will
provide a serial device @code{/dev/ttyebus} with almost no latency upon
receiving.  It is dedicated to the PL011 UART of the Raspberry Pi.")
      (license license:gpl3+))))

(define-public ipset
  (package
    (name "ipset")
    (version "7.17")
    (source
     (origin
       (method url-fetch)
       (uri (string-append "https://ipset.netfilter.org/"
                           "ipset-" version ".tar.bz2"))
       (sha256
        (base32 "1n34mkrdha9rggd0fizjx6baqkiqqd1yfhb5ml663mlx93zwjjdy"))))
    (build-system gnu-build-system)
    (inputs
     (list libmnl))
    (native-inputs
     (list pkg-config))
    (arguments
     `(#:configure-flags '("--disable-static"
                           "--with-kmod=no")))
    (home-page "https://ipset.netfilter.org/")
    (synopsis "Administration tool for IP sets")
    (description "IP sets are a framework inside the Linux 2.4.x and 2.6.x kernel which
can be administered by the ipset utility.  Depending on the type,
currently an IP set may store IP addresses, (TCP/UDP) port numbers or
IP addresses with MAC addresses in a way which ensures lightning speed
when matching an entry against a set.

If you want to
@itemize @bullet
@item store multiple IP addresses or port numbers and match against the entire
collection using a single iptables rule.
@item dynamically update iptables rules against IP addresses or ports without
performance penalty.
@item express complex IP address and ports based rulesets with a single
iptables rule and benefit from the speed of IP sets.
@end itemize\n
then IP sets may be the proper tool for you.")
    (license license:gpl2+)))

(define-public liburing
  (package
    (name "liburing")
    (version "2.3")
    (source (origin
              (method git-fetch)
              (uri (git-reference
                    (url "https://git.kernel.dk/liburing")
                    (commit (string-append "liburing-" version))))
              (file-name (git-file-name name version))
              (sha256
               (base32
                "1ngg5640adlinkal8b28x5snrbab9yr8jw1w539h39k4pqnsbpmw"))))
    (build-system gnu-build-system)
    (arguments
     `(;; Tests are dependent on kernel version and features
       #:tests? #f
       #:phases
       (modify-phases %standard-phases
         (replace 'configure
           ;; configure fails if it is followed by SHELL, CONFIG_SHELL,
           ;; --enable-fast-install, and --build
           (lambda* (#:key outputs #:allow-other-keys)
             (let ((out (assoc-ref outputs "out")))
               (setenv "SHELL" (which "sh"))
               (setenv "CONFIG_SHELL" (which "sh"))
               (invoke "./configure" (string-append "--prefix=" out))))))))
    (home-page "https://github.com/axboe/liburing")
    (synopsis "Interface to the Linux kernel @code{io_uring} interface")
    (description "This is the io_uring library, liburing. liburing provides
helpers to setup and teardown io_uring instances, and also a simplified
interface for applications that don't need (or want) to deal with the full
kernel side implementation.")
    (license license:expat)))

(define-public erofs-utils
  (package
    (name "erofs-utils")
    (version "1.7.1")
    (source
     (origin
       (method git-fetch)
       (uri (git-reference
             (url "https://git.kernel.org/pub/scm/linux/kernel/git/xiang/erofs-utils.git")
             (commit (string-append "v" version))))
       (file-name (git-file-name name version))
       (sha256
        (base32 "1mvybd06cswxj0nzk9ph1pkb9mrs8lvcbn6cgsp7z3wl6jai9d6d"))))
    (build-system gnu-build-system)
    (inputs
     (list lz4
           `(,util-linux "lib")
           zlib))
    (native-inputs
     (list autoconf automake libtool pkg-config))
    (home-page "https://git.kernel.org/pub/scm/linux/kernel/git/xiang/erofs-utils.git/")
    (synopsis "User-space tools for the EROFS file system")
    (description
     "@acronym{EROFS, The Enhanced Read-Only File System} is a compressed,
read-only file system optimized for resource-scarce devices.  This package
provides user-space tools for creating EROFS file systems.")
    (license license:gpl2+)))

(define-public rasdaemon
  (package
    (name "rasdaemon")
    (version "0.8.0")
    (source
     (origin
       (method git-fetch)
       (uri (git-reference
             (url "https://github.com/mchehab/rasdaemon")
             (commit (string-append "v" version))))
       (file-name (git-file-name name version))
       (sha256
        (base32 "0m3j1hz9rqcvwmrimpakd239s0ppzaplkykhf9wyh55xmmry8z85"))))
    (native-inputs (list autoconf automake libtool pkg-config))
    (inputs (list libtraceevent perl perl-dbd-sqlite sqlite dmidecode kmod))
    (arguments
     (list
      #:configure-flags
      #~(list "--enable-all"
              ;; Don't install unused /etc/sysconfig/rasdaemon environment file.
              "--with-sysconfdefdir=."
              "--localstatedir=/var")
      #:phases
      #~(modify-phases %standard-phases
          (add-after 'unpack 'rename-README
            (lambda _
              ;; Required by autoreconf
              (rename-file "README.md" "README")))
          (add-before 'configure 'munge-autotools
            (lambda _
              ;; For some reason upstream forces sysconfdir=/etc.  This results
              ;; in EPERM during the install phase.  Removing the offending
              ;; line lets sysconfdir correctly pick up DESTDIR.
              (substitute* "configure.ac"
                (("^test .* sysconfdir=/etc\n$") ""))))
          (add-after 'install 'wrap-rasdaemon
            (lambda* (#:key inputs #:allow-other-keys)
              (let ((path (map dirname
                               (list (search-input-file inputs "/sbin/dmidecode")
                                     (search-input-file inputs "/bin/modprobe")))))
                (wrap-program (string-append #$output "/sbin/ras-mc-ctl")
                  `("PATH" ":" prefix ,path)
                  `("PERL5LIB" ":" prefix ,(string-split (getenv "PERL5LIB") #\:)))))))))
    (build-system gnu-build-system)
    (home-page "https://github.com/mchehab/rasdaemon")
    (synopsis "Platform Reliability, Availability, and Serviceability tools")
    (description
     "The @code{rasdaemon} daemon monitors platform @acronym{RAS, Reliability
Availability and Serviceability} reports from Linux kernel trace events.
These trace events are logged in @file{/sys/kernel/debug/tracing} and reported
through standard log mechanisms like syslog.")
    (license license:gpl2)))

(define-public renameat2
  ;; This is a Gist, with no release or tags.
  (let ((revision "0")
        (commit "5c5193f20142511a5fc7069a539f4e5aba0ea470"))
    (package
      (name "renameat2")
      (version (git-version "0.0.0" revision commit))
      (source (origin
                (method url-fetch)
                (uri (string-append "https://gist.githubusercontent.com/"
                                    "eatnumber1/f97ac7dad7b1f5a9721f/raw/"
                                    commit "/renameat2.c"))
                (sha256
                 (base32
                  "07b4hsxqjm610sdkm4nxhp0gnl2s7gzlh4zdnja5ay40v4x24bb9"))))
      (build-system gnu-build-system)
      (arguments
       (list
        #:tests? #f                     ;no test suite
        #:phases #~(modify-phases %standard-phases
                     (delete 'configure)
                     (replace 'build
                       (lambda _
                         (invoke #$(cc-for-target) "renameat2.c"
                                 "-o" "renameat2")))
                     (replace 'install
                       (lambda _
                         (install-file "renameat2"
                                       (string-append #$output "/bin")))))))
      (home-page "https://gist.github.com/eatnumber1/f97ac7dad7b1f5a9721f")
      (synopsis "Command to call the renameat2 Linux system call")
      (description "This package provides a @command{renameat2} command that
calls the Linux-specific @code{renameat2} system call.")
      (license license:expat))))

(define-public libgpiod
  (package
    (name "libgpiod")
    (version "1.6.3")
    (source
      (origin
        (method git-fetch)
        (uri
          (git-reference
            (url "https://git.kernel.org/pub/scm/libs/libgpiod/libgpiod.git")
            (commit (string-append "v" version))))
        (file-name (git-file-name name version))
        (sha256 (base32 "0rv8a11hx3pc6sdw6nfc6k35hkp2clb3v53n1381cvip8fzhbsad"))))
    (build-system gnu-build-system)
    (arguments
      `(#:configure-flags
        '("--enable-tools=yes"
          "--enable-bindings-cxx"
          "--enable-bindings-python")))
    (native-inputs
      (list automake
            autoconf
            libtool
            autoconf-archive
            pkg-config
            python-3))
    (synopsis "Interact with the Linux GPIO character device")
    (description
     "This package provides a C library with C++/Python bindings and
command-line tools for interacting with GPIO devices that avoids the usage of
older system-wide @file{/sys} interface.")
    (home-page "https://git.kernel.org/pub/scm/libs/libgpiod/libgpiod.git/")
    (license (list license:lgpl2.1+   ;; libgpiod
                   license:gpl2+      ;; gpio-tools
                   license:lgpl3+)))) ;; C++ bindings

(define-public libtraceevent
  (package
    (name "libtraceevent")
    (version "1.7.3")
    (source
     (origin
       (method git-fetch)
       (uri (git-reference
             (url "https://git.kernel.org/pub/scm/libs/libtrace/libtraceevent.git")
             (commit (string-append name "-" version))))
       (file-name (git-file-name name version))
       (sha256
        (base32 "06mw2f0xnk6dy9w2z0n4dz7lnm02qfsmnmj2h24453qxlw57x0d6"))
       (modules '((guix build utils)))
       (snippet
        #~(begin
            (substitute* (list "Makefile" "scripts/utils.mk")
              (("/bin/(pwd)" _ command) command))))))
    (build-system gnu-build-system)
    (arguments
     (list
      #:tests? #f                       ; no test suite
      #:make-flags
      #~(list
         (string-append "pkgconfig_dir=" #$output "/lib/pkgconfig")
         (string-append "prefix=" #$output))
      #:phases
      #~(modify-phases %standard-phases
          (delete 'configure))))        ; no configure script
    (home-page "https://git.kernel.org/pub/scm/libs/libtrace/libtraceevent.git/")
    (synopsis "Linux kernel trace event library")
    (description
     "This library parses raw Linux kernel trace event formats.")
    (license (list license:gpl2
                   license:lgpl2.1))))

(define-public libtracefs
  (package
    (name "libtracefs")
    (version "1.7.0")
    (source
     (origin
       (method git-fetch)
       (uri (git-reference
             (url "https://git.kernel.org/pub/scm/libs/libtrace/libtracefs.git")
             (commit (string-append name "-" version))))
       (file-name (git-file-name name version))
       (sha256
        (base32 "0v896n3q0df0nxx5drbwyaqhrqiyxl06rvrdw3gp2r37awa9g1zb"))
       (modules '((guix build utils)))
       (snippet
        #~(begin
            (substitute* (list "Makefile" "scripts/utils.mk")
              (("/bin/(pwd)" _ command) command))))))
    (build-system gnu-build-system)
    (arguments
     (list
      #:tests? #f                       ; no test suite
      #:make-flags
      #~(list
         (string-append "CC=" #$(cc-for-target))
         (string-append "pkgconfig_dir=" #$output "/lib/pkgconfig")
         (string-append "prefix=" #$output))
      #:phases
      #~(modify-phases %standard-phases
          (delete 'configure))))        ; no configure script
    (native-inputs (list pkg-config))
    (inputs (list libtraceevent))
    (home-page "https://git.kernel.org/pub/scm/libs/libtrace/libtracefs.git/")
    (synopsis "Linux kernel trace file system library")
    (description
     "This library provides APIs to access the Linux kernel's trace file
system.")
    (license (list license:gpl2
                   license:lgpl2.1))))

(define-public libtree
  (package
    (name "libtree")
    (version "3.1.1")
    (source
     (origin
       (method git-fetch)
       (uri (git-reference
             (url "https://github.com/haampie/libtree")
             (commit (string-append "v" version))))
       (file-name (git-file-name name version))
       (patches (search-patches "libtree-fix-check-non-x86.patch"))
       (sha256
        (base32 "1jbc60cslzcfxk9jwva51ncr1zl1nz0fkgfjdckgv81is11nswmb"))))
    (arguments
     (list #:make-flags
           ;; NOTE: Official documentation recommends to build libtree with
           ;; "-static" flag.
           #~(list (string-append "CC=" #$(cc-for-target))
                   (string-append "PREFIX=" #$output))
           #:phases
           #~(modify-phases %standard-phases
               (add-after 'unpack 'fix-tests
                 ;; XXX: '08_nodeflib' fails as 'libtree' returns a non-zero
                 ;; code in one of the tests.
                 ;;
                 ;; See <https://github.com/haampie/libtree/issues/80>).
                 (lambda _
                   (substitute* "tests/08_nodeflib/Makefile"
                     (("! ../../libtree -vvv exe_b")
                      "../../libtree -vvv exe_b"))))
               (delete 'configure))))
    (build-system gnu-build-system)
    (home-page "https://github.com/haampie/libtree")
    (synopsis "Show output of @command{ldd} as a tree")
    (description
     "This tool turns @command{ldd} into a tree and explains how shared
libraries are found or why they cannot be located.")
    (license license:expat)))

(define-public touchegg
  (package
    (name "touchegg")
    (version "2.0.14")
    (source
     (origin
       (method git-fetch)
       (uri (git-reference
             (url "https://github.com/JoseExposito/touchegg")
             (commit version)))
       (file-name (git-file-name name version))
       (sha256
        (base32 "0shvslz0c8nqx5f988z55qjc9xw0in9rb7b19r6vr1f7cdkqb6yr"))))
    (build-system cmake-build-system)
    (arguments
     `(#:tests? #f ; No tests exist
       #:configure-flags
       (list "-DUSE_SYSTEMD=OFF"))) ; No systemd
    (native-inputs
     (list
      pkg-config))
    (inputs
     (list
      cairo
      gtk+
      libgudev
      libinput
      libxrandr
      libxtst
      pugixml))
    (home-page "https://github.com/JoseExposito/touchegg")
    (synopsis "Multitouch gesture recognizer")
    (description
     "Touchégg is an application that runs in the background and transform the
gestures you make on your touchpad or touchscreen into visible actions in your
desktop.")
    (license license:gpl3+)))

(define-public evtest
  (package
    (name "evtest")
    (version "1.35")
    (source (origin
              (method git-fetch)
              (uri (git-reference
                    (url "https://gitlab.freedesktop.org/libevdev/evtest")
                    (commit (string-append "evtest-" version))))
              (file-name (git-file-name name version))
              (sha256
               (base32
                "164prnw35kda6jfykl7h52lfzy99ma2lk029zscyqk766k19spf4"))))
    (build-system gnu-build-system)
    (arguments
     (list #:tests? #f ;No tests exist
           #:make-flags #~(list (string-append "CC="
                                               #$(cc-for-target))
                                (string-append "PREFIX="
                                               #$output))
           #:phases #~(modify-phases %standard-phases
                        (add-after 'unpack 'generate-doc
                          (lambda _
                            (invoke "asciidoc" "-d" "manpage"
                                    "-b" "docbook"
                                    "-o" "evtest.1.xml"
                                    "evtest.txt")
                            (invoke "xsltproc" "--nonet"
                                    (string-append
                                     #$(this-package-native-input "docbook-xsl")
                                     "/xml/xsl/docbook-xsl-"
                                     #$(package-version
                                        (this-package-native-input "docbook-xsl"))
                                     "/manpages/docbook.xsl")
                                    "evtest.1.xml")))
                        (replace 'bootstrap
                          (lambda _
                            (setenv "CONFIG_SHELL" (which "sh"))
                            (invoke "autoreconf" "-fi"))))))
    (native-inputs (list autoconf
                         automake
                         bash-minimal
                         xmlto
                         docbook-xsl
                         libxslt
                         asciidoc))
    (home-page "https://gitlab.freedesktop.org/libevdev/evtest")
    (synopsis "Kernel evdev device information and monitor")
    (description
     "@code{evtest} is a tool to print @code{evdev} kernel events.  It reads
directly from the kernel device and prints a device description and the events
with the value and the symbolic name.")
    (license license:gpl2+)))

(define-public tp-smapi-module
  (package
    (name "tp-smapi-module")
    (version "0.44")
    (source (origin
              (method git-fetch)
              (uri (git-reference
                    (url "https://github.com/linux-thinkpad/tp_smapi")
                    (commit (string-append "tp-smapi/" version))))
              (file-name (git-file-name name version))
              (sha256
               (base32
                "0kzbks07bh5jbi1n311zp9cbp1xxyzi7nys8wq1k0k5ig81h9w6k"))))
    (build-system linux-module-build-system)
    (arguments
     `(#:tests? #f))                    ;there are none.
    (home-page "https://github.com/linux-thinkpad/tp_smapi")
    (synopsis
     "Linux Kernel module exposing features of ThinkPad hardware")
    (description
     "This package provides a Linux Kernel module that controls
battery charging of specific ThinkPad laptops.  It also includes an improved
version of the HDAPS driver.  The underlying hardware interfaces are
@acronym{SMAPI, System Management Application Program Interface} and direct
access to the embedded controller.")
    (license license:gpl2+)))

(define-public modprobed-db
  (package
    (name "modprobed-db")
    (version "2.46")
    (source (origin
              (method git-fetch)
              (uri (git-reference
                    (url "https://github.com/graysky2/modprobed-db")
                    (commit (string-append "v" version))))
              (file-name (git-file-name name version))
              (sha256
               (base32
                "017w9czm31f5c7wjyrl5fy6cw7ji681jjc7s913nbc0r43j080qr"))))
    (build-system gnu-build-system)
    (arguments
     (list #:tests? #f                  ;no tests
           #:make-flags
           #~(list (string-append "PREFIX=" #$output)
                   "INITDIR_SYSTEMD=no-thanks")
           #:phases
           #~(modify-phases %standard-phases
               (delete 'configure)
               (add-after 'install 'fix-path
                 (lambda* (#:key inputs #:allow-other-keys)
                   (substitute* (string-append #$output "/bin/modprobed-db")
                     (("/usr") #$output)
                     (((string-append "(" (string-join (list "awk"
                                                             "cp"
                                                             "cut"
                                                             "getent"
                                                             "grep"
                                                             "logname"
                                                             "md5sum"
                                                             "mkdir"
                                                             "mv"
                                                             "sed"
                                                             "sort"
                                                             "uniq"
                                                             "wc")
                                                       "|") ")") m)
                      (search-input-file inputs (string-append "/bin/" m)))
                     (("modprobe ")
                      (string-append
                       (search-input-file inputs "/bin/modprobe") " "))))))))
    (inputs (list coreutils kmod gawk glibc grep sed))
    (home-page "https://wiki.archlinux.org/title/Modprobed-db")
    (synopsis "Keep track of Linux modules that have been probed")
    (description
     "Modprobed-db is a useful utility for users wishing to build a minimal
kernel via a @code{make localmodconfig}.  In a nutshell, this @command{make}
target creates a config based on the current config and a list of modules you
define (that @command{modprobed-db} keeps for you).  It then disables any
module option that is not needed thus not building extraneous modules.  This
results in a system-specific, streamlined kernel package and footprint as well
as reduced compilation times.

Modprobed-db simply logs every module ever probed on the target system to a
text-based database (@file{$XDG_CONFIG_HOME/modprobed-db}), which can be read
directly by @code{make localmodconfig} as described above.")
    (license license:expat)))

(define-public kconfig-hardened-check
  (package
    (name "kconfig-hardened-check")
    (version "0.6.1")
    (source (origin
              (method git-fetch)
              (uri (git-reference
                    (url "https://github.com/a13xp0p0v/kconfig-hardened-check")
                    (commit (string-append "v" version))))
              (file-name (git-file-name name version))
              (sha256
               (base32
                "0bpdy2a7l75y5cqzzc92nh4gapzgza8ml5i8ximr6brf6pr3681z"))))
    (build-system python-build-system)
    (home-page "https://github.com/a13xp0p0v/kconfig-hardened-check")
    (synopsis
     "Tool for checking the security hardening options of the Linux kernel")
    (description
     "@code{kconfig-hardened-check} is a tool for checking the security
hardening options of the Linux kernel.  Provided preferences are based on
suggestions from various sources, including:

@itemize
@item KSPP recommended settings
@item CLIP OS kernel configuration
@item Last public grsecurity patch (options which they disable)
@item SECURITY_LOCKDOWN_LSM patchset
@item Direct feedback from the Linux kernel maintainers
@end itemize\n
This tool supports checking Kconfig options and kernel cmdline parameters.")
    (license license:gpl3)))

(define-public firejail
  (package
    (name "firejail")
    (version "0.9.72")
    (source (origin
              (method url-fetch)
              (uri (string-append
                    "https://github.com/netblue30/firejail/releases/download/" version
                    "/firejail-" version ".tar.xz" ))
              (sha256
               (base32
                "1x77xy1mwfgjrcsymdda82bjnqgl7z2yymcb10mzd1zwik27gqc2"))))
    (arguments
     (list #:phases
           #~(modify-phases %standard-phases
               (replace 'check
                 (lambda* (#:key tests? #:allow-other-keys)
                   (when tests?
                     (with-directory-excursion "test"
                       (invoke "make"))))))))
    (build-system gnu-build-system)
    (inputs
     (list apparmor xdg-dbus-proxy))
    (synopsis "Linux namespaces sandbox program")
    (description
     "Firejail is a SUID sandbox program that reduces the risk of security
breaches by restricting the running environment of untrusted applications
using Linux namespaces, seccomp-bpf and Linux capabilities.  The software
includes sandbox profiles for a number of common Linux programs.  Firejail
should be added to the list of setuid programs in the system configuration to
work properly.")
    (home-page "https://github.com/netblue30/firejail")
    (supported-systems
     (filter (cut string-suffix? "-linux" <>) %supported-systems))
    (license license:gpl2+)))

(define-public edac-utils
  (package
    (name "edac-utils")
    (version "0.18")
    (source (origin
              (method git-fetch)
              (uri (git-reference
                     (url "https://github.com/grondo/edac-utils.git")
                     (commit version)))
              (file-name (string-append name "-" version "-checkout"))
              (sha256
               (base32
                "04j686m58wsnyy5di7rz0sw9jahlm4ziwxjmgs31pjb87vzw3xgp"))))
    (build-system gnu-build-system)
    (native-inputs
     (list perl))
    (inputs
     (list sysfsutils))
    (synopsis "Memory error detection and correction userspace helpers")
    (description "This package provides userspace helpers for memory
error detection and correction (EDAC).")
    (home-page "https://github.com/grondo/edac-utils")
    (license license:gpl2+)))

(define-public spectre-meltdown-checker
  (package
    (name "spectre-meltdown-checker")
    (version "0.46")
    (source (origin
              (method git-fetch)
              (uri (git-reference
                    (url "https://github.com/speed47/spectre-meltdown-checker")
                    (commit (string-append "v" version))))
              (file-name (git-file-name name version))
              (patches
               (search-patches
                "spectre-meltdown-checker-externalize-fwdb.patch"))
              ;; Remove builtin firmware database.
              (modules '((guix build utils)))
              (snippet '(substitute* "spectre-meltdown-checker.sh"
                          (("^# [AI],.*") "")))
              (sha256
               (base32
                "0j42p6dayb7k87kf8sqimxlaswis3qh0569a15zccyknv9vf129k"))))
    (build-system copy-build-system)
    (arguments
     (list
      #:install-plan
      #~'(("spectre-meltdown-checker.sh" "bin/spectre-meltdown-checker"))
      #:phases
      #~(modify-phases %standard-phases
          (add-after 'unpack 'fixpath
            (lambda* (#:key inputs #:allow-other-keys)
              (define* (find-command inputs cmd #:optional (bin "bin"))
                (search-input-file inputs (string-append bin "/" cmd)))
              (substitute* "spectre-meltdown-checker.sh"
                ;; ${opt_arch_prefix}CMD
                (("\\$\\{opt_arch_prefix\\}\\<(nm|objdump|readelf|strings)\\>"
                  all cmd)
                 (find-command inputs cmd))

                ;; Commands safe to substitute directly.
                (("\\<(awk|(base|dir)name|bunzip2|g(un)?zip|lz4)\\>" all cmd)
                 (find-command inputs cmd))
                (("\\<(lzop|mktemp|modprobe|pgrep|rmmod|umount)\\>" all cmd)
                 (find-command inputs cmd))
                (("\\<(unlzma|unxz|unzstd|uuencode)\\>" all cmd)
                 (find-command inputs cmd))

                ;; Commands which should only be substituted based on their
                ;; surroundings: First up, dd.
                (("\\<(dd)\\> if=" all cmd)
                 (string-append
                  (find-command inputs cmd)
                  " if="))

                ;; Another special case: sysctl is in sbin.
                (("(if |\\$\\( *)\\<(sysctl)\\>" all pre cmd)
                 (string-append pre (find-command inputs cmd "sbin")))

                ;; Meow
                (("cat (<<EOF|\"\\$)" all what)
                 (string-append (find-command inputs "cat") " " what))
                (("'cat'")
                 (string-append "'" (find-command inputs "cat") "'"))
                (("\"cat\"")
                 (string-append "\"" (find-command inputs "cat") "\""))

                ;; ${COMMAND} -
                ;; ${COMMAND} ^
                (("\\<(base64|cut|grep|head|id|mount)\\> ([-^])" all cmd suffix)
                 (string-append (find-command inputs cmd) " " suffix))
                (("\\<(od|perl|rm|uname|xargs)\\> ([-^])" all cmd suffix)
                 (string-append (find-command inputs cmd) " " suffix))

                ;; ${COMMAND} |
                (("\\<(dmesg)\\> \\|" all cmd)
                 (string-append (find-command inputs cmd) " |"))
                ;; | ${COMMAND}
                (("\\| \\<(grep|sed|sort|stat|tr)\\>" all cmd)
                 (string-append "| " (find-command inputs cmd)))

                ;; Command in sub-shell, i.e. $($COMMAND ...)
                (("\\$\\( *(\\<cat|find|grep|mount|nproc|stat|tr\\>)"
                  all cmd)
                 (string-append "$(" (find-command inputs cmd)))

                ;; command -v
                (("command -v \"*\\<(base64|nproc|perl|printf)\\>\"*" all cmd)
                 (string-append "command -v " (find-command inputs cmd)))))))))
    (inputs (list kmod lz4 lzop perl procps sharutils util-linux zstd))
    (home-page "https://github.com/speed47/spectre-meltdown-checker")
    (synopsis "CPU vulnerability / mitigation checker")
    (description
     "This package provides a shell script to assess your system's resilience
against the several transient execution CVEs that were published since early
2018, and gives guidance as to how to mitigate them.")
    (license license:gpl3)))

(define-public csmith
  (package
    (name "csmith")
    (version "2.3.0")
    (source (origin
              (method git-fetch)
              (uri (git-reference
                    (url "https://github.com/csmith-project/csmith")
                    (commit (string-append "csmith-" version))))
              (file-name (git-file-name name version))
              (sha256
               (base32
                "0nhrsnv6cny14xz68qb1h30fbwc05adkisk51p3x63mydm60ddl3"))))
    (build-system gnu-build-system)
    (native-inputs
     (list autoconf automake libtool m4 perl))
    (arguments
     (list
      #:tests? #f                       ;no test suite
      ;; Do not install headers under 'include/csmith-VERSION' but in
      ;; 'include/csmith'.
      #:phases
      `(modify-phases %standard-phases
         (add-after 'unpack 'patch-includedir
           (lambda _
             (substitute* "runtime/Makefile.am"
               (("\\$\\(includedir\\)/\\$\\(PACKAGE\\)-\\$\\(VERSION\\)")
                "$(includedir)/$(PACKAGE)"))))
         (add-before 'bootstrap 'force-bootstrap
           (lambda _
             (delete-file "configure"))))))
    (home-page "https://github.com/csmith-project/csmith")
    (synopsis "Random generator of C programs")
    (description "The primary purpose of Csmith is to find compiler bugs with
random programs using differential testing.")
    (license license:bsd-4)))

(define-public ipvsadm
  (package
    (name "ipvsadm")
    (version "1.31")
    (source
     (origin
       (method url-fetch)
       (uri (string-append "https://kernel.org/pub/linux/utils/kernel"
                           "/ipvsadm/ipvsadm-" version ".tar.xz"))
       (sha256
        (base32 "1nyzpv1hx75k9lh0vfxfhc0p2fpqaqb38xpvs8sn88m1nljmw2hs"))))
    (build-system gnu-build-system)
    (native-inputs (list linux-libre-headers pkg-config which))
    (inputs (list libnl popt))
    (arguments
     (list #:tests? #f
           #:parallel-build? #f               ;build fails randomly with '-j'
           #:make-flags
           #~(list (string-join
                    (list "CFLAGS="
                          (string-append "-I"
                                         #$(this-package-input "libnl")
                                         "/include/libnl3")
                          (string-append "-L" #$(this-package-input "libnl")
                                         "/lib")
                          "-fPIC")
                    " ")
                   (string-append "CC=" #$(cc-for-target))
                   (string-append "SBIN=" #$output "/sbin")
                   (string-append "INIT=" #$output "/etc/init.d")
                   (string-append "MANDIR=" #$output "/share/man"))
           #:phases #~(modify-phases %standard-phases
                        (delete 'configure))))
    (home-page "http://www.linuxvirtualserver.org/software/ipvs.html")
    (synopsis "IP virtual server administration utility")
    (description "@code{ipvsadm(8)} is used to set up, maintain or inspect the
virtual server table in the Linux kernel.  The Linux Virtual Server can be used
to build scalable network services based on a cluster of two or more nodes.")
    (license license:gpl2+)))

(define-public ryzen-smu
  (package
    (name "ryzen-smu")
    (version "0.1.5")
    (source (origin
              (method git-fetch)
              (uri (git-reference
                     (url "https://gitlab.com/leogx9r/ryzen_smu.git")
                     (commit (string-append "v" version))))
              (file-name (git-file-name name version))
              (sha256
               (base32
                "010la2a8zp7rljlg5ssc9ragzva4ca05gvzlicjagl508659d2wz"))))
    (build-system linux-module-build-system)
    (arguments
     `(#:tests? #f)) ; no tests
    (synopsis "System Management Unit driver for AMD Ryzen processors")
    (description "This package provides a way to access the
System Management Unit for certain AMD Ryzen processors.
This includes access to the System Management Network.")
    (home-page "https://gitlab.com/leogx9r/ryzen_smu")
    (license license:gpl2)))<|MERGE_RESOLUTION|>--- conflicted
+++ resolved
@@ -5249,19 +5249,12 @@
                    (string-append (which "env") " "
                                   #$output "/bin/singularity")))))))))
     (inputs
-<<<<<<< HEAD
-     `(("bash" ,bash-minimal) ; for wrap-program
-       ("libarchive" ,libarchive)
-       ("python" ,python-wrapper)
-       ("zlib" ,zlib)
-       ("squashfs-tools" ,squashfs-tools)))
-=======
-     (list coreutils
+     (list bash-minimal                           ;for 'wrap-program'
+           coreutils
            libarchive
            python-wrapper
            squashfs-tools
            zlib))
->>>>>>> 61f2d84e
     (home-page "https://singularity.lbl.gov/")
     (synopsis "Container platform")
     (description "Singularity is a container platform supporting a number of
