;;; GNU Guix --- Functional package management for GNU
;;; Copyright © 2014, 2015 Eric Bavier <bavier@member.fsf.org>
;;; Copyright © 2014 Ian Denhardt <ian@zenhack.net>
;;; Copyright © 2015, 2016, 2017 Leo Famulari <leo@famulari.name>
;;; Copyright © 2017, 2018, 2019, 2020 Tobias Geerinckx-Rice <me@tobias.gr>
;;; Copyright © 2017 Thomas Danckaert <post@thomasdanckaert.be>
;;; Copyright © 2017 Arun Isaac <arunisaac@systemreboot.net>
;;; Copyright © 2017 Kei Kebreau <kkebreau@posteo.net>
;;; Copyright © 2017 Efraim Flashner <efraim@flashner.co.il>
;;; Copyright © 2017 Christopher Allan Webber <cwebber@dustycloud.org>
;;; Copyright © 2017 Rutger Helling <rhelling@mykolab.com>
;;; Copyright © 2018 Mark H Weaver <mhw@netris.org>
;;; Copyright © 2018 Oleg Pykhalov <go.wigust@gmail.com>
;;; Copyright © 2018, 2019, 2020 Ricardo Wurmus <rekado@elephly.net>
;;; Copyright © 2019 Alex Vong <alexvong1995@gmail.com>
;;; Copyright © 2019 Marius Bakke <mbakke@fastmail.com>
<<<<<<< HEAD
;;; Copyright © 2019 Mathieu Othacehe <m.othacehe@gmail.com>
=======
;;; Copyright © 2020 Nicolas Goaziou <mail@nicolasgoaziou.fr>
>>>>>>> 229f4fa9
;;;
;;; This file is part of GNU Guix.
;;;
;;; GNU Guix is free software; you can redistribute it and/or modify it
;;; under the terms of the GNU General Public License as published by
;;; the Free Software Foundation; either version 3 of the License, or (at
;;; your option) any later version.
;;;
;;; GNU Guix is distributed in the hope that it will be useful, but
;;; WITHOUT ANY WARRANTY; without even the implied warranty of
;;; MERCHANTABILITY or FITNESS FOR A PARTICULAR PURPOSE.  See the
;;; GNU General Public License for more details.
;;;
;;; You should have received a copy of the GNU General Public License
;;; along with GNU Guix.  If not, see <http://www.gnu.org/licenses/>.

(define-module (gnu packages backup)
  #:use-module (guix packages)
  #:use-module ((guix licenses) #:prefix license:)
  #:use-module (guix git-download)
  #:use-module (guix download)
  #:use-module (guix utils)
  #:use-module (guix build-system cmake)
  #:use-module (guix build-system gnu)
  #:use-module (guix build-system go)
  #:use-module (guix build-system python)
  #:use-module (gnu packages)
  #:use-module (gnu packages acl)
  #:use-module (gnu packages autotools)
  #:use-module (gnu packages base)
  #:use-module (gnu packages check)
  #:use-module (gnu packages compression)
  #:use-module (gnu packages crypto)
  #:use-module (gnu packages databases)
  #:use-module (gnu packages datastructures)
  #:use-module (gnu packages dbm)
  #:use-module (gnu packages dejagnu)
  #:use-module (gnu packages ftp)
  #:use-module (gnu packages glib)
  #:use-module (gnu packages gnupg)
  #:use-module (gnu packages golang)
  #:use-module (gnu packages gperf)
  #:use-module (gnu packages guile)
  #:use-module (gnu packages linux)
  #:use-module (gnu packages mcrypt)
  #:use-module (gnu packages nettle)
  #:use-module (gnu packages onc-rpc)
  #:use-module (gnu packages pcre)
  #:use-module (gnu packages perl)
  #:use-module (gnu packages pkg-config)
  #:use-module (gnu packages protobuf)
  #:use-module (gnu packages python)
  #:use-module (gnu packages python-crypto)
  #:use-module (gnu packages python-web)
  #:use-module (gnu packages python-xyz)
  #:use-module (gnu packages rsync)
  #:use-module (gnu packages ssh)
  #:use-module (gnu packages tls)
  #:use-module (gnu packages xml))

(define-public duplicity
  (package
    (name "duplicity")
    (version "0.7.19")
    (source
     (origin
      (method url-fetch)
      (uri (string-append "https://code.launchpad.net/duplicity/"
                          (version-major+minor version)
                          "-series/" version "/+download/duplicity-"
                          version ".tar.gz"))
      (sha256
       (base32 "0ag9dknslxlasslwfjhqgcqbkb1mvzzx93ry7lch2lfzcdd91am6"))))
    (build-system python-build-system)
    (native-inputs
     `(("util-linux" ,util-linux)       ; setsid command, for the tests
       ("par2cmdline" ,par2cmdline)
       ("python-pexpect" ,python2-pexpect)
       ("python-fasteners" ,python2-fasteners)
       ("tzdata" ,tzdata-for-tests)
       ("mock" ,python2-mock)))
    (propagated-inputs
     `(("lockfile" ,python2-lockfile)
       ("urllib3" ,python2-urllib3)))
    (inputs
     `(("librsync" ,librsync-0.9)
       ("lftp" ,lftp)
       ("gnupg" ,gnupg)                 ; gpg executable needed
       ("util-linux" ,util-linux)))     ; for setsid
    (arguments
     `(#:python ,python-2               ; setup assumes Python 2
       #:test-target "test"
       #:phases
       (modify-phases %standard-phases
         (add-before 'build 'use-store-file-names
           (lambda* (#:key inputs #:allow-other-keys)
             (substitute* "duplicity/gpginterface.py"
               (("self.call = 'gpg'")
                (string-append "self.call = '" (assoc-ref inputs "gnupg") "/bin/gpg'")))

             (substitute* '("testing/functional/__init__.py"
                            "testing/overrides/bin/lftp")
               (("/bin/sh") (which "sh")))
             #t))
         (add-before 'check 'check-setup
           (lambda* (#:key inputs #:allow-other-keys)
             (setenv "HOME" (getcwd))   ; gpg needs to write to $HOME
             (setenv "TZDIR"            ; some timestamp checks need TZDIR
                     (string-append (assoc-ref inputs "tzdata")
                                    "/share/zoneinfo"))
             #t)))))
    (home-page "http://duplicity.nongnu.org/index.html")
    (synopsis "Encrypted backup using rsync algorithm")
    (description
     "Duplicity backs up directories by producing encrypted tar-format volumes
and uploading them to a remote or local file server.  Because duplicity uses
librsync, the incremental archives are space efficient and only record the
parts of files that have changed since the last backup.  Because duplicity
uses GnuPG to encrypt and/or sign these archives, they will be safe from
spying and/or modification by the server.")
    (license license:gpl2+)))

(define-public par2cmdline
  (package
    (name "par2cmdline")
    (version "0.8.0")
    (source (origin
              (method git-fetch)
              (uri (git-reference
                    (url "https://github.com/Parchive/par2cmdline.git")
                    (commit (string-append "v" version))))
              (file-name (git-file-name name version))
              (sha256
               (base32
                "0f1jsd5sw2wynjzi7yjqjaf13yhyjfdid91p8yh0jn32y03kjyrz"))))
    (native-inputs
     `(("automake" ,automake)
       ("autoconf" ,autoconf)))
    (build-system gnu-build-system)
    (synopsis "File verification and repair tools")
    (description "Par2cmdline uses Reed-Solomon error-correcting codes to
generate and verify PAR2 recovery files.  These files can be distributed
alongside the source files or stored together with back-ups to protect against
transmission errors or @dfn{bit rot}, the degradation of storage media over
time.
Unlike a simple checksum, PAR2 doesn't merely detect errors: as long as the
damage isn't too extensive (and smaller than the size of the recovery file), it
can even repair them.")
    (home-page "https://github.com/Parchive/par2cmdline")
    (license license:gpl3+)))

(define-public hdup
  (package
    (name "hdup")
    (version "2.0.14")
    (source
     (origin
      (method url-fetch)
      (uri "https://fossies.org/linux/privat/old/hdup-2.0.14.tar.bz2")
      (sha256
       (base32
        "02bnczg01cyhajmm4rhbnc0ja0dd9ikv9fwv28asxh1rlx9yr0b7"))))
    (build-system gnu-build-system)
    (native-inputs `(("pkg-config" ,pkg-config)))
    (inputs
     `(("glib" ,glib)
       ("tar" ,tar)
       ("lzop" ,lzop)
       ("mcrypt" ,mcrypt)
       ("openssh" ,openssh)
       ("gnupg" ,gnupg-1)))
    (arguments
     `(#:configure-flags
       `(,(string-append "--sbindir=" (assoc-ref %outputs "out") "/bin"))
       #:tests? #f))
    (home-page (string-append "http://web.archive.org/web/20150925223424/"
                              "http://archive.miek.nl/projects/hdup/index.html"))
    (synopsis "Simple incremental backup tool")
    (description
     "Hdup2 is a backup utility, its aim is to make backup really simple.  The
backup scheduling is done by means of a cron job.  It supports an
include/exclude mechanism, remote backups, encrypted backups and split
backups (called chunks) to allow easy burning to CD/DVD.")
    (license license:gpl2)))

(define-public libarchive
  (package
    (name "libarchive")
    (version "3.4.2")
    (source
     (origin
       (method url-fetch)
       (uri (list (string-append "https://libarchive.org/downloads/libarchive-"
                                 version ".tar.xz")
                  (string-append "https://github.com/libarchive/libarchive"
                                 "/releases/download/v" version "/libarchive-"
                                 version ".tar.xz")))
       (sha256
        (base32
         "18dd01ahs2hv74xm7axjc3yhq839p0x0s4vssvlmm8fknja09qfq"))))
    (build-system gnu-build-system)
    (inputs
     `(("bzip2" ,bzip2)
       ("libxml2" ,libxml2)
       ("lzo" ,lzo)
       ("nettle" ,nettle)
       ("xz" ,xz)
       ("zlib" ,zlib)
       ("zstd" ,zstd "lib")))
    (arguments
     `(#:configure-flags '("--disable-static")
       #:phases
       (modify-phases %standard-phases
         (add-before 'build 'patch-pwd
           (lambda _
             (substitute* "Makefile"
               (("/bin/pwd") (which "pwd")))
             #t))
         (replace 'check
           (lambda* (#:key (tests? #t) #:allow-other-keys)
             (if tests?
		 ;; XXX: The test_owner_parse, test_read_disk, and
		 ;; test_write_disk_lookup tests expect user 'root' to
		 ;; exist, but the chroot's /etc/passwd doesn't have
		 ;; it.  Turn off those tests.
		 ;;
		 ;; XXX: Adjust test that fails with zstd 1.4.1
		 ;; because the default options compresses two bytes
		 ;; better than this test expects.
		 ;; https://github.com/libarchive/libarchive/issues/1226
                 (begin
                   (substitute* "libarchive/test/test_write_filter_zstd.c"
		     (("compression-level\", \"6\"")
		      "compression-level\", \"7\""))

		   ;; The tests allow one to disable tests matching a globbing pattern.
		   (invoke "make"
			   "libarchive_test"
			   "bsdcpio_test"
			   "bsdtar_test")

		   ;; XXX: This glob disables too much.
		   (invoke "./libarchive_test" "^test_*_disk*")
		   (invoke "./bsdcpio_test" "^test_owner_parse")
		   (invoke "./bsdtar_test"))
                 ;; Tests may be disabled if cross-compiling.
                 (format #t "Test suite not run.~%"))))
         (add-after 'install 'add--L-in-libarchive-pc
           (lambda* (#:key inputs outputs #:allow-other-keys)
             (let* ((out     (assoc-ref outputs "out"))
                    (lib     (string-append out "/lib"))
                    (nettle  (assoc-ref inputs "nettle"))
                    (libxml2 (assoc-ref inputs "libxml2"))
                    (xz      (assoc-ref inputs "xz"))
                    (zlib    (assoc-ref inputs "zlib"))
                    (zstd    (assoc-ref inputs "zstd"))
                    (bzip2   (assoc-ref inputs "bzip2")))
               ;; Embed absolute references to these inputs to avoid propagation.
               (substitute* (list (string-append lib "/pkgconfig/libarchive.pc")
                                  (string-append lib "/libarchive.la"))
                 (("-lnettle")
                  (string-append "-L" nettle "/lib -lnettle"))
                 (("-lxml2")
                  (string-append "-L" libxml2 "/lib -lxml2"))
                 (("-llzma")
                  (string-append "-L" xz "/lib -llzma"))
                 (("-lz")
                  (string-append "-L" zlib "/lib -lz"))
                 (("-lzstd")
                  (string-append "-L" zstd "/lib -lzstd"))
                 (("-lbz2")
                  (string-append "-L" bzip2 "/lib -lbz2")))
               #t))))))
    (home-page "https://libarchive.org/")
    (synopsis "Multi-format archive and compression library")
    (description
     "Libarchive provides a flexible interface for reading and writing
archives in various formats such as tar and cpio.  Libarchive also supports
reading and writing archives compressed using various compression filters such
as gzip and bzip2.  The library is inherently stream-oriented; readers
serially iterate through the archive, writers serially add things to the
archive.  In particular, note that there is currently no built-in support for
random access nor for in-place modification.")
    (license license:bsd-2)))

(define-public rdup
  (package
    (name "rdup")
    (version "1.1.15")
    (source
     (origin
       (method git-fetch)
       (uri (git-reference
             (url "https://github.com/miekg/rdup.git")
             (commit version)))
       (file-name (git-file-name name version))
       (sha256
        (base32 "0bzyv6qmnivxnv9nw7lnfn46k0m1dlxcjj53zcva6v8y8084l1iw"))))
    (build-system gnu-build-system)
    (native-inputs
     `(("autoconf" ,autoconf)
       ("automake" ,automake)
       ("pkg-config" ,pkg-config)

       ;; For tests.
       ("dejagnu" ,dejagnu)))
    (inputs
     ;; XXX Compiling with nettle (encryption) support requires patching out
     ;; -Werror from GNUmakefile.in.  Then, rdup-tr-{en,de}crypt tests fail:
     ;; free(): invalid pointer
     ;; ** rdup-tr: SIGPIPE received, exiting
     `(("glib" ,glib)
       ("pcre" ,pcre)
       ("libarchive" ,libarchive)
       ("mcrypt" ,mcrypt)))
    (arguments
     `(#:parallel-build? #f             ;race conditions
       #:phases
       (modify-phases %standard-phases
         (add-before 'build 'qualify-inputs
           (lambda* (#:key inputs #:allow-other-keys)
             ;; This script is full of pitfalls.  Fix some that particularly
             ;; affect Guix users & leave the rest as reader excercises.
             (substitute* "rdup-simple"
               ;; Use the input ‘mcrypt’, not whatever's in $PATH at run time.
               (("([' ])mcrypt " all delimiter)
                (string-append delimiter (which "mcrypt") " "))
               ;; Avoid frivolous dependency on ‘which’ with a shell builtin.
               (("which") "command -v"))
             #t))
         (add-before 'check 'disable-encryption-tests
           (lambda _
             (for-each delete-file
                       (list "testsuite/rdup/rdup.rdup-tr-crypt.exp"
                             "testsuite/rdup/rdup.rdup-tr-decrypt.exp"
                             "testsuite/rdup/rdup.rdup-tr-encrypt.exp"))
             #t))
         (add-before 'check 'pre-check
           (lambda _
             (setenv "HOME" (getcwd))
             (substitute* "testsuite/rdup/rdup.rdup-up-t-with-file.exp"
               (("/bin/cat") (which "cat")))
             #t)))))
    (home-page "https://github.com/miekg/rdup")
    (synopsis "Provide a list of files to backup")
    (description
     "Rdup is a utility inspired by rsync and the plan9 way of doing backups.
Rdup itself does not backup anything, it only print a list of absolute
file names to standard output.  Auxiliary scripts are needed that act on this
list and implement the backup strategy.")
    (license license:gpl3+)))

(define-public btar
  (package
    (name "btar")
    (version "1.1.1")
    (source
     (origin
       (method url-fetch)
       (uri (string-append "http://vicerveza.homeunix.net/~viric/soft/btar/"
                           "btar-" version ".tar.gz"))
       (sha256
        (base32
         "0miklk4bqblpyzh1bni4x6lqn88fa8fjn15x1k1n8bxkx60nlymd"))))
    (build-system gnu-build-system)
    (inputs
     `(("librsync" ,librsync-0.9)))
    (arguments
     `(#:make-flags `(,(string-append "PREFIX=" (assoc-ref %outputs "out"))
                      "CC=gcc")
       #:tests? #f                      ;test input not distributed
       #:phases
       ;; no configure phase
       (modify-phases %standard-phases
         (delete 'configure))))
    (home-page "http://viric.name/cgi-bin/btar/doc/trunk/doc/home.wiki")
    (synopsis "Tar-compatible archiver")
    (description
     "Btar is a tar-compatible archiver which allows arbitrary compression and
ciphering, redundancy, differential backup, indexed extraction, multicore
compression, input and output serialisation, and tolerance to partial archive
errors.")
    (license license:gpl3+)))

(define-public rdiff-backup
  (package
    (name "rdiff-backup")
    (version "1.2.8")
    (source
     (origin
       (method url-fetch)
       (uri (string-append "mirror://savannah/rdiff-backup/rdiff-backup-"
                           version ".tar.gz"))
       (sha256
        (base32
         "1nwmmh816f96h0ff1jxk95ad38ilbhbdl5dgibx1d4cl81dsi48d"))))
    (build-system python-build-system)
    (inputs
     `(("python" ,python-2)
       ("librsync" ,librsync-0.9)))
    (arguments
     `(#:python ,python-2
       #:tests? #f))
    (home-page "https://www.nongnu.org/rdiff-backup/")
    (synopsis "Local/remote mirroring+incremental backup")
    (description
     "Rdiff-backup backs up one directory to another, possibly over a network.
The target directory ends up a copy of the source directory, but extra reverse
diffs are stored in a special subdirectory of that target directory, so you
can still recover files lost some time ago.  The idea is to combine the best
features of a mirror and an incremental backup.  Rdiff-backup also preserves
subdirectories, hard links, dev files, permissions, uid/gid ownership,
modification times, extended attributes, acls, and resource forks.  Also,
rdiff-backup can operate in a bandwidth efficient manner over a pipe, like
rsync.  Thus you can use rdiff-backup and ssh to securely back a hard drive up
to a remote location, and only the differences will be transmitted.  Finally,
rdiff-backup is easy to use and settings have sensible defaults.")
    (license license:gpl2+)))

(define-public rsnapshot
  (package
    (name "rsnapshot")
    (version "1.4.3")
    (source
     (origin
       (method url-fetch)
       (uri (string-append
             "https://github.com/rsnapshot/rsnapshot/releases/download/"
             version "/rsnapshot-" version ".tar.gz"))
       (sha256
        (base32 "1lavqmmsf53pim0nvming7fkng6p0nk2a51k2c2jdq0l7snpl31b"))))
    (build-system gnu-build-system)
    (arguments
     `(#:phases
       (modify-phases %standard-phases
         (replace 'check
           (lambda _
             (substitute* '("t/cmd-post_pre-exec/conf/pre-true-post-true.conf"
                            "t/backup_exec/conf/backup_exec_fail.conf"
                            "t/backup_exec/conf/backup_exec.conf")
               (("/bin/true") (which "true"))
               (("/bin/false") (which "false")))

             ;; Disable a test that tries to connect to localhost on port 22.
             (delete-file "t/ssh_args/ssh_args.t.in")

             (invoke "make" "test"))))))
    (inputs
     `(("perl" ,perl)
       ("rsync" ,rsync)))
    (home-page "https://rsnapshot.org")
    (synopsis "Deduplicating snapshot backup utility based on rsync")
    (description "rsnapshot is a file system snapshot utility based on rsync.
rsnapshot makes it easy to make periodic snapshots of local machines, and
remote machines over SSH.  To reduce the disk space required for each backup,
rsnapshot uses hard links to deduplicate identical files.")
    (license license:gpl2+)))

(define-public libchop
  (package
    (name "libchop")
    (version "0.5.2")
    (source (origin
              (method url-fetch)
              (uri (string-append "mirror://savannah/libchop/libchop-"
                                  version ".tar.gz"))
              (sha256
               (base32
                "0fpdyxww41ba52d98blvnf543xvirq1v9xz1i3x1gm9lzlzpmc2g"))
              (patches (search-patches "diffutils-gets-undeclared.patch"))
              (modules '((guix build utils)))
              (snippet
               '(begin
                  ;; Include all the libtirpc headers necessary to get the
                  ;; definitions of 'u_int', etc.
                  (substitute* '("src/block-server.c"
                                 "include/chop/block-server.h"
                                 "utils/chop-block-server.c")
                    (("#include <rpc/(.*)\\.h>" _ header)
                     (string-append "#include <rpc/types.h>\n"
                                    "#include <rpc/rpc.h>\n"
                                    "#include <rpc/" header ".h>\n")))
                  #t))))
    (build-system gnu-build-system)
    (arguments
     '(;; Link against libtirpc.
       #:configure-flags '("LDFLAGS=-ltirpc -Wl,--as-needed")

       #:phases (modify-phases %standard-phases
                  (add-before 'configure 'adjust-configure-script
                    (lambda _
                      ;; Mimic upstream commit
                      ;; 25750ab5ef82fd3cfce5205d5f1ef07b47098091.
                      (substitute* "configure"
                        (("GUILE=(.*)--variable bindir`" _ middle)
                         (string-append "GUILE=" middle
                                        "--variable bindir`/guile")))
                      #t))
                  (add-before 'build 'set-libtirpc-include-path
                    (lambda* (#:key inputs #:allow-other-keys)
                      ;; Allow <rpc/rpc.h> & co. to be found.
                      (let ((libtirpc (assoc-ref inputs "libtirpc")))
                        (setenv "CPATH"
                                (string-append (getenv "CPATH")
                                               ":" libtirpc
                                               "/include/tirpc"))
                        #t)))
                  (add-before 'check 'skip-test
                    (lambda _
                      ;; XXX: This test fails (1) because current GnuTLS no
                      ;; longer supports OpenPGP authentication, and (2) for
                      ;; some obscure reason.  Better skip it.
                      (setenv "XFAIL_TESTS" "utils/block-server")
                      #t)))))
    (native-inputs
     `(("guile" ,guile-2.0)
       ("gperf" ,gperf-3.0)                  ;see <https://bugs.gnu.org/32382>
       ("pkg-config" ,pkg-config)
       ("rpcsvc-proto" ,rpcsvc-proto)))           ;for 'rpcgen'
    (inputs
     `(("guile" ,guile-2.0)
       ("util-linux" ,util-linux)
       ("libtirpc" ,libtirpc)
       ("gnutls" ,gnutls)
       ("tdb" ,tdb)
       ("bdb" ,bdb)
       ("gdbm" ,gdbm)
       ("libgcrypt" ,libgcrypt)
       ("lzo" ,lzo)
       ("bzip2" ,bzip2)
       ("zlib" ,zlib)))
    (home-page "https://nongnu.org/libchop/")
    (synopsis "Tools & library for data backup and distributed storage")
    (description
     "Libchop is a set of utilities and library for data backup and
distributed storage.  Its main application is @command{chop-backup}, an
encrypted backup program that supports data integrity checks, versioning,
distribution among several sites, selective sharing of stored data, adaptive
compression, and more.  The library itself implements storage techniques such
as content-addressable storage, content hash keys, Merkle trees, similarity
detection, and lossless compression.")
    (license license:gpl3+)))

(define-public borg
  (package
    (name "borg")
    (version "1.1.11")
    (source
     (origin
       (method url-fetch)
       (uri (pypi-uri "borgbackup" version))
       (sha256
        (base32
         "190gjzx83b6p64nqj840x382dgz9gfv0gm7wj585lnkrpa90j29n"))
       (modules '((guix build utils)))
       (snippet
        '(begin
           ;; Delete files generated by Cython.  We used to have a regex
           ;; that created the list of generated files but Borg has
           ;; added new non-generated C files that cause the regex to
           ;; generate the wrong list.
           (for-each delete-file
                     '("src/borg/algorithms/checksums.c"
                       "src/borg/chunker.c"
                       "src/borg/compress.c"
                       "src/borg/crypto/low_level.c"
                       "src/borg/hashindex.c"
                       "src/borg/item.c"
                       "src/borg/platform/darwin.c"
                       "src/borg/platform/freebsd.c"
                       "src/borg/platform/linux.c"
                       "src/borg/platform/posix.c"))
           ;; Remove bundled shared libraries.
           (with-directory-excursion "src/borg/algorithms"
             (for-each delete-file-recursively
                       (list "blake2" "lz4" "msgpack" "zstd")))
           ;; Purge some msgpack references from setup.py or the resulting
           ;; sources will be unbuildable.
           (substitute* "setup.py"
             ((".*Extension\\('borg\\.algorithms\\.msgpack\\..*") "")
             (("msgpack_packer_source, msgpack_unpacker_source") ""))
           #t))))
    (build-system python-build-system)
    (arguments
     `(#:modules ((srfi srfi-26) ; for cut
                  (guix build utils)
                  (guix build python-build-system))
       #:phases
       (modify-phases %standard-phases
         (add-after 'unpack 'set-env
           (lambda* (#:key inputs #:allow-other-keys)
             (let ((openssl (assoc-ref inputs "openssl"))
                   (libb2 (assoc-ref inputs "libb2"))
                   (lz4 (assoc-ref inputs "lz4"))
                   (zstd (assoc-ref inputs "zstd")))
               (setenv "BORG_OPENSSL_PREFIX" openssl)
               (setenv "BORG_LIBB2_PREFIX" libb2)
               (setenv "BORG_LIBLZ4_PREFIX" lz4)
               (setenv "BORG_LIBZSTD_PREFIX" zstd)
               (setenv "PYTHON_EGG_CACHE" "/tmp")
               ;; The test 'test_return_codes[python]' fails when
               ;; HOME=/homeless-shelter.
               (setenv "HOME" "/tmp")
               #t)))
         (add-after 'unpack 'use-system-msgpack
           (lambda _
             (substitute* "src/borg/helpers.py"
               (("prefer_system_msgpack = False")
                "prefer_system_msgpack = True"))
             #t))
         ;; The tests need to be run after Borg is installed.
         (delete 'check)
         (add-after 'install 'check
           (lambda* (#:key inputs outputs #:allow-other-keys)
             ;; Make the installed package available for the test suite.
             (add-installed-pythonpath inputs outputs)
             ;; The tests should be run in an empty directory.
             (mkdir-p "tests")
             (with-directory-excursion "tests"
               (invoke "py.test" "-v" "--pyargs" "borg.testsuite" "-k"
                       (string-append
                        ;; These tests need to write to '/var'.
                        "not test_get_cache_dir "
                        "and not test_get_config_dir "
                        "and not test_get_keys_dir "
                        "and not test_get_security_dir "
                        ;; These tests assume there is a root user in
                        ;; '/etc/passwd'.
                        "and not test_access_acl "
                        "and not test_default_acl "
                        "and not test_non_ascii_acl "
                        ;; This test needs the unpackaged pytest-benchmark.
                        "and not benchmark "
                        ;; These tests assume the kernel supports FUSE.
                        "and not test_fuse "
                        "and not test_fuse_allow_damaged_files "
                        "and not test_mount_hardlinks")))))
         (add-after 'install 'install-doc
           (lambda* (#:key inputs outputs #:allow-other-keys)
             (let* ((out (assoc-ref outputs "out"))
                    (man (string-append out "/share/man/man1"))
                    (misc (string-append out "/share/borg/misc")))
               (for-each (cut install-file <> misc)
                         '("docs/misc/create_chunker-params.txt"
                           "docs/misc/internals-picture.txt"
                           "docs/misc/prune-example.txt"))
               (copy-recursively "docs/man" man)
               #t))))))
    (native-inputs
     `(("python-cython" ,python-cython)
       ("python-setuptools-scm" ,python-setuptools-scm)
       ("python-pytest" ,python-pytest)))
    (inputs
     `(("acl" ,acl)
       ("libb2" ,libb2)
       ("lz4" ,lz4)
       ("openssl" ,openssl)
       ("python-llfuse" ,python-llfuse)
       ;; The Python msgpack library changed its name so Borg requires this
       ;; transitional package for now:
       ;; <https://bugs.gnu.org/30662>
       ("python-msgpack" ,python-msgpack-transitional)
       ("zstd" ,zstd "lib")))
    (synopsis "Deduplicated, encrypted, authenticated and compressed backups")
    (description "Borg is a deduplicating backup program.  Optionally, it
supports compression and authenticated encryption.  The main goal of Borg is to
provide an efficient and secure way to backup data.  The data deduplication
technique used makes Borg suitable for daily backups since only changes are
stored.  The authenticated encryption technique makes it suitable for backups
to not fully trusted targets.  Borg is a fork of Attic.")
    (home-page "https://www.borgbackup.org/")
    (license license:bsd-3)))

(define-public attic
  (package
    (name "attic")
    (version "0.16")
    (source (origin
              (method url-fetch)
              (uri (pypi-uri "Attic" version))
              (sha256
               (base32
                "0b5skd36r4c0915lwpkqg5hxm49gls9pprs1b7hc40910wlcsl36"))))
    (build-system python-build-system)
    (arguments
     `(;; The tests assume they are run as root:
       ;; https://github.com/jborg/attic/issues/7
       #:tests? #f
       #:phases
       (modify-phases %standard-phases
         (add-before
          'build 'set-openssl-prefix
          (lambda* (#:key inputs #:allow-other-keys)
            (setenv "ATTIC_OPENSSL_PREFIX" (assoc-ref inputs "openssl"))
            #t)))))
    (inputs
     `(("acl" ,acl)
       ("openssl" ,openssl)
       ("python-msgpack" ,python-msgpack)

       ;; Attic is probably incompatible with llfuse > 0.41.
       ;; These links are to discussions of llfuse compatibility from
       ;; the borg project. Borg is a recent fork of attic, and attic
       ;; has not been updated since the fork, so it's likely that
       ;; llfuse compatibility requirements are still the same.
       ;; https://github.com/borgbackup/borg/issues/642
       ;; https://github.com/borgbackup/borg/issues/643
       ("python-llfuse" ,python-llfuse-0.41)))
    (synopsis "Deduplicating backup program")
    (description "Attic is a deduplicating backup program.  The main goal of
Attic is to provide an efficient and secure way to backup data.  The data
deduplication technique used makes Attic suitable for daily backups since only
changes are stored.")
    (home-page "https://attic-backup.org/")
    (license license:bsd-3)
    (properties `((superseded . ,borg)))))

(define-public wimlib
  (package
    (name "wimlib")
    (version "1.13.1")
    (source (origin
              (method url-fetch)
              (uri (string-append "https://wimlib.net/downloads/"
                                  "wimlib-" version ".tar.gz"))
              (sha256
               (base32
                "0pxgrpr3dr81rcf2jh71aiiq3v4anc5sj1nld18f2vhvbijbrx27"))))
    (build-system gnu-build-system)
    (native-inputs
     `(("pkg-config" ,pkg-config)))
    (inputs
     `(("fuse" ,fuse)
       ("libxml2" ,libxml2)
       ("ntfs-3g" ,ntfs-3g)
       ("openssl" ,openssl)))
    (arguments
     `(#:configure-flags (list "--enable-test-support")))
    (home-page "https://wimlib.net/")
    (synopsis "WIM file manipulation library and utilities")
    (description "wimlib is a C library and set of command-line utilities for
creating, modifying, extracting, and mounting archives in the Windows Imaging
Format (@dfn{WIM files}).  It can capture and apply WIMs directly from and to
NTFS volumes using @code{ntfs-3g}, preserving NTFS-specific attributes.")
    ;; wimlib is dual-licenced under version 3 or later of either the GPL or
    ;; LGPL, except those files explicitly marked as being released into the
    ;; public domain (CC0) in their headers.
    (license (list license:gpl3+
                   license:lgpl3+
                   license:cc0))))

(define-public dirvish
  (package
    (name "dirvish")
    (version "1.2.1")
    (build-system gnu-build-system)
    (source (origin
              (method url-fetch)
              (uri (string-append
                    "http://dirvish.org/dirvish-" version ".tgz"))
              (sha256
               (base32
                "1kbxa1irszp2zw8hd5qzqnrrzb4vxfivs1vn64yxnj0lak1jjzvb"))))
    (arguments
     `(#:modules ((ice-9 match) (ice-9 rdelim)
                  ,@%gnu-build-system-modules)
       #:phases
       ;; This mostly mirrors the steps taken in the install.sh that ships
       ;; with dirvish, but simplified because we aren't prompting interactively
       (modify-phases %standard-phases
         (delete 'configure)
         (delete 'build)
         (delete 'check)
         (replace 'install
           (lambda* (#:key inputs outputs #:allow-other-keys)
             ;; These are mostly the same steps the install.sh that comes with
             ;; dirvish does
             (let* (;; Files we'll be copying
                    (executables
                     '("dirvish" "dirvish-runall"
                       "dirvish-expire" "dirvish-locate"))
                    (man-pages
                     '(("dirvish" "8") ("dirvish-runall" "8")
                       ("dirvish-expire" "8") ("dirvish-locate" "8")
                       ("dirvish.conf" "5")))

                    (output-dir
                     (assoc-ref outputs "out"))

                    ;; Just a default... not so useful on guixsd though
                    ;; You probably want to a service with file(s) to point to.
                    (confdir "/etc/dirvish")

                    (perl (string-append (assoc-ref %build-inputs "perl")
                                         "/bin/perl"))
                    (loadconfig.pl (call-with-input-file "loadconfig.pl"
                                     read-string)))


               (define (write-pl filename)
                 (define pl-header
                   (string-append "#!" perl "\n\n"
                                  "$CONFDIR = \"" confdir "\";\n\n"))
                 (define input-file-location
                   (string-append filename ".pl"))
                 (define target-file-location
                   (string-append output-dir "/bin/" filename ".pl"))
                 (define text-to-write
                   (string-append pl-header
                                  (call-with-input-file input-file-location
                                    read-string)
                                  "\n" loadconfig.pl))
                 (with-output-to-file target-file-location
                   (lambda ()
                     (display text-to-write)))
                 (chmod target-file-location #o755)
                 (wrap-program target-file-location
                   `("PERL5LIB" ":" prefix
                     ,(map (lambda (l) (string-append (assoc-ref %build-inputs l)
                                                      "/lib/perl5/site_perl"))
                           '("perl-libtime-period"
                             "perl-libtime-parsedate")))))

               (define write-man
                 (match-lambda
                   ((file-base man-num)
                    (let* ((filename
                            (string-append file-base "." man-num))
                           (output-path
                            (string-append output-dir
                                           "/share/man/man" man-num
                                           "/" filename)))
                      (copy-file filename output-path)))))

               ;; Make directories
               (mkdir-p (string-append output-dir "/bin/"))
               (mkdir-p (string-append output-dir "/share/man/man8/"))
               (mkdir-p (string-append output-dir "/share/man/man5/"))

               ;; Write out executables
               (for-each write-pl executables)
               ;; Write out man pages
               (for-each write-man man-pages)
               #t))))))
    (inputs
     `(("perl" ,perl)
       ("rsync" ,rsync)
       ("perl-libtime-period" ,perl-libtime-period)
       ("perl-libtime-parsedate" ,perl-libtime-parsedate)))
    (home-page "http://dirvish.org/")
    (synopsis "Fast, disk based, rotating network backup system")
    (description
     "With dirvish you can maintain a set of complete images of your
file systems with unattended creation and expiration.  A dirvish backup vault
is like a time machine for your data. ")
    (license (license:fsf-free "file://COPYING"
                               "Open Software License 2.0"))))

(define-public restic
  (package
    (name "restic")
    (version "0.9.6")
    ;; TODO Try packaging the bundled / vendored dependencies in the 'vendor/'
    ;; directory.
    (source (origin
              (method url-fetch)
              (uri (string-append
                    "https://github.com/restic/restic/releases/download/"
                    "v" version "/restic-" version ".tar.gz"))
              (file-name (string-append name "-" version ".tar.gz"))
              (sha256
               (base32
                "1zmh42aah32ah8w5n6ilz9bci0y2xrf8p7qshy3yf1lzm5gnbj0w"))))
    (build-system go-build-system)
    (arguments
     `(#:import-path "github.com/restic/restic"
      ;; We don't need to install the source code for end-user applications.
       #:install-source? #f
       #:phases
       (modify-phases %standard-phases
         (replace 'build
           (lambda* (#:key inputs #:allow-other-keys)
             (with-directory-excursion "src/github.com/restic/restic"
               ;; Disable 'restic self-update'.  It makes little sense in Guix.
               (substitute* "build.go" (("selfupdate") ""))
               (setenv "HOME" (getcwd)) ; for $HOME/.cache/go-build
               (invoke "go" "run" "build.go"))))

         (replace 'check
           (lambda _
             (with-directory-excursion "src/github.com/restic/restic"
               ;; Disable FUSE tests.
               (setenv "RESTIC_TEST_FUSE" "0")
               (invoke "go" "run" "build.go" "--test"))))

         (replace 'install
           (lambda* (#:key outputs #:allow-other-keys)
             (let ((out (assoc-ref outputs "out"))
                   (src "src/github.com/restic/restic"))
               (install-file (string-append src "/restic")
                             (string-append out "/bin"))
               #t)))

         (add-after 'install 'install-docs
           (lambda* (#:key outputs #:allow-other-keys)
             (let* ((out (assoc-ref outputs "out"))
                    (man "/share/man")
                    (man-section (string-append man "/man"))
                    (src "src/github.com/restic/restic/doc/man/"))
               ;; Install all the man pages to "out".
               (for-each
                 (lambda (file)
                   (install-file file
                                 (string-append out man-section
                                                (string-take-right file 1))))
                 (find-files src "\\.[1-9]"))
               #t)))

         (add-after 'install-docs 'install-shell-completion
           (lambda* (#:key outputs #:allow-other-keys)
             (let* ((out (assoc-ref outputs "out"))
                    (bin (string-append out "/bin"))
                    (etc (string-append out "/etc"))
                    (share (string-append out "/share")))
               (for-each
                (lambda (shell)
                  (let* ((shell-name (symbol->string shell))
                         (dir (string-append "etc/completion/" shell-name)))
                    (mkdir-p dir)
                    (invoke (string-append bin "/restic") "generate"
                            (string-append "--" shell-name "-completion")
                            (string-append dir "/"
                                           (case shell
                                             ((bash) "restic")
                                             ((zsh) "_restic"))))))
                '(bash zsh))
               (with-directory-excursion "etc/completion"
                 (install-file "bash/restic"
                               (string-append etc "/bash_completion.d"))
                 (install-file "zsh/_restic"
                               (string-append share "/zsh/site-functions")))
               #t))))))
    (home-page "https://restic.net/")
    (synopsis "Backup program with multiple revisions, encryption and more")
    (description "Restic is a program that does backups right and was designed
with the following principles in mind:

@itemize
@item Easy: Doing backups should be a frictionless process, otherwise you
might be tempted to skip it.  Restic should be easy to configure and use, so
that, in the event of a data loss, you can just restore it.  Likewise,
restoring data should not be complicated.

@item Fast: Backing up your data with restic should only be limited by your
network or hard disk bandwidth so that you can backup your files every day.
Nobody does backups if it takes too much time.  Restoring backups should only
transfer data that is needed for the files that are to be restored, so that
this process is also fast.

@item Verifiable: Much more important than backup is restore, so restic
enables you to easily verify that all data can be restored.  @item Secure:
Restic uses cryptography to guarantee confidentiality and integrity of your
data.  The location the backup data is stored is assumed not to be a trusted
environment (e.g.  a shared space where others like system administrators are
able to access your backups).  Restic is built to secure your data against
such attackers.

@item Efficient: With the growth of data, additional snapshots should only
take the storage of the actual increment.  Even more, duplicate data should be
de-duplicated before it is actually written to the storage back end to save
precious backup space.
@end itemize")
    (license license:bsd-2)))

(define-public zbackup
  (package
    (name "zbackup")
    (version "1.4.4")
    (source
     (origin
       (method git-fetch)
       (uri (git-reference
             (url "https://github.com/zbackup/zbackup.git")
             (commit version)))
       (file-name (git-file-name name version))
       (sha256
        (base32 "14l1kyxg7pccpax3d6qcpmdycb70kn3fxp1a59w64hqy2493hngl"))))
    (build-system cmake-build-system)
    (arguments
     `(#:tests? #f))                    ;no test
    (inputs
     `(("lzo" ,lzo)
       ("libressl" ,libressl)
       ("protobuf" ,protobuf)
       ("xz" ,xz)
       ("zlib" ,zlib)))
    (home-page "http://zbackup.org")
    (synopsis "Versatile deduplicating backup tool")
    (description
     "ZBackup is a globally-deduplicating backup tool, based on the
ideas found in Rsync.  Feed a large @file{.tar} into it, and it will
store duplicate regions of it only once, then compress and optionally
encrypt the result.  Feed another @file{.tar} file, and it will also
re-use any data found in any previous backups.  This way only new
changes are stored, and as long as the files are not very different,
the amount of storage required is very low.  Any of the backup files
stored previously can be read back in full at any time.  The program
is format-agnostic, so you can feed virtually any files to it.")
    (license license:gpl2+)))

(define-public burp
  (package
    (name "burp")
    (version "2.3.24")
    (source (origin
              (method url-fetch)
              (uri (string-append "mirror://sourceforge/burp/burp-" version
                                  "/burp-" version ".tar.bz2"))
              (sha256
               (base32
                "0dmahqx8ldqdrx9b47r7ag3m801n7h3kclcqja1cc1jzhfhfq27w"))))
    (build-system gnu-build-system)
    (arguments
     `(#:phases
       (modify-phases %standard-phases
         (add-before 'check 'extend-test-time-outs
           ;; The defaults are far too low for busy boxes & spinning storage.
           (lambda _
             (substitute* (find-files "utest" "\\.c$")
               (("(tcase_set_timeout\\(tc_core,)[ 0-9]*(\\);.*)$" _ prefix suffix)
                (string-append prefix " 3600" suffix "\n")))
             #t)))))
    (inputs
     `(("librsync" ,librsync)
       ("openssl" ,openssl)
       ("uthash" ,uthash)
       ("zlib" ,zlib)))
    (native-inputs
     `(("check" ,check)
       ("pkg-config" ,pkg-config)))
    (home-page "https://burp.grke.org")
    (synopsis "Differential backup and restore")
    (description "Burp is a network backup and restore program.  It attempts
to reduce network traffic and the amount of space that is used by each
backup.")
    (license license:agpl3)))<|MERGE_RESOLUTION|>--- conflicted
+++ resolved
@@ -14,11 +14,8 @@
 ;;; Copyright © 2018, 2019, 2020 Ricardo Wurmus <rekado@elephly.net>
 ;;; Copyright © 2019 Alex Vong <alexvong1995@gmail.com>
 ;;; Copyright © 2019 Marius Bakke <mbakke@fastmail.com>
-<<<<<<< HEAD
 ;;; Copyright © 2019 Mathieu Othacehe <m.othacehe@gmail.com>
-=======
 ;;; Copyright © 2020 Nicolas Goaziou <mail@nicolasgoaziou.fr>
->>>>>>> 229f4fa9
 ;;;
 ;;; This file is part of GNU Guix.
 ;;;
