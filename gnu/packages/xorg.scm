--- conflicted
+++ resolved
@@ -5358,11 +5358,7 @@
 (define-public libx11-fixed
   (package
     (inherit libx11)
-<<<<<<< HEAD
-    (version "1.8.6")
-=======
     (version "1.8.7")
->>>>>>> 5694352c
     (source
      (origin
        (method url-fetch)
@@ -5370,11 +5366,7 @@
                            version ".tar.xz"))
        (sha256
         (base32
-<<<<<<< HEAD
-         "1jawl8zp1h7hdmxx1sc6kmxkki187d9yixr2l03ai6wqqry5nlsr"))))))
-=======
          "1vlrgrdibp4lr84wgmsdy1ihzaai8bvvqc68npi1m19wir36gwh5"))))))
->>>>>>> 5694352c
 
 ;; packages of height 5 in the propagated-inputs tree
 
