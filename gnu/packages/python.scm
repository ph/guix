;;; GNU Guix --- Functional package management for GNU
;;; Copyright © 2013 Nikita Karetnikov <nikita@karetnikov.org>
;;; Copyright © 2013, 2014, 2015, 2016 Ludovic Courtès <ludo@gnu.org>
;;; Copyright © 2013, 2014, 2015, 2016 Andreas Enge <andreas@enge.fr>
;;; Copyright © 2014, 2015 Mark H Weaver <mhw@netris.org>
;;; Copyright © 2014, 2017 Eric Bavier <bavier@member.fsf.org>
;;; Copyright © 2014, 2015 Federico Beffa <beffa@fbengineering.ch>
;;; Copyright © 2015 Omar Radwan <toxemicsquire4@gmail.com>
;;; Copyright © 2015 Pierre-Antoine Rault <par@rigelk.eu>
;;; Copyright © 2015, 2016 Ricardo Wurmus <rekado@elephly.net>
;;; Copyright © 2015, 2016 Christopher Allan Webber <cwebber@dustycloud.org>
;;; Copyright © 2015 Eric Dvorsak <eric@dvorsak.fr>
;;; Copyright © 2015, 2016 David Thompson <davet@gnu.org>
;;; Copyright © 2015, 2016, 2017 Leo Famulari <leo@famulari.name>
;;; Copyright © 2015 Ben Woodcroft <donttrustben@gmail.com>
;;; Copyright © 2015, 2016 Erik Edrosa <erik.edrosa@gmail.com>
;;; Copyright © 2015, 2016 Efraim Flashner <efraim@flashner.co.il>
;;; Copyright © 2015 Kyle Meyer <kyle@kyleam.com>
;;; Copyright © 2015, 2016 Chris Marusich <cmmarusich@gmail.com>
;;; Copyright © 2016 Danny Milosavljevic <dannym+a@scratchpost.org>
;;; Copyright © 2016 Lukas Gradl <lgradl@openmailbox.org>
;;; Copyright © 2016 Hartmut Goebel <h.goebel@crazy-compilers.com>
;;; Copyright © 2016 Daniel Pimentel <d4n1@d4n1.org>
;;; Copyright © 2016 Sou Bunnbu <iyzsong@gmail.com>
;;; Copyright © 2016 Troy Sankey <sankeytms@gmail.com>
;;; Copyright © 2016, 2017 ng0 <contact.ng0@cryptolab.net>
;;; Copyright © 2016 Dylan Jeffers <sapientech@sapientech@openmailbox.org>
;;; Copyright © 2016 David Craven <david@craven.ch>
;;; Copyright © 2016, 2017 Marius Bakke <mbakke@fastmail.com>
;;; Copyright © 2016 Stefan Reichoer <stefan@xsteve.at>
;;; Copyright © 2016 Dylan Jeffers <sapientech@sapientech@openmailbox.org>
;;; Copyright © 2016 Alex Vong <alexvong1995@gmail.com>
;;; Copyright © 2016 Arun Isaac <arunisaac@systemreboot.net>
;;; Copyright © 2016, 2017 Julien Lepiller <julien@lepiller.eu>
;;; Copyright © 2016, 2017 Tobias Geerinckx-Rice <me@tobias.gr>
;;; Copyright © 2016 Thomas Danckaert <post@thomasdanckaert.be>
;;; Copyright © 2017 Carlo Zancanaro <carlo@zancanaro.id.au>
;;; Copyright © 2017 Frederick M. Muriithi <fredmanglis@gmail.com>
;;;
;;; This file is part of GNU Guix.
;;;
;;; GNU Guix is free software; you can redistribute it and/or modify it
;;; under the terms of the GNU General Public License as published by
;;; the Free Software Foundation; either version 3 of the License, or (at
;;; your option) any later version.
;;;
;;; GNU Guix is distributed in the hope that it will be useful, but
;;; WITHOUT ANY WARRANTY; without even the implied warranty of
;;; MERCHANTABILITY or FITNESS FOR A PARTICULAR PURPOSE.  See the
;;; GNU General Public License for more details.
;;;
;;; You should have received a copy of the GNU General Public License
;;; along with GNU Guix.  If not, see <http://www.gnu.org/licenses/>.

(define-module (gnu packages python)
  #:use-module ((guix licenses) #:prefix license:)
  #:use-module (gnu packages)
  #:use-module (gnu packages algebra)
  #:use-module (gnu packages adns)
  #:use-module (gnu packages attr)
  #:use-module (gnu packages backup)
  #:use-module (gnu packages bash)
  #:use-module (gnu packages compression)
  #:use-module (gnu packages databases)
  #:use-module (gnu packages django)
  #:use-module (gnu packages file)
  #:use-module (gnu packages fontutils)
  #:use-module (gnu packages gcc)
  #:use-module (gnu packages ghostscript)
  #:use-module (gnu packages gl)
  #:use-module (gnu packages glib)
  #:use-module (gnu packages graphviz)
  #:use-module (gnu packages gstreamer)
  #:use-module (gnu packages gtk)
  #:use-module (gnu packages icu4c)
  #:use-module (gnu packages image)
  #:use-module (gnu packages imagemagick)
  #:use-module (gnu packages libevent)
  #:use-module (gnu packages libffi)
  #:use-module (gnu packages linux)
  #:use-module (gnu packages man)
  #:use-module (gnu packages maths)
  #:use-module (gnu packages multiprecision)
  #:use-module (gnu packages networking)
  #:use-module (gnu packages ncurses)
  #:use-module (gnu packages openstack)
  #:use-module (gnu packages password-utils)
  #:use-module (gnu packages pcre)
  #:use-module (gnu packages perl)
  #:use-module (gnu packages pkg-config)
  #:use-module (gnu packages protobuf)
  #:use-module (gnu packages readline)
  #:use-module (gnu packages sdl)
  #:use-module (gnu packages shells)
  #:use-module (gnu packages statistics)
  #:use-module (gnu packages tex)
  #:use-module (gnu packages texinfo)
  #:use-module (gnu packages tls)
  #:use-module (gnu packages version-control)
  #:use-module (gnu packages video)
  #:use-module (gnu packages web)
  #:use-module (gnu packages base)
  #:use-module (gnu packages xml)
  #:use-module (gnu packages xorg)
  #:use-module (gnu packages xdisorg)
  #:use-module (gnu packages zip)
  #:use-module (gnu packages tcl)
  #:use-module (gnu packages bdw-gc)
  #:use-module (guix packages)
  #:use-module (guix download)
  #:use-module (guix git-download)
  #:use-module (guix utils)
  #:use-module (guix build-system gnu)
  #:use-module (guix build-system cmake)
  #:use-module (guix build-system python)
  #:use-module (guix build-system trivial)
  #:use-module (srfi srfi-1))

(define-public python-2.7
  (package
    (name "python")
    (version "2.7.12")
    (source
     (origin
      (method url-fetch)
      (uri (string-append "https://www.python.org/ftp/python/"
                          version "/Python-" version ".tar.xz"))
      (sha256
       (base32
        "0y7rl603vmwlxm6ilkhc51rx2mfj14ckcz40xxgs0ljnvlhp30yp"))
      (patches (search-patches "python-2.7-search-paths.patch"
                               "python-2-deterministic-build-info.patch"
                               "python-2.7-site-prefixes.patch"
                               "python-2.7-source-date-epoch.patch"))
      (modules '((guix build utils)))
      ;; suboptimal to delete failing tests here, but if we delete them in the
      ;; arguments then we need to make sure to strip out that phase when it
      ;; gets inherited by python and python-minimal.
      (snippet
       '(begin
          (for-each delete-file
                    '("Lib/test/test_compileall.py"
                      "Lib/test/test_ctypes.py" ; fails on mips64el
                      "Lib/test/test_distutils.py"
                      "Lib/test/test_import.py"
                      "Lib/test/test_shutil.py"
                      "Lib/test/test_socket.py"
                      "Lib/test/test_subprocess.py"))
          #t))))
    (outputs '("out"
               "tk"))                     ;tkinter; adds 50 MiB to the closure
    (build-system gnu-build-system)
    (arguments
     `(;; 356 tests OK.
       ;; 6 tests failed:
       ;;     test_compileall test_distutils test_import test_shutil test_socket
       ;;     test_subprocess
       ;; 39 tests skipped:
       ;;     test_aepack test_al test_applesingle test_bsddb test_bsddb185
       ;;     test_bsddb3 test_cd test_cl test_codecmaps_cn test_codecmaps_hk
       ;;     test_codecmaps_jp test_codecmaps_kr test_codecmaps_tw test_curses
       ;;     test_dl test_gdb test_gl test_imageop test_imgfile test_ioctl
       ;;     test_kqueue test_linuxaudiodev test_macos test_macostools
       ;;     test_msilib test_ossaudiodev test_scriptpackages test_smtpnet
       ;;     test_socketserver test_startfile test_sunaudiodev test_timeout
       ;;     test_tk test_ttk_guionly test_urllib2net test_urllibnet
       ;;     test_winreg test_winsound test_zipfile64
       ;; 4 skips unexpected on linux2:
       ;;     test_bsddb test_bsddb3 test_gdb test_ioctl
       #:test-target "test"
       #:configure-flags
       (list "--enable-shared"                    ;allow embedding
             "--with-system-ffi"                  ;build ctypes
             "--with-ensurepip=install"           ;install pip and setuptools
             (string-append "LDFLAGS=-Wl,-rpath="
                            (assoc-ref %outputs "out") "/lib"))

        #:modules ((ice-9 ftw) (ice-9 match)
                   (guix build utils) (guix build gnu-build-system))
        #:phases
        (modify-phases %standard-phases
          (add-before
           'configure 'patch-lib-shells
           (lambda _
             ;; Filter for existing files, since some may not exist in all
             ;; versions of python that are built with this recipe.
             (substitute* (filter file-exists?
                                  '("Lib/subprocess.py"
                                    "Lib/popen2.py"
                                    "Lib/distutils/tests/test_spawn.py"
                                    "Lib/test/test_subprocess.py"))
               (("/bin/sh") (which "sh")))

             ;; Use zero as the timestamp in .pyc files so that builds are
             ;; deterministic.  TODO: Remove it when this variable is set in
             ;; gnu-build-system.scm.
             (setenv "SOURCE_DATE_EPOCH" "1")
             #t))
          (add-before 'configure 'do-not-record-configure-flags
            (lambda* (#:key configure-flags #:allow-other-keys)
              ;; Remove configure flags from the installed '_sysconfigdata.py'
              ;; and 'Makefile' so we don't end up keeping references to the
              ;; build tools.
              ;;
              ;; Preserve at least '--with-system-ffi' since otherwise the
              ;; thing tries to build libffi, fails, and we end up with a
              ;; Python that lacks ctypes.
              (substitute* "configure"
                (("^CONFIG_ARGS=.*$")
                 (format #f "CONFIG_ARGS='~a'\n"
                         (if (member "--with-system-ffi" configure-flags)
                             "--with-system-ffi"
                             ""))))
              #t))
          (add-before
           'check 'pre-check
           (lambda _
             ;; 'Lib/test/test_site.py' needs a valid $HOME
             (setenv "HOME" (getcwd))
             #t))
          (add-after
           'unpack 'set-source-file-times-to-1980
           ;; XXX One of the tests uses a ZIP library to pack up some of the
           ;; source tree, and fails with "ZIP does not support timestamps
           ;; before 1980".  Work around this by setting the file times in the
           ;; source tree to sometime in early 1980.
           (lambda _
             (let ((circa-1980 (* 10 366 24 60 60)))
               (ftw "." (lambda (file stat flag)
                          (utime file circa-1980 circa-1980)
                          #t))
               #t)))
          (add-after 'install 'remove-tests
            ;; Remove 25 MiB of unneeded unit tests.  Keep test_support.*
            ;; because these files are used by some libraries out there.
            (lambda* (#:key outputs #:allow-other-keys)
              (let ((out (assoc-ref outputs "out")))
                (match (scandir (string-append out "/lib")
                                (lambda (name)
                                  (string-prefix? "python" name)))
                  ((pythonX.Y)
                   (let ((testdir (string-append out "/lib/" pythonX.Y
                                                 "/test")))
                     (with-directory-excursion testdir
                       (for-each delete-file-recursively
                                 (scandir testdir
                                          (match-lambda
                                            ((or "." "..") #f)
                                            (file
                                             (not
                                              (string-prefix? "test_support."
                                                              file))))))
                       (call-with-output-file "__init__.py" (const #t))
                       #t)))))))
          (add-before 'strip 'make-libraries-writable
            (lambda* (#:key outputs #:allow-other-keys)
              ;; Make .so files writable so they can be stripped.
              (let ((out (assoc-ref outputs "out")))
                (for-each (lambda (file)
                            (chmod file #o755))
                          (find-files (string-append out "/lib")
                                      "\\.so"))
                #t)))
          (add-after 'install 'move-tk-inter
            (lambda* (#:key outputs #:allow-other-keys)
              ;; When Tkinter support is built move it to a separate output so
              ;; that the main output doesn't contain a reference to Tcl/Tk.
              (let ((out (assoc-ref outputs "out"))
                    (tk  (assoc-ref outputs "tk")))
                (when tk
                  (match (find-files out "tkinter.*\\.so")
                    ((tkinter.so)
                     ;; The .so is in OUT/lib/pythonX.Y/lib-dynload, but we
                     ;; want it under TK/lib/pythonX.Y/site-packages.
                     (let* ((len    (string-length out))
                            (target (string-append
                                     tk "/"
                                     (string-drop
                                      (dirname (dirname tkinter.so))
                                      len)
                                     "/site-packages")))
                       (install-file tkinter.so target)
                       (delete-file tkinter.so)))))
                #t))))))
    (inputs
     `(("bzip2" ,bzip2)
       ("gdbm" ,gdbm)
       ("libffi" ,libffi)                         ; for ctypes
       ("sqlite" ,sqlite)                         ; for sqlite extension
       ("openssl" ,openssl)
       ("readline" ,readline)
       ("zlib" ,zlib)
       ("tcl" ,tcl)
       ("tk" ,tk)))                               ; for tkinter
    (native-inputs
     `(("pkg-config" ,pkg-config)))
    (native-search-paths
     (list (search-path-specification
            (variable "PYTHONPATH")
            (files '("lib/python2.7/site-packages")))))
    (home-page "https://www.python.org")
    (synopsis "High-level, dynamically-typed programming language")
    (description
     "Python is a remarkably powerful dynamic programming language that
is used in a wide variety of application domains.  Some of its key
distinguishing features include: clear, readable syntax; strong
introspection capabilities; intuitive object orientation; natural
expression of procedural code; full modularity, supporting hierarchical
packages; exception-based error handling; and very high level dynamic
data types.")
    (license license:psfl)))

;; Current 2.x version.
(define-public python-2 python-2.7)

(define-public python-3.5
  (package (inherit python-2)
    (version "3.5.2")
    (source (origin
              (method url-fetch)
              (uri (string-append "https://www.python.org/ftp/python/"
                                  version "/Python-" version ".tar.xz"))
              (patches (search-patches
                        "python-fix-tests.patch"
                        "python-3.5-fix-tests.patch"
                        "python-3-deterministic-build-info.patch"
                        "python-3-search-paths.patch"))
              (patch-flags '("-p0"))
              (sha256
               (base32
                "0h6a5fr7ram2s483lh0pnmc4ncijb8llnpfdxdcl5dxr01hza400"))))
    (arguments (substitute-keyword-arguments (package-arguments python-2)
                 ((#:tests? _) #t)))
    (native-search-paths
     (list (search-path-specification
            (variable "PYTHONPATH")
            (files (list (string-append "lib/python"
                                        (version-major+minor version)
                                        "/site-packages"))))))))

(define-public python-3.4
  (package (inherit python-3.5)
    (version "3.4.5")
    (source (origin
              (method url-fetch)
              (uri (string-append "https://www.python.org/ftp/python/"
                                  version "/Python-" version ".tar.xz"))
              (patches (search-patches
                        "python-fix-tests.patch"
                        "python-3.4-fix-tests.patch"
                        "python-3-deterministic-build-info.patch"
                        "python-3-search-paths.patch"))
              (patch-flags '("-p0"))
              (sha256
               (base32
                "12l9klp778wklxmckhghniy5hklss8r26995pyd00qbllk4b2r7f"))))))

;; Current 3.x version.
(define-public python-3 python-3.5)

;; Current major version.
(define-public python python-3)

;; Minimal variants of Python, mostly used to break the cycle between Tk and
;; Python (Tk -> libxcb -> Python.)

(define-public python2-minimal
  (package (inherit python-2)
    (name "python-minimal")
    (outputs '("out"))
    (arguments
     (substitute-keyword-arguments (package-arguments python-2)
       ((#:configure-flags cf)
        `(append ,cf '("--without-system-ffi")))))
    (inputs '())))                          ;none of the optional dependencies

(define-public python-minimal
  (package (inherit python)
    (name "python-minimal")
    (outputs '("out"))

    ;; Build fails due to missing ctypes without libffi.
    ;; OpenSSL is a mandatory dependency of Python 3.x, for urllib;
    ;; zlib is required by 'zipimport', used by pip.
    (inputs `(("libffi" ,libffi)
              ("openssl" ,openssl)
              ("zlib" ,zlib)))))

(define* (wrap-python3 python
                       #:optional
                       (name (string-append (package-name python) "-wrapper")))
  (package (inherit python)
    (name name)
    (source #f)
    (build-system trivial-build-system)
    (outputs '("out"))
    (inputs `(("bash" ,bash)))
    (propagated-inputs `(("python" ,python)))
    (arguments
     `(#:modules ((guix build utils))
       #:builder
         (begin
           (use-modules (guix build utils))
           (let ((bin (string-append (assoc-ref %outputs "out") "/bin"))
                 (python (string-append (assoc-ref %build-inputs "python") "/bin/")))
                (mkdir-p bin)
                (for-each
                  (lambda (old new)
                    (symlink (string-append python old)
                             (string-append bin "/" new)))
                  `("python3" ,"pydoc3" ,"idle3" ,"pip3")
                  `("python"  ,"pydoc"  ,"idle"  ,"pip"))
                ;; python-config outputs search paths based upon its location,
                ;; use a bash wrapper to avoid changing its outputs.
                (let ((bash (string-append (assoc-ref %build-inputs "bash")
                                           "/bin/bash"))
                      (old  (string-append python "python3-config"))
                      (new  (string-append bin "/python-config")))
                  (with-output-to-file new
                    (lambda ()
                      (format #t "#!~a~%" bash)
                      (format #t "exec \"~a\" \"$@\"~%" old)
                      (chmod new #o755)
                      #t)))))))
    (synopsis "Wrapper for the Python 3 commands")
    (description
     "This package provides wrappers for the commands of Python@tie{}3.x such
that they can be invoked under their usual name---e.g., @command{python}
instead of @command{python3}.")))

(define-public python-wrapper (wrap-python3 python))
(define-public python-minimal-wrapper (wrap-python3 python-minimal))

(define-public python-psutil
  (package
    (name "python-psutil")
    (version "4.3.0")
    (source
     (origin
       (method url-fetch)
       (uri (pypi-uri "psutil" version))
       (sha256
        (base32
         "1w4r09fvn6kd80m5mx4ws1wz100brkaq6hzzpwrns8cgjzjpl6c6"))))
    (build-system python-build-system)
    (arguments
     ;; FIXME: some tests does not return and times out.
     '(#:tests? #f))
    (home-page "https://www.github.com/giampaolo/psutil")
    (synopsis "Library for retrieving information on running processes")
    (description
     "psutil (Python system and process utilities) is a library for retrieving
information on running processes and system utilization (CPU, memory, disks,
network) in Python.  It is useful mainly for system monitoring, profiling and
limiting process resources and management of running processes.  It implements
many functionalities offered by command line tools such as: ps, top, lsof,
netstat, ifconfig, who, df, kill, free, nice, ionice, iostat, iotop, uptime,
pidof, tty, taskset, pmap.")
    (license license:bsd-3)))

(define-public python2-psutil
  (package-with-python2 python-psutil))

(define-public python-passlib
  (package
    (name "python-passlib")
    (version "1.7.1")
    (source
     (origin
       (method url-fetch)
       (uri (pypi-uri "passlib" version))
       (sha256
        (base32
         "1q2khqpj9rlcgdmkypjdq1kswvhjf72bq0zk2cv669cc2dj8z51x"))))
    (build-system python-build-system)
    (native-inputs
     `(("python-nose" ,python-nose)))
    (propagated-inputs
     `(("python-py-bcrypt" ,python-py-bcrypt)))
    (arguments
     `(#:phases
       (alist-cons-before
        'check 'set-PYTHON_EGG_CACHE
        ;; some tests require access to "$HOME/.cython"
        (lambda* _ (setenv "PYTHON_EGG_CACHE" "/tmp"))
         %standard-phases)))
    (home-page "https://bitbucket.org/ecollins/passlib")
    (synopsis
     "Comprehensive password hashing framework")
    (description
     "Passlib is a password hashing library for Python 2 & 3, which provides
cross-platform implementations of over 30 password hashing algorithms, as well
as a framework for managing existing password hashes.  It's designed to be
useful for a wide range of tasks, from verifying a hash found in /etc/shadow,
to providing full-strength password hashing for multi-user application.")
    (license license:bsd-3)))

(define-public python2-passlib
  (package-with-python2 python-passlib))

(define-public python-py-bcrypt
  (package
    (name "python-py-bcrypt")
    (version "0.4")
    (source
     (origin
       (method url-fetch)
       (uri (string-append
             "https://pypi.python.org/packages/source/p/py-bcrypt/py-bcrypt-"
             version
             ".tar.gz"))
       (sha256
        (base32
         "0y6smdggwi5s72v6p1nn53dg6w05hna3d264cq6kas0lap73p8az"))))
    (build-system python-build-system)
    (home-page "https://code.google.com/p/py-bcrypt")
    (synopsis
     "Bcrypt password hashing and key derivation")
    (description
     "A python wrapper of OpenBSD's Blowfish password hashing code.  This
system hashes passwords using a version of Bruce Schneier's Blowfish block
cipher with modifications designed to raise the cost of off-line password
cracking and frustrate fast hardware implementation.  The computation cost of
the algorithm is parametised, so it can be increased as computers get faster.
The intent is to make a compromise of a password database less likely to
result in an attacker gaining knowledge of the plaintext passwords (e.g. using
John the Ripper).")
    ;; "sha2.c" is under BSD-3;
    ;; "blowfish.c" and "bcrypt.c" are under BSD-4;
    ;; the rest is under ISC.
    (license (list license:isc license:bsd-3 license:bsd-4))))

(define-public python2-py-bcrypt
  (package-with-python2 python-py-bcrypt))


(define-public python-paramiko
  (package
    (name "python-paramiko")
    (version "1.16.0")
    (source
     (origin
       (method url-fetch)
       (uri (pypi-uri "paramiko" version))
       (sha256
        (base32
         "14k8z7ndc3zk5xivnm4d8lncchx475ll5izpf8vmfbq7rp9yp5rj"))))
    (build-system python-build-system)
    (arguments
     '(;; FIXME: One test fails with "EOFError not raised by connect".
       #:tests? #f))
       ;; #:phases
       ;; (modify-phases %standard-phases
       ;;   (replace 'check
       ;;     (lambda _
       ;;       (zero? (system* "python" "test.py")))))))
    (propagated-inputs
     `(("python-pycrypto" ,python-pycrypto)
       ("python-ecdsa" ,python-ecdsa)))
    (home-page "http://www.paramiko.org/")
    (synopsis "SSHv2 protocol library")
    (description "Paramiko is a python implementation of the SSHv2 protocol,
providing both client and server functionality.  While it leverages a Python C
extension for low level cryptography (PyCrypto), Paramiko itself is a pure
Python interface around SSH networking concepts.")
    (license license:lgpl2.1+)))

(define-public python2-paramiko
  (package-with-python2 python-paramiko))


(define-public python-httplib2
  (package
    (name "python-httplib2")
    (version "0.9.2")
    (source
     (origin
       (method url-fetch)
       (uri (pypi-uri "httplib2" version))
       (sha256
        (base32
         "126rsryvw9vhbf3qmsfw9lf4l4xm2srmgs439lgma4cpag4s3ay3"))))
    (build-system python-build-system)
    (home-page "https://github.com/jcgregorio/httplib2")
    (synopsis "Comprehensive HTTP client library")
    (description
     "A comprehensive HTTP client library supporting many features left out of
other HTTP libraries.")
    (license license:expat)))

(define-public python2-httplib2
  (package-with-python2 python-httplib2))

(define-public python-ecdsa
  (package
    (name "python-ecdsa")
    (version "0.13")
    (source
     (origin
       (method url-fetch)
       (uri (string-append
             "https://pypi.python.org/packages/source/e/ecdsa/ecdsa-"
             version
             ".tar.gz"))
       (sha256
        (base32
         "1yj31j0asmrx4an9xvsaj2icdmzy6pw0glfpqrrkrphwdpi1xkv4"))))
    (build-system python-build-system)
    (inputs
     `(("openssl" ,openssl)))
    (home-page
     "http://github.com/warner/python-ecdsa")
    (synopsis
     "ECDSA cryptographic signature library (pure python)")
    (description
     "This is an easy-to-use implementation of ECDSA cryptography (Elliptic
Curve Digital Signature Algorithm), implemented purely in Python.  With this
library, you can quickly create keypairs (signing key and verifying key), sign
messages, and verify the signatures.  The keys and signatures are very short,
making them easy to handle and incorporate into other protocols.")
    (license license:expat)))

(define-public python2-ecdsa
  (package-with-python2 python-ecdsa))

(define-public python-ccm
  (package
    (name "python-ccm")
    (version "2.1.6")
    (source
     (origin
       (method url-fetch)
       (uri (pypi-uri "ccm" version))
       (sha256
        (base32
         "177dfxsmk3k4cih6fh6v8d91bh4nqx7ns6pc07w7m7i3cvdx3c8n"))))
    (build-system python-build-system)
    (propagated-inputs
     `(("python-pyyaml" ,python-pyyaml)
       ;; Not listed in setup.py, but used in ccmlib/node.py for full
       ;; functionality
       ("python-psutil" ,python-psutil)
       ("python-six" ,python-six)))
    (home-page "https://github.com/pcmanus/ccm")
    (synopsis "Cassandra Cluster Manager for Apache Cassandra clusters on
localhost")
    (description "Cassandra Cluster Manager is a development tool for testing
local Cassandra clusters. It creates, launches and removes Cassandra clusters
on localhost.")
    (license license:asl2.0)))

(define-public python2-ccm
  (package-with-python2 python-ccm))

(define-public python-pytz
  (package
    (name "python-pytz")
    (version "2016.10")
    (source
     (origin
      (method url-fetch)
      (uri (pypi-uri "pytz" version ".tar.bz2"))
      (sha256
       (base32
        "0az099cyp6p5xbsvfcdacj4hvxncbwm2ayn3h55mcp07zb2b45kh"))))
    (build-system python-build-system)
    (arguments `(#:tests? #f)) ; no test target
    (home-page "http://pythonhosted.org/pytz")
    (synopsis "Python timezone library")
    (description
     "This library allows accurate and cross platform timezone calculations
using Python 2.4 or higher and provides access to the Olson timezone database.")
    (license license:expat)))

(define-public python2-pytz
  (package-with-python2 python-pytz))


(define-public python-babel
  (package
    (name "python-babel")
    (version "2.3.4")
    (source
     (origin
      (method url-fetch)
      (uri (pypi-uri "Babel" version))
      (sha256
       (base32
        "0x98qqqw35xllpcama013a9788ly84z8dm1w2wwfpxh2710c8df5"))))
    (build-system python-build-system)
    (propagated-inputs
     `(("python-pytz" ,python-pytz)))
    (arguments `(#:tests? #f)) ; no test target
    (home-page "http://babel.pocoo.org/")
    (synopsis
     "Tools for internationalizing Python applications")
    (description
     "Babel is composed of two major parts:
- tools to build and work with gettext message catalogs
- a Python interface to the CLDR (Common Locale Data Repository), providing
access to various locale display names, localized number and date formatting,
etc. ")
    (license license:bsd-3)))

(define-public python2-babel
  (package-with-python2 python-babel))

(define-public python2-backport-ssl-match-hostname
  (package
    (name "python2-backport-ssl-match-hostname")
    (version "3.5.0.1")
    (source
     (origin
      (method url-fetch)
      (uri (string-append
            "https://pypi.python.org/packages/source/b/"
            "backports.ssl_match_hostname/backports.ssl_match_hostname-"
            version ".tar.gz"))
      (sha256
       (base32
        "1wndipik52cyqy0677zdgp90i435pmvwd89cz98lm7ri0y3xjajh"))))
    (build-system python-build-system)
    (arguments
     `(#:python ,python-2
       #:tests? #f)) ; no test target
    (home-page "https://bitbucket.org/brandon/backports.ssl_match_hostname")
    (synopsis "Backport of ssl.match_hostname() function from Python 3.5")
    (description
     "This backport brings the ssl.match_hostname() function to users of
earlier versions of Python.  The function checks the hostname in the
certificate returned by the server to which a connection has been established,
and verifies that it matches the intended target hostname.")
    (license license:psfl)))

(define-public python-hdf4
  (package
   (name "python-hdf4")
   (version "0.9")
   (source
    (origin
      (method url-fetch)
      (uri (pypi-uri name version))
      (sha256
       (base32
        "1hjiyrxvxk9817qyqky3nar4y3fs4z8wxz0n884zzb5wi6skrjks"))))
   (build-system python-build-system)
   (native-inputs `(("nose" ,python-nose)))
   (propagated-inputs `(("numpy" ,python-numpy)))
   (inputs
    `(("hdf4" ,hdf4)
      ("libjpeg" ,libjpeg)
      ("zlib" ,zlib)))
   (arguments
    `(#:phases
      (modify-phases %standard-phases
        (replace 'check
          (lambda _
            ;; The 'runexamples' script sets PYTHONPATH to CWD, then goes
            ;; on to import numpy. Somehow this works on their CI system.
            ;; Let's just manage PYTHONPATH here instead.
            (substitute* "runexamples.sh"
              (("export PYTHONPATH=.*") ""))
            (setenv "PYTHONPATH"
                    (string-append (getcwd) ":"
                                   (getenv "PYTHONPATH")))
            (and (zero? (system* "./runexamples.sh"))
                 (zero? (system* "nosetests" "-v"))))))))
   (home-page "https://github.com/fhs/python-hdf4")
   (synopsis "Python interface to the NCSA HDF4 library")
   (description
    "Python-HDF4 is a python wrapper around the NCSA HDF version 4 library,
which implements the SD (Scientific Dataset), VS (Vdata) and V (Vgroup) API’s.
NetCDF files can also be read and modified.  Python-HDF4 is a fork of
@url{http://hdfeos.org/software/pyhdf.php,pyhdf}.")
   (license license:expat)))

(define-public python2-hdf4
  (package-with-python2 python-hdf4))

(define-public python-h5py
  (package
    (name "python-h5py")
    (version "2.6.0")
    (source
     (origin
      (method url-fetch)
      (uri (pypi-uri "h5py" version))
      (sha256
       (base32
        "0df46dg7i7xfking9lp221bfm8dbl974yvlrbi1w7r6m61ac7bxj"))))
    (build-system python-build-system)
    (arguments
     `(#:tests? #f ; no test target
       #:phases
       (modify-phases %standard-phases
         (add-after 'unpack 'fix-hdf5-paths
          (lambda* (#:key inputs #:allow-other-keys)
            (let ((prefix (assoc-ref inputs "hdf5")))
              (substitute* "setup_build.py"
                (("\\['/opt/local/lib', '/usr/local/lib'\\]")
                 (string-append "['" prefix "/lib" "']"))
                (("'/opt/local/include', '/usr/local/include'")
                 (string-append "'" prefix "/include" "'")))
              (substitute* "setup_configure.py"
                (("\\['/usr/local/lib', '/opt/local/lib'\\]")
                 (string-append "['" prefix "/lib" "']")))
              #t))))))
    (propagated-inputs
     `(("python-six" ,python-six)
       ("python-numpy" ,python-numpy)))
    (inputs
     `(("hdf5" ,hdf5)))
    (native-inputs
     `(("python-cython" ,python-cython)
       ("python-pkgconfig" ,python-pkgconfig)))
    (home-page "http://www.h5py.org/")
    (synopsis "Read and write HDF5 files from Python")
    (description
     "The h5py package provides both a high- and low-level interface to the
HDF5 library from Python.  The low-level interface is intended to be a
complete wrapping of the HDF5 API, while the high-level component supports
access to HDF5 files, datasets and groups using established Python and NumPy
concepts.")
    (license license:bsd-3)))

(define-public python2-h5py
  (package-with-python2 python-h5py))

(define-public python-netcdf4
  (package
    (name "python-netcdf4")
    (version "1.2.7")
    (source
     (origin
       (method url-fetch)
       (uri (pypi-uri "netCDF4" version))
       (sha256
        (base32
         "1fllizmnpw0zkzzm4j9pgamarlzfn3kmv9zrm0w65q1y31h9ni0c"))))
    (build-system python-build-system)
    (native-inputs
     `(("python-cython" ,python-cython)))
    (propagated-inputs
     `(("python-numpy" ,python-numpy)))
    (inputs
     `(("netcdf" ,netcdf)
       ("hdf4" ,hdf4)
       ("hdf5" ,hdf5)))
    (arguments
     '(#:phases
       (modify-phases %standard-phases
         (replace 'check
           (lambda _
             (setenv "NO_NET" "1") ; disable opendap tests
             (with-directory-excursion "test"
               (setenv "PYTHONPATH" ; find and add the library we just built
                       (string-append
                        (car (find-files "../build" "lib.*"
                                         #:directories? #:t
                                         #:fail-on-error? #:t))
                        ":" (getenv "PYTHONPATH")))
               (zero? (system* "python" "run_all.py"))))))))
    (home-page
     "https://github.com/Unidata/netcdf4-python")
    (synopsis "Python/numpy interface to the netCDF library")
    (description "Netcdf4-python is a Python interface to the netCDF C
library.  netCDF version 4 has many features not found in earlier
versions of the library and is implemented on top of HDF5.  This module
can read and write files in both the new netCDF 4 and the old netCDF 3
format, and can create files that are readable by HDF5 clients.  The
API is modelled after @code{Scientific.IO.NetCDF}, and should be familiar
to users of that module.")
    ;; The software is mainly ISC, but includes some files covered
    ;; by the Expat license.
    (license (list license:isc license:expat))))

(define-public python2-netcdf4
  (package-with-python2 python-netcdf4))

(define-public python-lockfile
  (package
    (name "python-lockfile")
    (version "0.12.2")
    (source
     (origin
       (method url-fetch)
       (uri (string-append "https://pypi.python.org/packages/source/l/lockfile/"
                           "lockfile-" version ".tar.gz"))
       (sha256
        (base32
         "16gpx5hm73ah5n1079ng0vy381hl802v606npkx4x8nb0gg05vba"))))
    (build-system python-build-system)
    (arguments '(#:test-target "check"))
    (native-inputs
     `(("python-pbr" ,python-pbr)))
    (home-page "https://launchpad.net/pylockfile")
    (synopsis "Platform-independent file locking module")
    (description
     "The lockfile package exports a LockFile class which provides a simple
API for locking files.")
    (license license:expat)))

(define-public python2-lockfile
  (package-with-python2 python-lockfile))

(define-public python-mock
  (package
    (name "python-mock")
    (version "1.0.1")
    (source
     (origin
       (method url-fetch)
       (uri (pypi-uri "mock" version))
       (sha256
        (base32
         "0kzlsbki6q0awf89rc287f3aj8x431lrajf160a70z0ikhnxsfdq"))))
    (build-system python-build-system)
    (arguments '(#:test-target "check"))
    (home-page "https://github.com/testing-cabal/mock")
    (synopsis "Python mocking and patching library for testing")
    (description
     "Mock is a library for testing in Python.  It allows you to replace parts
of your system under test with mock objects and make assertions about how they
have been used.")
    (license license:expat)))

(define-public python2-mock
  (package-with-python2 python-mock))


(define-public python-setuptools
  (package
    (name "python-setuptools")
    (version "31.0.0")
    (source
     (origin
      (method url-fetch)
      (uri (pypi-uri "setuptools" version))
      (sha256
       (base32
        "0ypybh4hx3bv4vhg2dc74xpj1g56ggnaffm87k4abhwjwq6wq608"))
      (modules '((guix build utils)))
      (snippet
       '(begin
          ;; Remove included binaries which are used to build self-extracting
          ;; installers for Windows.
          ;; TODO: Find some way to build them ourself so we can include them.
          (for-each delete-file (find-files "setuptools" "^(cli|gui).*\\.exe$"))
          #t))))
    (build-system python-build-system)
    ;; FIXME: Tests require pytest, which itself relies on setuptools.
    ;; One could bootstrap with an internal untested setuptools.
    (arguments
     `(#:tests? #f))
    (home-page "https://pypi.python.org/pypi/setuptools")
    (synopsis
     "Library designed to facilitate packaging Python projects")
    (description
     "Setuptools is a fully-featured, stable library designed to facilitate
packaging Python projects, where packaging includes:
Python package and module definitions,
distribution package metadata,
test hooks,
project installation,
platform-specific details,
Python 3 support.")
    ;; TODO: setuptools now bundles the following libraries:
    ;; packaging, pyparsing, six and appdirs. How to unbundle?
    (license (list license:psfl        ; setuptools itself
                   license:expat       ; six, appdirs, pyparsing
                   license:asl2.0      ; packaging is dual ASL2/BSD-2
                   license:bsd-2))))

(define-public python2-setuptools
  (package-with-python2 python-setuptools))

;;; Pycrypto is abandoned upstream:
;;;
;;; https://github.com/dlitz/pycrypto/issues/173
;;;
;;; TODO Remove this package from GNU Guix.
(define-public python-pycrypto
  (package
    (name "python-pycrypto")
    (version "2.6.1")
    (source
     (origin
      (method url-fetch)
      (uri (pypi-uri "pycrypto" version))
      (patches (search-patches "python-pycrypto-CVE-2013-7459.patch"))
      (sha256
       (base32
        "0g0ayql5b9mkjam8hym6zyg6bv77lbh66rv1fyvgqb17kfc1xkpj"))))
    (build-system python-build-system)
    (inputs
     `(("python" ,python)
       ("gmp" ,gmp)))
    (arguments
     `(#:phases
       (alist-cons-before
        'build 'set-build-env
        ;; pycrypto runs an autoconf configure script behind the scenes
        (lambda _
          (setenv "CONFIG_SHELL" (which "bash")))
        %standard-phases)))
    (home-page "http://www.pycrypto.org/")
    (synopsis "Cryptographic modules for Python")
    (description
     "Pycrypto is a collection of both secure hash functions (such as SHA256
and RIPEMD160), and various encryption algorithms (AES, DES, RSA, ElGamal,
etc.).  The package is structured to make adding new modules easy.")
    (license license:public-domain)))

(define-public python2-pycrypto
  (let ((pycrypto (package-with-python2 python-pycrypto)))
    (package (inherit pycrypto)
      (inputs
       `(("python" ,python-2)
         ,@(alist-delete
            "python"
            (package-inputs pycrypto)))))))

(define-public python-eventlet
  (package
    (name "python-eventlet")
    (version "0.20.1")
    (source
     (origin
       (method url-fetch)
       (uri (pypi-uri "eventlet" version))
       (sha256
        (base32
         "0f3q55mq4n021wb7qa53pz3ix6i2py64sap66vsaqm2scjw83m9s"))))
    (build-system python-build-system)
    (propagated-inputs
     `(("python-greenlet" ,python-greenlet)))
    (home-page "http://eventlet.net")
    (synopsis "Concurrent networking library for Python")
    (description
     "Eventlet is a concurrent networking library for Python that
allows you to change how you run your code, not how you write it.
It uses @code{epoll} or @code{libevent} for highly scalable non-blocking I/O.
Coroutines ensure that the developer uses a blocking style of programming
that is similar to threading, but provide the benefits of non-blocking I/O.
The event dispatch is implicit, which means you can easily use @code{Eventlet}
from the Python interpreter, or as a small part of a larger application.")
  (license license:expat)))

(define-public python2-eventlet
  (let ((base (package-with-python2
                (strip-python2-variant python-eventlet))))
    (package (inherit base)
      (propagated-inputs
       `(("python2-enum34" ,python2-enum34)
         ,@(package-propagated-inputs base))))))

(define-public python-keyring
  (package
    (name "python-keyring")
    (version "8.7")
    (source
     (origin
      (method url-fetch)
      (uri (pypi-uri "keyring" version))
      (sha256
       (base32
        "0482rmi2x6p78wl2kz8qzyq21xz1sbbfwnv5x7dggar4vkwxhzfx"))))
    (build-system python-build-system)
    (native-inputs
     `(("python-setuptools-scm" ,python-setuptools-scm)))
    (propagated-inputs
     `(("python-pycrypto" ,python-pycrypto)))
    (arguments
     `(#:tests? #f))                      ;TODO: tests require pytest
    (home-page "https://github.com/jaraco/keyring")
    (synopsis "Store and access your passwords safely")
    (description
     "The Python keyring lib provides a easy way to access the system keyring
service from python.  It can be used in any application that needs safe
password storage.")
    ;; "MIT" and PSF dual license
    (license license:x11)))

(define-public python2-keyring
  (package-with-python2 python-keyring))

(define-public python-six
  (package
    (name "python-six")
    (version "1.10.0")
    (source
     (origin
      (method url-fetch)
      (uri (pypi-uri "six" version))
      (sha256
       (base32
        "0snmb8xffb3vsma0z67i0h0w2g2dy0p3gsgh9gi4i0kgc5l8spqh"))))
    (build-system python-build-system)
    (native-inputs
     `(("python-py" ,python-py)
       ("python-pytest" ,python-pytest)))
    (home-page "http://pypi.python.org/pypi/six/")
    (synopsis "Python 2 and 3 compatibility utilities")
    (description
     "Six is a Python 2 and 3 compatibility library.  It provides utility
functions for smoothing over the differences between the Python versions with
the goal of writing Python code that is compatible on both Python versions.
Six supports every Python version since 2.5.  It is contained in only one
Python file, so it can be easily copied into your project.")
    (license license:x11)))

(define-public python2-six
  (package-with-python2 python-six))

(define-public python-dateutil
  (package
    (name "python-dateutil")
    (version "2.5.3")
    (source
     (origin
      (method url-fetch)
      (uri (pypi-uri "python-dateutil" version))
      (sha256
       (base32
        "1v9j9fmf8g911yg6k01xa2db6dx3wv73zkk7fncsj7vagjqgs20l"))))
    (build-system python-build-system)
    (propagated-inputs
     `(("python-six" ,python-six)))
    (home-page "https://dateutil.readthedocs.io/en/stable/")
    (synopsis "Extensions to the standard datetime module")
    (description
     "The dateutil module provides powerful extensions to the standard
datetime module, available in Python 2.3+.")
    (license license:bsd-3)))

(define-public python2-dateutil
  (package-with-python2 python-dateutil))

(define-public python-parsedatetime
  (package
    (name "python-parsedatetime")
    (version "2.1")
    (source
     (origin
      (method url-fetch)
      (uri (pypi-uri "parsedatetime" version))
      (sha256
       (base32
        "0bdgyw6y3v7bcxlx0p50s8drxsh5bb5cy2afccqr3j90amvpii8p"))))
    (build-system python-build-system)
    (native-inputs
     `(("python-nose" ,python-nose)
       ("python-pyicu" ,python-pyicu)))
    (home-page "http://github.com/bear/parsedatetime/")
    (synopsis
     "Parse human-readable date/time text")
    (description
     "Parse human-readable date/time text.")
    (license license:asl2.0)))

(define-public python2-parsedatetime
  (package-with-python2 python-parsedatetime))

(define-public python-pandas
  (package
    (name "python-pandas")
    (version "0.18.1")
    (source
     (origin
       (method url-fetch)
       (uri (string-append
              "https://pypi.python.org/packages/11/09/"
              "e66eb844daba8680ddff26335d5b4fead77f60f957678243549a8dd4830d/"
              "pandas-" version ".tar.gz"))
       (sha256
        (base32 "1ckpxrvvjj6zxmn68icd9hib8qcpx9b35f6izxnr25br5ilq7r6j"))))
    (build-system python-build-system)
    (propagated-inputs
     `(("python-numpy" ,python-numpy)
       ("python-pytz" ,python-pytz)
       ("python-dateutil" ,python-dateutil)))
    (native-inputs
     `(("python-nose" ,python-nose)
       ("python-cython" ,python-cython)))
    (home-page "http://pandas.pydata.org")
    (synopsis "Data structures for data analysis, time series, and statistics")
    (description
     "Pandas is a Python package providing fast, flexible, and expressive data
structures designed to make working with structured (tabular,
multidimensional, potentially heterogeneous) and time series data both easy
and intuitive.  It aims to be the fundamental high-level building block for
doing practical, real world data analysis in Python.")
    (license license:bsd-3)))

(define-public python2-pandas
  (package-with-python2 python-pandas))

(define-public python-tzlocal
  (package
    (name "python-tzlocal")
    (version "1.2.2")
    (source
     (origin
      (method url-fetch)
      (uri (pypi-uri "tzlocal" version))
      (sha256
       (base32
        "0paj7vlsb0np8b5sp4bv64wxv7qk2piyp7xg29pkhdjwsbls9fnb"))))
    (build-system python-build-system)
    (propagated-inputs
     `(("python-pytz" ,python-pytz)))
    (home-page "https://github.com/regebro/tzlocal")
    (synopsis
     "Local timezone information for Python")
    (description
     "Tzlocal returns a tzinfo object with the local timezone information.
This module attempts to fix a glaring hole in pytz, that there is no way to
get the local timezone information, unless you know the zoneinfo name, and
under several distributions that's hard or impossible to figure out.")
    (license license:cc0)))

(define-public python2-pysqlite
  (package
    (name "python2-pysqlite")
    (version "2.8.3")
    (source
     (origin
      (method url-fetch)
      (uri (pypi-uri "pysqlite" version))
      (sha256
       (base32
        "1424gwq9sil2ffmnizk60q36vydkv8rxs6m7xs987kz8cdc37lqp"))))
    (build-system python-build-system)
    (inputs
     `(("sqlite" ,sqlite)))
    (arguments
     `(#:python ,python-2 ; incompatible with Python 3
       #:tests? #f)) ; no test target
    (home-page "http://github.com/ghaering/pysqlite")
    (synopsis "SQLite bindings for Python")
    (description
     "Pysqlite provides SQLite bindings for Python that comply to the
Database API 2.0T.")
    (license license:zlib)))


(define-public python2-mechanize
  (package
    (name "python2-mechanize")
    (version "0.2.5")
    (source
     (origin
      (method url-fetch)
      (uri (string-append "https://pypi.python.org/packages/source/m/mechanize/mechanize-"
                          version ".tar.gz"))
      (sha256
       (base32
        "0rj7r166i1dyrq0ihm5rijfmvhs8a04im28lv05c0c3v206v4rrf"))))
    (build-system python-build-system)
    (arguments
     `(#:python ,python-2 ; apparently incompatible with Python 3
       #:tests? #f))
         ;; test fails with message
         ;; AttributeError: 'module' object has no attribute 'test_pullparser'
         ;; (python-3.3.2) or
         ;; AttributeError: 'module' object has no attribute 'test_urllib2_localnet'
         ;; (python-2.7.5).
         ;; The source code is from March 2011 and probably not up-to-date
         ;; with respect to python unit tests.
    (home-page "http://wwwsearch.sourceforge.net/mechanize/")
    (synopsis
     "Stateful programmatic web browsing in Python")
    (description
     "Mechanize implements stateful programmatic web browsing in Python,
after Andy Lester’s Perl module WWW::Mechanize.")
    (license (license:non-copyleft
              "file://COPYING"
              "See COPYING in the distribution."))))


(define-public python-simplejson
  (package
    (name "python-simplejson")
    (version "3.10.0")
    (source
     (origin
      (method url-fetch)
      (uri (pypi-uri "simplejson" version))
      (sha256
       (base32
        "1qhwsykjlb85igb4cfl6v6gkprzbbg8gyqdd7zscc8w3x0ifcfwm"))))
    (build-system python-build-system)
    (home-page "http://simplejson.readthedocs.org/en/latest/")
    (synopsis
     "Json library for Python")
    (description
     "JSON (JavaScript Object Notation) is a subset of JavaScript
syntax (ECMA-262 3rd edition) used as a lightweight data interchange
format.

Simplejson exposes an API familiar to users of the standard library marshal
and pickle modules.  It is the externally maintained version of the json
library contained in Python 2.6, but maintains compatibility with Python 2.5
and (currently) has significant performance advantages, even without using
the optional C extension for speedups.  Simplejson is also supported on
Python 3.3+.")
    (license license:x11)))

(define-public python2-simplejson
  (package-with-python2 python-simplejson))


(define-public python-pyicu
  (package
    (name "python-pyicu")
    (version "1.9.5")
    (source
     (origin
      (method url-fetch)
      (uri (pypi-uri "PyICU" version))
      (sha256
       (base32
        "16rmxy9y0qhqqna2v49i7nzwm09as699rbyvh4raw7w602w55c3k"))))
    (build-system python-build-system)
    (arguments
     '(#:phases
       (modify-phases %standard-phases
         (add-before 'check 'delete-failing-test
           (lambda _
             ;; XXX: These tests require locales that are unavailable
             ;; in the build environment.
             (delete-file "test/test_DateTimeParserGenerator.py")
             #t)))))
    (inputs
     `(("icu4c" ,icu4c)))
    (home-page "http://pyicu.osafoundation.org/")
    (synopsis "Python extension wrapping the ICU C++ API")
    (description
     "PyICU is a python extension wrapping the ICU C++ API.")
    (license license:x11)))

(define-public python2-pyicu
  (package-with-python2 python-pyicu))

(define-public python2-dogtail
  ;; Python 2 only, as it leads to "TabError: inconsistent use of tabs and
  ;; spaces in indentation" with Python 3.
  (package
    (name "python2-dogtail")
    (version "0.8.2")
    (source (origin
             (method url-fetch)
             (uri (string-append
                   "https://fedorahosted.org/released/dogtail/dogtail-"
                   version ".tar.gz"))
             (sha256
              (base32
               "1yc4cg7ip87z15gyd4wy2vzbywrjc52a3m8r8gqy2b50d65llcg1"))))
    (build-system python-build-system)
    (arguments `(#:python ,python-2
                 #:tests? #f))                    ; invalid command "test"
    (home-page "https://fedorahosted.org/dogtail/")
    (synopsis "GUI test tool and automation framework written in Python")
    (description
     "Dogtail is a GUI test tool and automation framework written in Python.
It uses Accessibility (a11y) technologies to communicate with desktop
applications. dogtail scripts are written in Python and executed like any
other Python program.")
    (license license:gpl2+)))

(define-public python2-empy
  (package
    (name "python2-empy")
    (version "3.3")
    (source (origin
             (method url-fetch)
             (uri (string-append "http://www.alcyone.com/software/empy/empy-"
                                 version ".tar.gz"))
             (sha256
              (base32
               "01g8mmkfnvjdmlhsihwyx56lrg7r5m5d2fg6mnxsvy6g0dnl69f6"))))
    (build-system python-build-system)
    (arguments
     `(#:python ,python-2
       #:phases (alist-replace
                 'check
                 (lambda _
                   (zero? (system* "./test.sh")))
                 %standard-phases)))
    (home-page "http://www.alcyone.com/software/empy/")
    (synopsis "Templating system for Python")
    (description
     "EmPy is a system for embedding Python expressions and statements in
template text; it takes an EmPy source file, processes it, and produces
output.  This is accomplished via expansions, which are special signals to the
EmPy system and are set off by a special prefix (by default the at sign, @@).
EmPy can expand arbitrary Python expressions and statements in this way, as
well as a variety of special forms.  Textual data not explicitly delimited in
this way is sent unaffected to the output, allowing Python to be used in
effect as a markup language.  Also supported are callbacks via hooks,
recording and playback via diversions, and dynamic, chainable filters.  The
system is highly configurable via command line options and embedded
commands.")
    (license license:lgpl2.1+)))

(define-public python2-element-tree
  (package
    (name "python2-element-tree")
    (version "1.2.6")
    (source (origin
              (method url-fetch)
              (uri (string-append
                    "http://effbot.org/media/downloads/elementtree-"
                    version "-20050316.tar.gz"))
              (sha256
               (base32
                "016bphqnlg0l4vslahhw4r0aanw95bpypy65r1i1acyb2wj5z7dj"))))
    (build-system python-build-system)
    (arguments
     `(#:python ,python-2                       ; seems to be part of Python 3
       #:tests? #f))                            ; no 'test' sub-command
    (synopsis "Toolkit for XML processing in Python")
    (description
     "ElementTree is a Python library supporting lightweight XML processing.")
    (home-page "http://effbot.org/zone/element-index.htm")
    (license (license:x11-style
              "http://docs.python.org/2/license.html"
              "Like \"CWI LICENSE AGREEMENT FOR PYTHON 0.9.0 THROUGH 1.2\"."))))

(define-public python2-pybugz
  (package
    (name "python2-pybugz")
    (version "0.6.11")
    (source (origin
              (method url-fetch)
              (uri (string-append
                    "http://bits.liquidx.net/projects/pybugz/pybugz-"
                    version ".tar.gz"))
              (sha256
               (base32
                "17ni00p08gp5lkxlrrcnvi3x09fmajnlbz4da03qcgl9q21ym4jd"))
              (patches (search-patches "pybugz-stty.patch"
                                       "pybugz-encode-error.patch"))))
    (build-system python-build-system)
    (arguments
     `(#:python ,python-2                         ; SyntaxError with Python 3
       #:tests? #f))                              ; no 'test' sub-command
    (propagated-inputs
     `(("element-tree" ,python2-element-tree)))
    (synopsis "Python and command-line interface to Bugzilla")
    (description
     "PyBugz is a Python library and command-line tool to query the Bugzilla
bug tracking system.  It is meant as an aid to speed up interaction with the
bug tracker.")
    (home-page "http://www.liquidx.net/pybugz/")
    (license license:gpl2)))

(define-public python-enum34
  (package
    (name "python-enum34")
    (version "1.1.0")
    (source
     (origin
      (method url-fetch)
      (uri (pypi-uri "enum34" version))
      (sha256
       (base32
        "0yx1m4564wxgbm4glb3457hi16xihd9w63rv13y2przkdir9dfgp"))))
    (build-system python-build-system)
    (arguments
     `(#:phases
       (alist-replace
        'check
        (lambda _ (zero? (system* "python" "enum/test_enum.py")))
        %standard-phases)))
    (home-page "https://pypi.python.org/pypi/enum34")
    (synopsis "Backported Python 3.4 Enum")
    (description
     "Enum34 is the new Python stdlib enum module available in Python 3.4
backported for previous versions of Python from 2.4 to 3.3.")
    (license license:bsd-3)))

(define-public python2-enum34
  (package-with-python2 python-enum34))

(define-public python-parse-type
  (package
    (name "python-parse-type")
    (version "0.3.4")
    (source
     (origin
      (method url-fetch)
      (uri (string-append "https://pypi.python.org/packages/source/p/"
                          "parse_type/parse_type-" version ".tar.gz"))
      (sha256
       (base32
        "0iv1c34npr4iynwpgv1vkjx9rjd18a85ir8c01gc5f7wp8iv7l1x"))))
    (build-system python-build-system)
    (propagated-inputs
     `(("python-six" ,python-six)
       ("python-parse" ,python-parse)))
    (arguments '(#:tests? #f))            ;TODO: tests require pytest
    (home-page "https://github.com/jenisys/parse_type")
    (synopsis "Extended parse module")
    (description
     "Parse_type extends the python parse module.")
    (license license:bsd-3)))

(define-public python-parse
  (package
    (name "python-parse")
    (version "1.6.6")
    (source
     (origin
      (method url-fetch)
      (uri (pypi-uri "parse" version))
      (sha256
       (base32
        "0y31i3mwgv35qn0kzzjn9q8jqfdqmbi6sr6yfvn8rq4lqjm5lhvi"))
      (patches (search-patches "python-parse-too-many-fields.patch"))))
    (build-system python-build-system)
    (arguments
     `(#:phases
       (modify-phases %standard-phases
         (replace 'check
           (lambda _ (zero? (system* "python" "test_parse.py")))))))
    (home-page "https://github.com/r1chardj0n3s/parse")
    (synopsis "Parse strings")
    (description
     "Parse strings using a specification based on the Python format()
syntax.")
    (license license:x11)))

(define-public python-polib
  (package
    (name "python-polib")
    (version "1.0.8")
    (source (origin
              (method url-fetch)
              (uri (pypi-uri "polib" version))
               (sha256
                (base32
                  "1pq2hbm3m2q0cjdszk8mc4qa1vl3wcblh5nfyirlfnzb2pcy7zss"))))
    (build-system python-build-system)
    (home-page "https://bitbucket.org/izi/polib/wiki/Home")
    (synopsis "Manipulate, create and modify gettext files")
    (description "Polib can manipulate any gettext format (po, pot and mo)
files.  It can be used to create po files from scratch or to modify
existing ones.")
    (license license:expat)))

(define-public python2-polib
  (let ((base (package-with-python2 (strip-python2-variant python-polib))))
    (package
      (inherit base)
      (arguments `(,@(package-arguments base)
                   ;; Tests don't work with python2.
                   #:tests? #f)))))

(define-public scons
  (package
    (name "scons")
    (version "2.3.4")
    (source (origin
             (method url-fetch)
             (uri (string-append "mirror://sourceforge/scons/scons/" version
                                 "/scons-" version ".tar.gz"))
             (sha256
              (base32
               "0hdlci43wjz8maryj83mz04ir6rwcdrrzpd7cpzvdlzycqhdfmsb"))))
    (build-system python-build-system)
    (arguments
     ;; With Python 3.x, fails to build with a syntax error.
     `(#:python ,python-2
       #:use-setuptools? #f                ; still relies on distutils
       #:tests? #f))                       ; no 'python setup.py test' command
    (home-page "http://scons.org/")
    (synopsis "Software construction tool written in Python")
    (description
     "SCons is a software construction tool.  Think of SCons as an improved,
cross-platform substitute for the classic Make utility with integrated
functionality similar to autoconf/automake and compiler caches such as ccache.
In short, SCons is an easier, more reliable and faster way to build
software.")
    (license license:x11)))

(define-public python-extras
  (package
    (name "python-extras")
    (version "0.0.3")
    (source
     (origin
       (method url-fetch)
       (uri (string-append
             "https://pypi.python.org/packages/source/e/extras/extras-"
             version ".tar.gz"))
       (sha256
        (base32
         "1h7zx4dfyclalg0fqnfjijpn0f793a9mx8sy3b27gd31nr6dhq3s"))))
    (build-system python-build-system)
    (arguments
     ;; error in setup.cfg: command 'test' has no such option 'buffer'
     '(#:tests? #f))
    (home-page "https://github.com/testing-cabal/extras")
    (synopsis "Useful extensions to the Python standard library")
    (description
     "Extras is a set of extensions to the Python standard library.")
    (license license:expat)))

(define-public python2-extras
  (package-with-python2 python-extras))

(define-public python-mimeparse
  (package
    (name "python-mimeparse")
    (version "0.1.4")
    (source
     (origin
       (method url-fetch)
       (uri (string-append
             "https://pypi.python.org/packages/source/p/python-mimeparse/python-mimeparse-"
             version ".tar.gz"))
       (sha256
        (base32
         "1hyxg09kaj02ri0rmwjqi86wk4nd1akvv7n0dx77azz76wga4s9w"))))
    (build-system python-build-system)
    (arguments
     '(#:tests? #f)) ; no setup.py test command
    (home-page
     "https://github.com/dbtsai/python-mimeparse")
    (synopsis "Python library for parsing MIME types")
    (description
     "Mimeparse provides basic functions for parsing MIME type names and
matching them against a list of media-ranges.")
    (license license:expat)))

(define-public python2-mimeparse
  (package-with-python2 python-mimeparse))

(define-public python-nose
  (package
    (name "python-nose")
    (version "1.3.7")
    (source
      (origin
        (method url-fetch)
        (uri (pypi-uri "nose" version))
        (sha256
          (base32
            "164a43k7k2wsqqk1s6vavcdamvss4mz0vd6pwzv2h9n8rgwzxgzi"))))
    (build-system python-build-system)
    (arguments
     '(#:tests? #f)) ; FIXME: test suite fails
    (home-page "http://readthedocs.org/docs/nose/")
    (synopsis "Python testing library")
    (description
     "Nose extends the unittest library to make testing easier.")
    (license license:lgpl2.0+)))

(define-public python2-nose
  (package-with-python2 python-nose))

(define-public python-nose2
  (package
    (name "python-nose2")
    (version "0.6.5")
      (source
        (origin
          (method url-fetch)
          (uri (pypi-uri "nose2" version))
          (sha256
           (base32
            "1x4zjq1zlyrh8b9ba0cmafd3w94pxhid408kibyjd3s6h1lap6s7"))))
    (build-system python-build-system)
    (arguments `(#:tests? #f)) ; 'module' object has no attribute 'collector'
    (propagated-inputs
     `(("python-cov-core" ,python-cov-core)
       ("python-pytest-cov" ,python-pytest-cov)
       ("python-six" ,python-six)))
    (home-page "https://github.com/nose-devs/nose2")
    (synopsis "Next generation of nicer testing for Python")
    (description
     "Nose2 is the next generation of nicer testing for Python, based on the
plugins branch of unittest2.  Nose2 aims to improve on nose by providing a
better plugin api, being easier for users to configure, and simplifying internal
interfaces and processes.")
    (license license:bsd-2)))

(define-public python2-nose2
  (package-with-python2 python-nose2))

(define-public python-unittest2
  (package
    (name "python-unittest2")
    (version "0.5.1")
    (source
     (origin
       (method url-fetch)
       (uri (string-append
             "https://pypi.python.org/packages/source/u/unittest2py3k/unittest2py3k-"
             version ".tar.gz"))
       (sha256
        (base32
         "00yl6lskygcrddx5zspkhr0ibgvpknl4678kkm6s626539grq93q"))))
    (build-system python-build-system)
    (home-page "http://pypi.python.org/pypi/unittest2")
    (synopsis "Python unit testing library")
    (description
     "Unittest2 is a replacement for the unittest module in the Python
standard library.")
    (license license:psfl)))

(define-public python2-unittest2
  (package (inherit python-unittest2)
    (name "python2-unittest2")
    (version "0.5.1")
    (source
     (origin
       (method url-fetch)
       (uri (string-append
             "https://pypi.python.org/packages/source/u/unittest2/unittest2-"
             version ".tar.gz"))
       (sha256
        (base32
         "0wbs4i4x3x7klr3v35ss6p9mcqz883i1xgcpkhvl7n2lyv6yhpda"))))
    (arguments
     `(#:python ,python-2
       #:tests? #f)))) ; no setup.py test command

(define-public python-pafy
  (package
    (name "python-pafy")
    (version "0.5.2")
    (source
     (origin
       (method url-fetch)
       (uri (pypi-uri "pafy" version))
       (sha256
        (base32
         "1ckvrypyvb7jbqlgwdz0y337ajagjv7dgxyns326nqwypn1wpq0i"))))
    (build-system python-build-system)
    (arguments
     `(#:tests? #f)) ; Currently pafy can not find itself in the tests
    (propagated-inputs
     ;; Youtube-dl is a python package which is imported in the file
     ;; "backend_youtube_dl.py", therefore it needs to be propagated.
     `(("youtube-dl" ,youtube-dl)))
    (home-page "https://np1.github.io/pafy/")
    (synopsis "Retrieve YouTube content and metadata")
    (description
     "@code{pafy} is a python library to retrieve YouTube content and metadata.")
    (license license:lgpl3+)))

(define-public python-py
  (package
    (name "python-py")
    (version "1.4.31")
    (source
     (origin
       (method url-fetch)
       (uri (pypi-uri "py" version))
       (sha256
        (base32
         "0561gz2w3i825gyl42mcq14y3dcgkapfiv5zv9a2bz15qxiijl56"))))
    (build-system python-build-system)
    (arguments
     ;; FIXME: "ImportError: 'test' module incorrectly imported from
     ;; '/gnu/store/...-python-pytest-mimimal-3.0.5/lib/python3.5/site-packages'.
     ;; Expected '/tmp/guix-build-python-py-1.4.31.drv-0/py-1.4.31/py'.
     ;; Is this module globally installed?"
     '(#:tests? #f))
    (home-page "http://pylib.readthedocs.org/")
    (synopsis "Python library for parsing, I/O, instrospection, and logging")
    (description
     "Py is a Python library for file name parsing, .ini file parsing, I/O,
code introspection, and logging.")
    (license license:expat)))

(define-public python2-py
  (package-with-python2 python-py))

(define-public python-pytest
  (package
    (name "python-pytest")
    (version "2.7.3")
    (source
     (origin
       (method url-fetch)
       (uri (string-append
             "https://pypi.python.org/packages/source/p/pytest/pytest-"
             version ".tar.gz"))
       (sha256
        (base32
         "1z4yi986f9n0p8qmzmn21m21m8j1x78hk3505f89baqm6pdw7afm"))
       (modules '((guix build utils)))
       (snippet
        ;; One of the tests involves the /usr directory, so it fails.
        '(substitute* "testing/test_argcomplete.py"
           (("def test_remove_dir_prefix\\(self\\):")
            "@pytest.mark.xfail\n    def test_remove_dir_prefix(self):")))))
    (build-system python-build-system)
    (propagated-inputs
     `(("python-py" ,python-py)))
    (native-inputs
     `(("python-nose" ,python-nose)
       ("python-mock" ,python-mock)))
    (home-page "http://pytest.org")
    (synopsis "Python testing library")
    (description
     "Pytest is a testing tool that provides auto-discovery of test modules
and functions, detailed info on failing assert statements, modular fixtures,
and many external plugins.")
    (license license:expat)))

(define-public python2-pytest
  (package-with-python2 python-pytest))

;; This package is used by Borg until we can upgrade all our Python packages to
;; use a more recent pytest.
(define-public python-pytest-2.9.2
  (package
    (inherit python-pytest)
    (name "python-pytest")
    (version "2.9.2")
    (source (origin
              (method url-fetch)
              (uri (pypi-uri "pytest" version))
              (sha256
               (base32
                "1n6igbc1b138wx1q5gca4pqw1j6nsyicfxds5n0b5989kaxqmh8j"))))
    (arguments
     `(#:phases
       (modify-phases %standard-phases
         (add-before 'check 'disable-invalid-test
           (lambda _
             (substitute* "testing/test_argcomplete.py"
               (("def test_remove_dir_prefix" line)
                (string-append "@pytest.mark.skip"
                               "(reason=\"Assumes that /usr exists.\")\n    "
                               line)))
             #t)))))))

(define-public python-pytest-cov
  (package
    (name "python-pytest-cov")
    (version "2.2.1")
    (source
      (origin
        (method url-fetch)
        (uri (pypi-uri "pytest-cov" version))
        (sha256
         (base32
          "1yl4nbhzfgsxqlsyk4clafgp9x11zvgrkprm9i2p3fgkwx9jxcm8"))))
    (build-system python-build-system)
    (arguments
     `(#:phases
       (modify-phases %standard-phases
         (replace 'check
          (lambda _
            ;; options taken from tox.ini
            ;; TODO: make "--restructuredtext" tests pass. They currently fail
            ;; with "Duplicate implicit target name"
            (zero? (system* "python" "./setup.py" "check"
                            "--strict" "--metadata")))))))
    (propagated-inputs
     `(("python-coverage" ,python-coverage)
       ("python-pytest" ,python-pytest)))
    (home-page "https://github.com/pytest-dev/pytest-cov")
    (synopsis "Pytest plugin for measuring coverage")
    (description
     "Pytest-cov produces coverage reports.  It supports centralised testing and
distributed testing in both @code{load} and @code{each} modes.  It also
supports coverage of subprocesses.")
  (license license:expat)))

(define-public python2-pytest-cov
  (package-with-python2 python-pytest-cov))

(define-public python-pytest-runner
  (package
    (name "python-pytest-runner")
    (version "2.6.2")
    (source
     (origin
       (method url-fetch)
       (uri (pypi-uri "pytest-runner" version))
       (sha256
        (base32
         "1nwcqx0l3fv52kv8526wy8ypzghbq96c96di318d98d3wh7a8xg7"))))
    (build-system python-build-system)
    (arguments
     `(#:phases
       (modify-phases %standard-phases
         ;; The fancy way of setting the version with setuptools_scm does not
         ;; seem to work here.
         (add-after 'unpack 'set-version
          (lambda _
            (substitute* "docs/conf.py"
              (("version = setuptools_scm\\.get_version\\(root='\\.\\.')")
               (string-append "version = \"" ,version "\"")))
            #t)))))
    (native-inputs
     `(("python-pytest" ,python-pytest)
       ("python-setuptools-scm" ,python-setuptools-scm)))
    (home-page "https://github.com/pytest-dev/pytest-runner")
    (synopsis "Invoke py.test as a distutils command")
    (description
     "This package provides a @command{pytest-runner} command that
@file{setup.py} files can use to run tests.")
    (license license:expat)))

(define-public python2-pytest-runner
  (package-with-python2 python-pytest-runner))

(define-public python-pytest-mock
  (package
    (name "python-pytest-mock")
    (version "1.2")
    (source
      (origin
        (method url-fetch)
        (uri (pypi-uri "pytest-mock" version ".zip"))
        (sha256
         (base32
          "03zxar5drzm7ksqyrwypjaza3cri6wqvpr6iam92djvg6znp32gp"))))
    (build-system python-build-system)
    (native-inputs
     `(("unzip" ,unzip)))
    (propagated-inputs
     `(("python-pytest" ,python-pytest)))
    (home-page "https://github.com/pytest-dev/pytest-mock/")
    (synopsis "Thin-wrapper around the mock package for easier use with py.test")
    (description
     "This plugin installs a @code{mocker} fixture which is a thin-wrapper
around the patching API provided by the @code{mock} package, but with the
benefit of not having to worry about undoing patches at the end of a test.
The mocker fixture has the same API as @code{mock.patch}, supporting the
same arguments.")
    (properties `((python2-variant . ,(delay python2-pytest-mock))))
    (license license:expat)))

(define-public python2-pytest-mock
  (let ((base (package-with-python2
                (strip-python2-variant python-pytest-mock))))
    (package (inherit base)
      (propagated-inputs
       `(("python2-mock" ,python2-mock)
         ,@(package-propagated-inputs base))))))

(define-public python-pytest-xdist
  (package
    (name "python-pytest-xdist")
    (version "1.14")
    (source
     (origin
       (method url-fetch)
       (uri (pypi-uri "pytest-xdist" version ".zip"))
       (sha256
        (base32
         "08rn2l39ds60xshs4js787l84pfckksqklfq2wq9x8ig2aci2pja"))
       (modules '((guix build utils)))
       (snippet
        '(begin
           ;; Remove pre-compiled .pyc files from source.
           (for-each delete-file-recursively
                     (find-files "." "__pycache__" #:directories? #t))
           (for-each delete-file (find-files "." "\\.pyc$"))
           #t))))
    (build-system python-build-system)
    (arguments
     '(#:tests? #f)) ;FIXME: Some tests are failing.
       ;; #:phases
       ;; (modify-phases %standard-phases
       ;;   (delete 'check)
       ;;   (add-after 'install 'check
       ;;     (lambda* (#:key inputs outputs #:allow-other-keys)
       ;;       (add-installed-pythonpath inputs outputs)
       ;;       (zero? (system* "py.test" "-v")))))
    (native-inputs
     `(("unzip" ,unzip)
       ("python-setuptools-scm" ,python-setuptools-scm)))
    (propagated-inputs
     `(("python-execnet" ,python-execnet)
       ("python-pytest" ,python-pytest)
       ("python-py" ,python-py)))
    (home-page
     "https://github.com/pytest-dev/pytest-xdist")
    (synopsis
     "Plugin for py.test with distributed testing and loop-on-failing modes")
    (description
     "The pytest-xdist plugin extends py.test with some unique test execution
modes: parallelization, running tests in boxed subprocesses, the ability
to run tests repeatedly when failed, and the ability to run tests on multiple
Python interpreters or platforms.  It uses rsync to copy the existing
program code to a remote location, executes there, and then syncs the
result back.")
    (license license:expat)))

(define-public python2-pytest-xdist
  (package-with-python2 python-pytest-xdist))

(define-public python-scripttest
  (package
    (name "python-scripttest")
    (version "1.3")
    (source
     (origin
       (method url-fetch)
       (uri (string-append
             "https://pypi.python.org/packages/source/s/scripttest/scripttest-"
             version ".tar.gz"))
       (sha256
        (base32
         "0f4w84k8ck82syys7yg9maz93mqzc8p5ymis941x034v44jzq74m"))))
    (build-system python-build-system)
    (native-inputs
     `(("python-pytest" ,python-pytest)))
    (home-page "http://pythonpaste.org/scripttest/")
    (synopsis "Python library to test command-line scripts")
    (description "Scripttest is a Python helper library for testing
interactive command-line applications.  With it you can run a script in a
subprocess and see the output as well as any file modifications.")
    (license license:expat)))

(define-public python2-scripttest
  (package-with-python2 python-scripttest))

(define-public python-testtools
  (package
    (name "python-testtools")
    (version "1.4.0")
    (source
     (origin
       (method url-fetch)
       (uri (pypi-uri "testtools" version))
       (sha256
        (base32
         "1vw8yljnd75d396hhw6s2hrf4cclzy845ifd5am0lxsl235z3i8c"))))
    (build-system python-build-system)
    (arguments
     `(#:phases
       (modify-phases %standard-phases
         (add-after 'unpack 'fix-module-imports
           (lambda _
             (substitute* "setup.py"
               (("'unittest2>=0.8.0',") ""))
             (substitute* '("testtools/testcase.py"
                            "testtools/testsuite.py"
                            "testtools/run.py"
                            "testtools/tests/test_run.py"
                            "testtools/tests/test_testsuite.py"
                            "testtools/tests/test_deferredruntest.py")
               ;; unittest2 is a backport of Python2.7 features to Python 2.4.
               (("import unittest2 as unittest") "import unittest")
               (("import unittest2") "import unittest as unittest2")
               (("from unittest2 import") "from unittest import"))
             (substitute* "testtools/tests/test_testresult.py"
               ;; NUL in source code is not allowed (raises ValueError).
               (("\\x00\\x04") "\\x04"))
             #t)))))
    (propagated-inputs
     `(("python-mimeparse" ,python-mimeparse)
       ("python-extras" ,python-extras)))
    (home-page "https://github.com/testing-cabal/testtools")
    (synopsis
     "Extensions to the Python standard library unit testing framework")
    (description
     "Testtools extends the Python standard library unit testing framework to
provide matchers, more debugging information, and cross-Python
compatibility.")
    (license license:psfl)))

(define-public python2-testtools
  (package-with-python2 python-testtools))

(define-public python-testscenarios
  (package
    (name "python-testscenarios")
    (version "0.4")
    (source
     (origin
       (method url-fetch)
       (uri (string-append
             "https://pypi.python.org/packages/source/t/testscenarios/testscenarios-"
             version ".tar.gz"))
       (sha256
        (base32
         "1671jvrvqlmbnc42j7pc5y6vc37q44aiwrq0zic652pxyy2fxvjg"))))
    (build-system python-build-system)
    (propagated-inputs
     `(("python-testtools" ,python-testtools)))
    (home-page "https://launchpad.net/testscenarios")
    (synopsis "Pyunit extension for dependency injection")
    (description
     "Testscenarios provides clean dependency injection for Python unittest
style tests.")
    (license (list license:bsd-3 license:asl2.0)))) ; at the user's option

(define-public python2-testscenarios
  (package-with-python2 python-testscenarios))

(define-public python-testresources
  (package
    (name "python-testresources")
    (version "0.2.7")
    (source
     (origin
       (method url-fetch)
       (uri (string-append
             "https://pypi.python.org/packages/source/t/testresources/testresources-"
             version ".tar.gz"))
       (sha256
        (base32
         "0cbj3plbllyz42c4b5xxgwaa7mml54lakslrn4kkhinxhdri22md"))))
    (build-system python-build-system)
    (home-page "https://launchpad.net/testresources")
    (synopsis
     "Pyunit extension for managing test resources")
    (description
     "Testresources is an extension to Python's unittest to allow declarative
use of resources by test cases.")
    (license (list license:bsd-3 license:asl2.0)))) ; at the user's option

(define-public python2-testresources
  (package-with-python2 python-testresources))

(define-public python-subunit
  (package
    (name "python-subunit")
    (version "0.0.21")
    (source
     (origin
       (method url-fetch)
       (uri (string-append
             "https://pypi.python.org/packages/source/p/python-subunit/python-subunit-"
             version ".tar.gz"))
       (sha256
        (base32
         "1nkw9wfbvizmpajbj3in8ns07g7lwkiv8hip14jjlwk3cacls6jv"))))
    (build-system python-build-system)
    (propagated-inputs
     `(("python-extras" ,python-extras)
       ("python-mimeparse" ,python-mimeparse)))
    (native-inputs
     `(("python-testscenarios" ,python-testscenarios)))
    (home-page "http://launchpad.net/subunit")
    (synopsis "Python implementation of the subunit protocol")
    (description
     "Python-subunit is a Python implementation of the subunit test streaming
protocol.")
    (license (list license:bsd-3 license:asl2.0)))) ; at the user's option

(define-public python2-subunit
  (package-with-python2 python-subunit))

;; Recent versions of python-fixtures and python-testrepository need
;; python-pbr for packaging, which itself needs these two packages for
;; testing.
;; To fix this circular dependency, we use a build of python-pbr, based on the
;; same source, just without any test dependencies and with tests disabled.
;; python-pbr-minmal is then used to package python-fixtures and
;; python-testrepository.
;; Strictly speaking we currently could remove the test-requirements from the
;; normal python-pbr package (and save this package) since test are disabled
;; there anyway. But this may change in future.
(define python-pbr-minimal
  (package
    (name "python-pbr-minimal")
    (version "1.10.0")
    (source
     (origin
       (method url-fetch)
       (uri (pypi-uri "pbr" version))
       (sha256
        (base32
         "177kd9kbv1hvf2ban7l3x9ymzbi1md4hkaymwbgnz7ihf312hr0q"))
       (patches (search-patches "python-pbr-fix-man-page-support.patch"))))
    (build-system python-build-system)
    (arguments
     `(#:tests? #f))
    (home-page "http://docs.openstack.org/developer/pbr/")
    (synopsis "Minimal build of python-pbr used for bootstrapping")
    (description
     "Used only for bootstrapping python2-pbr, you should not need this.")
    (license license:asl2.0)))

(define python2-pbr-minimal
  (package-with-python2 python-pbr-minimal))

(define-public python-pbr
  (package
    (inherit python-pbr-minimal)
    (name "python-pbr")
    (arguments
     `(#:tests? #f)) ;; Most tests seem to use the Internet.
    (propagated-inputs
      `(("git" ,git))) ;; pbr actually uses the "git" binary.
    (native-inputs
      `(("python-fixtures" ,python-fixtures)
        ;; discover, coverage, hacking, subunit
        ("python-mock" ,python-mock)
        ("python-six" ,python-six)
        ("python-sphinx" ,python-sphinx)
        ("python-testrepository" ,python-testrepository)
        ("python-testresources" ,python-testresources)
        ("python-testscenarios" ,python-testscenarios)
        ("python-testtools" ,python-testtools)
        ("python-virtualenv" ,python-virtualenv)))
    (synopsis "Enhance the default behavior of Python’s setuptools")
    (description
      "Python Build Reasonableness (PBR) is a library that injects some useful
and sensible default behaviors into your setuptools run.  It will set
versions, process requirements files and generate AUTHORS and ChangeLog file
from git information.
")))

(define-public python2-pbr
  (package-with-python2 python-pbr))

(define-public python-fixtures
  (package
    (name "python-fixtures")
    (version "1.4.0")
    (source
     (origin
       (method url-fetch)
       (uri (pypi-uri "fixtures" version))
       (sha256
        (base32
         "0djxvdwm8s60dbfn7bhf40x6g818p3b3mlwijm1c3bqg7msn271y"))))
    (build-system python-build-system)
    (arguments
     '(#:phases
       (modify-phases %standard-phases
         (replace 'check
           (lambda _
             (zero? (system* "python" "-m" "testtools.run"
                             "fixtures.test_suite")))))))
    (propagated-inputs
     `(("python-six" ,python-six)))
    (native-inputs
     `(("python-mock" ,python-mock)
       ("python-pbr-minimal" ,python-pbr-minimal)
       ("python-testtools" ,python-testtools)))
    (home-page "https://launchpad.net/python-fixtures")
    (synopsis "Python test fixture library")
    (description
     "Fixtures provides a way to create reusable state, useful when writing
Python tests.")
    (license (list license:bsd-3 license:asl2.0)))) ; at user's option

(define-public python2-fixtures
  (package-with-python2 python-fixtures))

(define-public python-testrepository
  (package
    (name "python-testrepository")
    (version "0.0.20")
    (source
     (origin
       (method url-fetch)
       (uri (string-append
             "https://pypi.python.org/packages/source/t/testrepository/testrepository-"
             version ".tar.gz"))
       (sha256
        (base32
         "1ssqb07c277010i6gzzkbdd46gd9mrj0bi0i8vn560n2k2y4j93m"))))
    (build-system python-build-system)
    (arguments
     ;; FIXME: Many tests are failing.
     '(#:tests? #f))
    (propagated-inputs
     `(("python-fixtures" ,python-fixtures)
       ("python-subunit" ,python-subunit)
       ("python-testtools" ,python-testtools)))
    (native-inputs
     `(("python-pbr-minimal" ,python-pbr-minimal) ;; same as for building fixture
       ("python-mimeparse" ,python-mimeparse)))
    (home-page "https://launchpad.net/testrepository")
    (synopsis "Database for Python test results")
    (description "Testrepository provides a database of test results which can
be used as part of a developer's workflow to check things such as what tests
have failed since the last commit or what tests are currently failing.")
    (license (list license:bsd-3 license:asl2.0)))) ; at user's option

(define-public python2-testrepository
  (package-with-python2 python-testrepository))

(define-public python-coverage
  (package
    (name "python-coverage")
    (version "4.1")
    (source
     (origin
       (method url-fetch)
       (uri (pypi-uri "coverage" version))
       (sha256
        (base32
         "01rbr4br4lsk0lwn8fb96zwd2xr4f0mg1w7iq3j11i8f5ig2nqs1"))))
    (build-system python-build-system)
    (arguments
     ;; FIXME: 95 tests failed, 539 passed, 6 skipped, 2 errors.
     '(#:tests? #f))
    (home-page "http://nedbatchelder.com/code/coverage")
    (synopsis "Code coverage measurement for Python")
    (description
     "Coverage measures code coverage, typically during test execution.  It
uses the code analysis tools and tracing hooks provided in the Python standard
library to determine which lines are executable, and which have been
executed.")
    (license license:bsd-3)))

(define-public python2-coverage
  (package-with-python2 python-coverage))

(define-public python-cov-core
  (package
    (name "python-cov-core")
    (version "1.15.0")
    (source
      (origin
        (method url-fetch)
        (uri (pypi-uri "cov-core" version))
        (sha256
         (base32
          "0k3np9ymh06yv1ib96sb6wfsxjkqhmik8qfsn119vnhga9ywc52a"))))
    (build-system python-build-system)
    (propagated-inputs
     `(("python-coverage" ,python-coverage)))
    (home-page "https://github.com/schlamar/cov-core")
    (synopsis "Coverage plugin core for pytest-cov, nose-cov and nose2-cov")
    (description
     "This is a library package for use by @code{pytest-cov}, @code{nose-cov}
and @code{nose2-cov}.  It is useful for developing coverage plugins for these
testing frameworks.")
    (license license:expat)))

(define-public python2-cov-core
 (package-with-python2 python-cov-core))

(define-public python-discover
  (package
    (name "python-discover")
    (version "0.4.0")
    (source
     (origin
       (method url-fetch)
       (uri (string-append
             "https://pypi.python.org/packages/source/d/discover/discover-"
             version ".tar.gz"))
       (sha256
        (base32
         "0y8d0zwiqar51kxj8lzmkvwc3b8kazb04gk5zcb4nzg5k68zmhq5"))))
    (build-system python-build-system)
    (home-page "http://pypi.python.org/pypi/discover/")
    (synopsis
     "Python test discovery for unittest")
    (description
     "Discover provides test discovery for unittest, a feature that has been
backported from Python 2.7 for Python 2.4+.")
    (license license:bsd-3)))

(define-public python2-discover
  (package-with-python2 python-discover))

(define-public behave
  (package
    (name "behave")
    (version "1.2.5")
    (source (origin
             (method url-fetch)
             (uri (pypi-uri "behave" version ".tar.bz2"))
             (sha256
              (base32
               "1iypp6z46r19n4xmgx6m1lwmlpfjh8vapq8izigrqlaarvp2y64c"))))
    (build-system python-build-system)
    (propagated-inputs
     `(("python-six" ,python-six)
       ("python-parse" ,python-parse)
       ("python-parse-type" ,python-parse-type)))
    (arguments `(#:tests? #f))          ;TODO: tests require nose>=1.3 and
                                        ;PyHamcrest>=1.8
    (home-page "http://github.com/behave/behave")
    (synopsis "Python behavior-driven development")
    (description
     "Behave is a tool for behavior-driven development in python.
Behavior-driven development (or BDD) is an agile software development
technique that encourages collaboration between developers, QA and
non-technical or business participants in a software project.  Behave uses
tests written in a natural language style, backed up by Python code.")
    (license license:x11)))

(define-public python-exif-read
  (package
    (name "python-exif-read")
    (version "2.1.2")
    (source (origin
              (method url-fetch)
              (uri (pypi-uri "ExifRead" version))
              (sha256
               (base32
                "1b90jf6m9vxh9nanhpyvqdq7hmfx5iggw1l8kq10jrs6xgr49qkr"))))
    (build-system python-build-system)
    (arguments `(#:tests? #f)) ; no tests
    (home-page "https://github.com/ianare/exif-py")
    (synopsis "Python library to extract EXIF data from image files")
    (description
     "ExifRead is a Python library to extract EXIF data from tiff and jpeg
files.")
    (license license:bsd-3)))

(define-public python2-exif-read
  (package-with-python2 python-exif-read))

(define-public python-pyld
  (package
    (name "python-pyld")
    (version "0.7.1")
    (source (origin
              (method url-fetch)
              (uri (pypi-uri "PyLD" version))
              (sha256
               (base32
                "1m0fs6897vxfkf7awah5i66i7b7smm5fnywf1w50fpzyfbfhr156"))))
    (build-system python-build-system)
    (arguments `(#:tests? #f)) ; no tests
    (home-page "http://github.com/digitalbazaar/pyld")
    (synopsis "Python implementation of the JSON-LD specification")
    (description
     "PyLD is an implementation of the JSON-LD specification.")
    (license license:bsd-3)))

(define-public python2-pyld
  (package-with-python2 python-pyld))

(define-public python-certifi
  (package
    (name "python-certifi")
    (version "2017.1.23")
    (source (origin
              (method url-fetch)
              (uri (pypi-uri "certifi" version))
              (sha256
               (base32
                "1klrzl3hgvcf2mjk00g0k3kk1p2z27vzwnxivwar4vhjmjvpz1w1"))))
    (build-system python-build-system)
    (home-page "https://certifi.io/")
    (synopsis "Python CA certificate bundle")
    (description
     "Certifi is a Python library that contains a CA certificate bundle, which
is used by the Requests library to verify HTTPS requests.")
    (license license:asl2.0)))

(define-public python2-certifi
  (package-with-python2 python-certifi))

(define-public python-click
  (package
    (name "python-click")
    (version "6.7")
    (source
     (origin
       (method url-fetch)
       (uri (pypi-uri "click" version))
       (sha256
        (base32
         "02qkfpykbq35id8glfgwc38yc430427yd05z1wc5cnld8zgicmgi"))))
    (build-system python-build-system)
    (arguments
     `(#:phases
       (modify-phases %standard-phases
         (add-after 'unpack 'fix-paths
           (lambda* (#:key inputs #:allow-other-keys)
             (let ((glibc (assoc-ref inputs ,(if (%current-target-system)
                                                 "cross-libc" "libc"))))
               (substitute* "click/_unicodefun.py"
                 (("'locale'")
                  (string-append "'" glibc "/bin/locale'"))))
             #t))
         (replace 'check
           (lambda _
             (zero? (system* "make" "test")))))))
    (native-inputs
     `(("python-pytest" ,python-pytest)))
    (home-page "http://click.pocoo.org")
    (synopsis "Command line library for Python")
    (description
     "Click is a Python package for creating command line interfaces in a
composable way with as little code as necessary.  Its name stands for
\"Command Line Interface Creation Kit\".  It's highly configurable but comes
with sensible defaults out of the box.")
    (license license:bsd-3)))

(define-public python2-click
  (package-with-python2 python-click))

(define-public python-wheel
  (package
    (name "python-wheel")
    (version "0.30.0a0")
    (source
      (origin
        (method url-fetch)
        (uri (pypi-uri "wheel" version))
        (sha256
         (base32
          "1nm6mn8isny0hr86rhbfrpfj867c0phf001xgsd69xfp9ady1wwq"))))
    (build-system python-build-system)
    (native-inputs
     `(("python-jsonschema" ,python-jsonschema)
       ("python-pytest-cov" ,python-pytest-cov)))
    (home-page "https://bitbucket.org/pypa/wheel/")
    (synopsis "Format for built Python packages")
    (description
     "A wheel is a ZIP-format archive with a specially formatted filename and
the @code{.whl} extension.  It is designed to contain all the files for a PEP
376 compatible install in a way that is very close to the on-disk format.  Many
packages will be properly installed with only the @code{Unpack} step and the
unpacked archive preserves enough information to @code{Spread} (copy data and
scripts to their final locations) at any later time.  Wheel files can be
installed with a newer @code{pip} or with wheel's own command line utility.")
    (license license:expat)
    (properties `((python2-variant . ,(delay python2-wheel))))))

(define-public python2-wheel
  (let ((wheel (package-with-python2
                (strip-python2-variant python-wheel))))
    (package (inherit wheel)
      (native-inputs `(("python2-functools32" ,python2-functools32)
                        ,@(package-native-inputs wheel))))))


(define-public python-requests
  (package
    (name "python-requests")
<<<<<<< HEAD
    (version "2.13.0")
=======
    (version "2.12.4")
>>>>>>> 2bb12f5a
    (source (origin
             (method url-fetch)
             (uri (pypi-uri "requests" version))
             (sha256
              (base32
<<<<<<< HEAD
               "1s0wg4any4dsv5l3hqjxqk2zgb7pdbqhy9rhc8kh3aigfq4ws8jp"))))
=======
               "0d5fwxmw4ibynk3imph3n4n84m0n3ib1vj339fxhkqri0qd4767d"))))
    ;; TODO: unbundle urllib3 and chardet.
>>>>>>> 2bb12f5a
    (build-system python-build-system)
    (arguments
     ;; FIXME: Some tests require network access.
     '(#:tests? #f))
    (home-page "http://python-requests.org/")
    (synopsis "Python HTTP library")
    (description
     "Requests is a Python HTTP client library.  It aims to be easier to use
than Python’s urllib2 library.")
    (license license:asl2.0)))

;; Some software requires an older version of Requests, notably Docker
;; Compose.
(define-public python-requests-2.7
  (package (inherit python-requests)
    (version "2.7.0")
    (source (origin
             (method url-fetch)
             (uri (pypi-uri "requests" version))
             (sha256
              (base32
               "0gdr9dxm24amxpbyqpbh3lbwxc2i42hnqv50sigx568qssv3v2ir"))))))

(define-public python2-requests
  (package-with-python2 python-requests))

(define-public python-vcversioner
  (package
    (name "python-vcversioner")
    (version "2.16.0.0")
    (source
     (origin
       (method url-fetch)
       (uri (pypi-uri "vcversioner" version))
       (sha256
        (base32
         "16z10sm78jd7ca3jbkgc3q5i8a8q7y1h21q1li21yy3rlhbhrrns"))))
    (build-system python-build-system)
    (synopsis "Python library for version number discovery")
    (description "Vcversioner is a Python library that inspects tagging
information in a variety of version control systems in order to discover
version numbers.")
    (home-page "https://github.com/habnabit/vcversioner")
    (license license:isc)))

(define-public python2-vcversioner
  (package-with-python2 python-vcversioner))

(define-public python-jsonschema
  (package
    (name "python-jsonschema")
    (version "2.5.1")
    (source (origin
             (method url-fetch)
             (uri
              (string-append
               "https://pypi.python.org/packages/source/j/jsonschema/jsonschema-"
               version ".tar.gz"))
             (sha256
              (base32
               "0hddbqjm4jq63y8jf44nswina1crjs16l9snb6m3vvgyg31klrrn"))))
    (build-system python-build-system)
    (arguments
     '(#:phases
       (modify-phases %standard-phases
         (replace 'check (lambda _ (zero? (system* "nosetests")))))))
    (native-inputs
     `(("python-nose" ,python-nose)
       ("python-vcversioner" ,python-vcversioner)))
    (home-page "https://github.com/Julian/jsonschema")
    (synopsis "Implementation of JSON Schema for Python")
    (description
     "Jsonschema is an implementation of JSON Schema for Python.")
    (license license:expat)
    (properties `((python2-variant . ,(delay python2-jsonschema))))))

(define-public python2-jsonschema
  (let ((jsonschema (package-with-python2
                     (strip-python2-variant python-jsonschema))))
    (package (inherit jsonschema)
             (native-inputs
              `(("python2-mock" ,python2-mock)
                ,@(package-native-inputs jsonschema)))
             (propagated-inputs
              `(("python2-functools32" ,python2-functools32))))))

(define-public python-kitchen
  (package
    (name "python-kitchen")
    (version "1.2.4")
    (source
     (origin
       (method url-fetch)
       (uri (pypi-uri "kitchen" version))
       (sha256
        (base32
         "0ggv3p4x8jvmmzhp0xm00h6pvh1g0gmycw71rjwagnrj8n23vxrq"))))
    (build-system python-build-system)
    (propagated-inputs
     `(("python-chardet" ,python-chardet)))
    (home-page "https://fedorahosted.org/kitchen")
    (synopsis "Python API for snippets")
    (description "@code{kitchen} module provides a python API for all sorts of
little useful snippets of code that everybody ends up writing for their projects
but never seem big enough to build an independent release.  Use kitchen and stop
cutting and pasting that code over and over.")
    (license (list license:lgpl2.1+
                   ;; subprocess.py, test_subprocess.py,
                   ;; kitchen/pycompat25/defaultdict.py:
                   license:psfl))))

(define-public python2-kitchen
  (package-with-python2 python-kitchen))

(define-public python-unidecode
  (package
    (name "python-unidecode")
    (version "0.04.20")
    (source (origin
             (method url-fetch)
             (uri (pypi-uri "Unidecode" version))
             (sha256
              (base32
               "1q00i8gpsq3d9r0q8wk4b290fxl0kqlsdk7iadvli45in6s1hi7d"))))
    (build-system python-build-system)
    (home-page "https://pypi.python.org/pypi/Unidecode")
    (synopsis "ASCII transliterations of Unicode text")
    (description
     "Unidecode provides ASCII transliterations of Unicode text.  Unidecode is
useful when integrating with legacy code that doesn't support Unicode, or for
ease of entry of non-Roman names on a US keyboard, or when constructing ASCII
machine identifiers from human-readable Unicode strings that should still be
somewhat intelligeble.")
    (license license:gpl2+)))

(define-public python2-unidecode
  (package-with-python2 python-unidecode))

(define-public python-pyjwt
  (package
    (name "python-pyjwt")
    (version "1.4.0")
    (source
     (origin
       (method url-fetch)
       (uri (pypi-uri "PyJWT" version))
       (sha256
        (base32
         "1556v2jppd8mjkkj66pxb5rcazm35jq81r233mdl8hfmz9n3icp1"))))
    (build-system python-build-system)
    (native-inputs
     `(("python-pytest" ,python-pytest)
       ("python-pytest-cov" ,python-pytest-cov)
       ("python-pytest-runner" ,python-pytest-runner)))
    (home-page "http://github.com/progrium/pyjwt")
    (synopsis "JSON Web Token implementation in Python")
    (description
     "PyJWT is a JSON Web Token implementation written in Python.")
    (license license:expat)))

(define-public python2-pyjwt
  (package-with-python2 python-pyjwt))

(define-public python-pykka
  (package
    (name "python-pykka")
    (version "1.2.1")
    (source
     (origin
       (method url-fetch)
       (uri (pypi-uri "Pykka" version))
       (sha256
        (base32
         "049w3r0mdnnw7xv19jiq7rvls9k7xs73x05b4qs5d6z4vvmgyiz8"))))
    (build-system python-build-system)
    (native-inputs
     `(("python-mock" ,python-mock)
       ("python-nose" ,python-nose)
       ("python-gevent" ,python-gevent)
       ("python-eventlet" ,python-eventlet)))
    (home-page "https://www.pykka.org/")
    (synopsis "Pykka is a Python implementation of the actor model")
    (description
     "Pykka is a Python implementation of the actor model.
The actor model introduces some simple rules to control the sharing
of state and cooperation between execution units, which makes it
easier to build concurrent applications.")
    (license license:asl2.0)))

(define-public python2-pykka
  (package-with-python2 python-pykka))

(define-public python-oauthlib
  (package
    (name "python-oauthlib")
    (version "1.0.3")
    (source (origin
              (method url-fetch)
              (uri (pypi-uri "oauthlib" version))
              (sha256
               (base32
                "1bfrj70vdjxjw74khbyh6f0dksv7p5rh2346jnlrffyacd3gwjzg"))))
    (build-system python-build-system)
    (native-inputs
     `(("python-nose" ,python-nose)
       ("python-mock" ,python-mock)
       ("python-cryptography" ,python-cryptography)
       ("python-pyjwt" ,python-pyjwt)
       ("python-blinker" ,python-blinker)))
    (home-page "https://github.com/idan/oauthlib")
    (synopsis "OAuth implementation for Python")
    (description
     "Oauthlib is a generic, spec-compliant, thorough implementation of the
OAuth request-signing logic.")
    (license license:bsd-3)
    (properties `((python2-variant . ,(delay python2-oauthlib))))))

(define-public python2-oauthlib
  (let ((base (package-with-python2 (strip-python2-variant python-oauthlib))))
    (package
      (inherit base)
      (native-inputs `(("python2-unittest2" ,python2-unittest2)
                       ,@(package-native-inputs base))))))

(define-public python-itsdangerous
  (package
    (name "python-itsdangerous")
    (version "0.24")
    (source
     (origin
       (method url-fetch)
       (uri (string-append
             "https://pypi.python.org/packages/source/i/itsdangerous/itsdangerous-"
             version ".tar.gz"))
       (sha256
        (base32
         "06856q6x675ly542ig0plbqcyab6ksfzijlyf1hzhgg3sgwgrcyb"))))
    (build-system python-build-system)
    (home-page "http://github.com/mitsuhiko/itsdangerous")
    (synopsis "Python library for passing data to/from untrusted environments")
    (description
     "Itsdangerous provides various helpers to pass trusted data to untrusted
environments and back.")
    (license license:bsd-3)))

(define-public python2-itsdangerous
  (package-with-python2 python-itsdangerous))

(define-public python-pyyaml
  (package
    (name "python-pyyaml")
    (version "3.12")
    (source
     (origin
       (method url-fetch)
       (uri (pypi-uri "PyYAML" version))
       (sha256
        (base32
         "1aqjl8dk9amd4zr99n8v2qxzgmr2hdvqfma4zh7a41rj6336c9sr"))))
    (build-system python-build-system)
    (inputs
     `(("libyaml" ,libyaml)))
    (home-page "http://pyyaml.org/wiki/PyYAML")
    (synopsis "YAML parser and emitter for Python")
    (description
     "PyYAML is a YAML parser and emitter for Python.  PyYAML features a
complete YAML 1.1 parser, Unicode support, pickle support, capable extension
API, and sensible error messages.  PyYAML supports standard YAML tags and
provides Python-specific tags that allow to represent an arbitrary Python
object.")
    (license license:expat)))

(define-public python2-pyyaml
  (package-with-python2 python-pyyaml))

(define-public python-virtualenv
  (package
    (name "python-virtualenv")
    (version "15.0.3")
    (source
     (origin
       (method url-fetch)
       (uri (pypi-uri "virtualenv" version))
       (sha256
        (base32
         "07cbajzk8l05k5zhlw0b9wbf2is65bl9v6zrn2a0iyn57w6pd73d"))))
    (build-system python-build-system)
    (arguments
     `(#:phases
       (modify-phases %standard-phases
         (replace 'check
           (lambda _
             ;; Disable failing test.  See upstream bug report
             ;; https://github.com/pypa/virtualenv/issues/957
             (substitute* "tests/test_virtualenv.py"
               (("skipif.*") "skipif(True, reason=\"Guix\")\n"))
             (zero? (system* "py.test")))))))
    (native-inputs
     `(("python-mock" ,python-mock)
       ("python-pytest" ,python-pytest)))
    (home-page "https://virtualenv.pypa.io/")
    (synopsis "Virtual Python environment builder")
    (description
     "Virtualenv is a tool to create isolated Python environments.")
    (license license:expat)))

(define-public python2-virtualenv
  (package-with-python2 python-virtualenv))

(define-public python-markupsafe
  (package
    (name "python-markupsafe")
    (version "0.23")
    (source
     (origin
       (method url-fetch)
       (uri (string-append
             "https://pypi.python.org/packages/source/M/MarkupSafe/MarkupSafe-"
             version ".tar.gz"))
       (sha256
        (base32
         "1hvip33wva3fnmvfp9x5klqri7hpl1hkgqmjbss18nmrb7zimv54"))))
    (build-system python-build-system)
    (home-page "http://github.com/mitsuhiko/markupsafe")
    (synopsis "XML/HTML/XHTML markup safe string implementation for Python")
    (description
     "Markupsafe provides an XML/HTML/XHTML markup safe string implementation
for Python.")
    (license license:bsd-3)))

(define-public python2-markupsafe
  (package-with-python2 python-markupsafe))

(define-public python-jinja2
  (package
    (name "python-jinja2")
    (version "2.8")
    (source
     (origin
       (method url-fetch)
       (uri (pypi-uri "Jinja2" version))
       (sha256
        (base32
         "1x0v41lp5m1pjix3l46zx02b7lqp2hflgpnxwkywxynvi3zz47xw"))))
    (build-system python-build-system)
    (propagated-inputs
     `(("python-markupsafe" ,python-markupsafe)))
    (home-page "http://jinja.pocoo.org/")
    (synopsis "Python template engine")
    (description
     "Jinja2 is a small but fast and easy to use stand-alone template engine
written in pure Python.")
    (license license:bsd-3)))

(define-public python2-jinja2
  (package-with-python2 python-jinja2))

(define-public python-pystache
  (package
    (name "python-pystache")
    (version "0.5.4")
    (source (origin
              (method url-fetch)
              (uri (pypi-uri "pystache" version))
              (sha256
               (base32
                "0nmqsfmiw4arjxqkmf9z66ml950pcdjk6aq4gin4sywmzdjw5fzp"))))
    (build-system python-build-system)
    (arguments
     '(#:tests? #f)) ; FIXME: Python 3 tests are failing.
    (home-page "http://defunkt.io/pystache/")
    (synopsis "Python logic-less template engine")
    (description
     "Pystache is a Python implementation of the framework agnostic,
logic-free templating system Mustache.")
    (license license:expat)
    (properties `((python2-variant . ,(delay python2-pystache))))))

(define-public python2-pystache
  (package (inherit (package-with-python2
                     (strip-python2-variant python-pystache)))
           (arguments
            `(#:python ,python-2
              #:phases
              (modify-phases %standard-phases
                (replace 'check
                  (lambda _
                    (zero? (system* "python" "test_pystache.py")))))))))

(define-public python-joblib
  (package
    (name "python-joblib")
    (version "0.10.3")
    (source (origin
              (method url-fetch)
              (uri (pypi-uri "joblib" version))
              (sha256
               (base32
                "0787k919zlfmgymprz5bzv0v1df5bbirlf3awrghmjgvkrd9dci9"))
       (modules '((guix build utils)))
       (snippet
        '(begin
           ;; Remove pre-compiled .pyc files from source.
           (for-each delete-file-recursively
                     (find-files "." "__pycache__" #:directories? #t))
           (for-each delete-file (find-files "." "\\.pyc$"))
           #t))))
    (build-system python-build-system)
    (arguments
     `(#:phases
       (modify-phases %standard-phases
         (add-before 'check 'disable-failing-tests
           (lambda _
             ;; This numpydoc tests fails for unknown reasons
             (delete-file "doc/sphinxext/numpydoc/tests/test_docscrape.py")
             ;; This numpydoc test depends on matplotlib, which is not a
             ;; required input.
             (delete-file "doc/sphinxext/numpydoc/tests/test_plot_directive.py")
             ;; These tests fail to execute sys.executable
             (substitute* "joblib/test/test_parallel.py"
               (("import nose" line)
                (string-append "from nose.plugins.skip import SkipTest\n" line))
               (("def test_nested_parallel_warnings" line)
                (string-append "@SkipTest\n" line))
               (("def test_parallel_with_interactively_defined_functions" line)
                (string-append "@SkipTest\n" line)))
             #t)))))
    ;; Provide nose to enable tests command
    (native-inputs
     `(("python-nose"       ,python-nose)
       ("python-sphinx"     ,python-sphinx)
       ("python-docutils"   ,python-docutils)
       ("python-numpydoc"   ,python-numpydoc)))
    (home-page "http://pythonhosted.org/joblib/")
    (synopsis "Using Python functions as pipeline jobs")
    (description
     "Joblib is a set of tools to provide lightweight pipelining in Python.
In particular, joblib offers: transparent disk-caching of the output values
and lazy re-evaluation (memoize pattern), easy simple parallel computing
logging and tracing of the execution.")
    (license license:bsd-3)))

(define-public python2-joblib
  (package-with-python2 python-joblib))

(define-public python-docutils
  (package
    (name "python-docutils")
    (version "0.13.1")
    (source
     (origin
       (method url-fetch)
       (uri (pypi-uri "docutils" version))
       (sha256
        (base32
         "1gkma47i609jfs7dssxn4y9vsz06qi0l5q41nws0zgkpnrghz33i"))))
    (build-system python-build-system)
    (arguments
     '(#:tests? #f)) ; no setup.py test command
    (home-page "http://docutils.sourceforge.net/")
    (synopsis "Python Documentation Utilities")
    (description
     "Docutils is a modular system for processing documentation into useful
formats, such as HTML, XML, and LaTeX.  For input Docutils supports
reStructuredText.")
    ;; Most of the source code is public domain, but some source files are
    ;; licensed under the PFSL, BSD 2-clause, and GPLv3+ licenses.
    (license (list license:public-domain license:psfl license:bsd-2 license:gpl3+))))

(define-public python2-docutils
  (package-with-python2 python-docutils))

(define-public python-pygments
  (package
    (name "python-pygments")
    (version "2.1.3")
    (source
     (origin
       (method url-fetch)
       (uri (pypi-uri "Pygments" version))
       (sha256
        (base32
         "10axnp2wpjnq9g8wg53fx0c70dfxqrz498jyz8mrdx9a3flwir48"))))
    (build-system python-build-system)
    (arguments
     ;; FIXME: Tests require sphinx, which depends on this.
     '(#:tests? #f))
    (home-page "http://pygments.org/")
    (synopsis "Syntax highlighting")
    (description
     "Pygments is a syntax highlighting package written in Python.")
    (license license:bsd-2)))

(define-public python2-pygments
  (package-with-python2 python-pygments))

(define-public python-sphinx
  (package
    (name "python-sphinx")
    (version "1.5.1")
    (source
     (origin
       (method url-fetch)
       (uri (pypi-uri "Sphinx" version))
       (sha256
        (base32
         "1i8p9idnli4gr0y4x67yakbdk5w6a0xjzhrg6bg51y9d1fi7fslf"))))
    (build-system python-build-system)
    (arguments
     `(#:phases
       (modify-phases %standard-phases
         (replace 'check
           (lambda _
             ;; Requires Internet access.
             (delete-file "tests/test_build_linkcheck.py")
             (zero? (system* "make" "test")))))))
    (propagated-inputs
     `(("python-imagesize" ,python-imagesize)
       ("python-sphinx-alabaster-theme"
        ,python-sphinx-alabaster-theme)
       ("python-babel" ,python-babel)
       ("python-snowballstemmer" ,python-snowballstemmer)
       ("python-docutils" ,python-docutils)
       ("python-jinja2" ,python-jinja2)
       ("python-pygments" ,python-pygments)
       ("python-requests" ,python-requests)
       ("python-six" ,python-six)))
    (native-inputs
     `(("graphviz" ,graphviz)
       ("python-html5lib" ,python-html5lib)
       ("python-mock" ,python-mock)
       ("python-nose" ,python-nose)))
    (home-page "http://sphinx-doc.org/")
    (synopsis "Python documentation generator")
    (description "Sphinx is a tool that makes it easy to create documentation
for Python projects or other documents consisting of multiple reStructuredText
sources.")
    (license license:bsd-3)
    (properties `((python2-variant . ,(delay python2-sphinx))))))

(define-public python2-sphinx
  (let ((base (package-with-python2 (strip-python2-variant python-sphinx))))
    (package
      (inherit base)
      (native-inputs `(("python2-mock" ,python2-mock)
                       ("python2-enum34" ,python2-enum34)
                       ,@(package-native-inputs base)))
      (propagated-inputs `(("python2-pytz" ,python2-pytz)
                       ,@(package-propagated-inputs base))))))

;; This is needed for python-matplotlib@1.4 and python-scipy@0.16, at least.
;; Try removing this when they are updated.
(define-public python-sphinx-1.2.3
  (package (inherit python-sphinx)
           (version "1.2.3")
           (source (origin
                     (method url-fetch)
                     (uri (pypi-uri "Sphinx" version))
                     (sha256
                      (base32
                       "011xizm3jnmf4cvs5i6kgf6c5nn046h79i8j0vd0f27yw9j3p4wl"))))
           ;; XXX: "'NoneType' object has no attribute 'split'".
           (arguments '(#:tests? #f))))

(define-public python2-sphinx-1.2.3
  (package (inherit (package-with-python2
                     (strip-python2-variant python-sphinx-1.2.3)))))

(define-public python-sphinx-rtd-theme
  (package
    (name "python-sphinx-rtd-theme")
    (version "0.1.6")
    (source
     (origin
       (method url-fetch)
       (uri (string-append "https://pypi.python.org/packages/source/s/"
                           "sphinx_rtd_theme/sphinx_rtd_theme-"
                           version ".tar.gz"))
       (sha256
        (base32
         "19nw3rn7awplcdrz63kg1njqwkbymfg9lwn7l2grhdyhyr2gaa8g"))))
    (build-system python-build-system)
    (arguments '(#:tests? #f)) ; No tests.
    (propagated-inputs
     `(("python-sphinx" ,python-sphinx)))
    (home-page "https://github.com/snide/sphinx_rtd_theme/")
    (synopsis "ReadTheDocs.org theme for Sphinx")
    (description "A theme for Sphinx used by ReadTheDocs.org.")
    (license license:expat)))

(define-public python2-sphinx-rtd-theme
  (package-with-python2 python-sphinx-rtd-theme))

(define-public python-rst.linker
  (package
    (name "python-rst.linker")
    (version "1.7")
    (source
     (origin
       (method url-fetch)
       (uri (pypi-uri "rst.linker" version))
       (sha256
        (base32
         "0bh4lnj2p1nh0wf5pgxgfbrp27xhb1rinahkb5j7s3qprq6qn0sr"))))
    (build-system python-build-system)
    (propagated-inputs
     `(("python-dateutil" ,python-dateutil)
       ("python-six" ,python-six)))
    (native-inputs
     `(("python-setuptools-scm" ,python-setuptools-scm)))
    ;; Test would require path.py, which would introduce a cyclic dependence.
    (arguments `(#:tests? #f))
    ;; Note: As of version 1.7 the documentation is not worth building.
    (home-page "https://github.com/jaraco/rst.linker")
    (synopsis "Sphinx plugin to add links and timestamps")
    (description "rst.linker allows to automatically replace text by a
reStructuredText external reference or timestamps.  It's primary purpose is to
augment the changelog, but it can be used for other documents, too.")
    (license license:expat)))

(define-public python2-rst.linker
  (package-with-python2 python-rst.linker))

(define-public python-feedgenerator
  (package
    (name "python-feedgenerator")
    (version "1.8")
    (source
     (origin
       (method url-fetch)
       (uri (pypi-uri "feedgenerator" version))
       (sha256
        (base32
         "0mkimp1fpdan4p3882vzcws4l594k71ich4g0wq97jbra7p602n0"))
       (modules '((guix build utils)))
       (snippet
        '(begin
           ;; Remove pre-compiled .pyc files from source.
           (for-each delete-file-recursively
                     (find-files "." "__pycache__" #:directories? #t))
           (for-each delete-file (find-files "." "\\.pyc$"))
           #t))))
    (build-system python-build-system)
    (propagated-inputs
     `(("python-pytz" ,python-pytz)
       ("python-six" ,python-six)))
    (home-page "https://github.com/getpelican/feedgenerator")
    (synopsis
     "Standalone version of Django's Atom/RSS feed generator")
    (description
     "Feedgenerator-py3k is a standalone version of Django's feedgenerator,
which can produce feeds in RSS 2.0, RSS 0.91, and Atom formats.")
    (license license:bsd-3)))

(define-public python2-feedgenerator
  (package-with-python2 python-feedgenerator))

(define-public python-blinker
  (package
    (name "python-blinker")
    (version "1.4")
    (source
     (origin
       (method url-fetch)
       (uri (pypi-uri "blinker" version))
       (sha256
        (base32
         "1dpq0vb01p36jjwbhhd08ylvrnyvcc82yxx3mwjx6awrycjyw6j7"))))
    (build-system python-build-system)
    (home-page "http://pythonhosted.org/blinker/")
    (synopsis "Fast, simple object-to-object and broadcast signaling")
    (description
     "Blinker provides a fast dispatching system that allows any number of
interested parties to subscribe to events, or \"signals\".")
    (license license:expat)))

(define-public python2-blinker
  (package-with-python2 python-blinker))

(define-public pelican
  (package
    (name "pelican")
    (version "3.6.3")
    (source
     (origin
       (method url-fetch)
       (uri (pypi-uri "pelican" version))
       (sha256
        (base32
         "1hn94rb4q3zmcq16in055xikal4dba5hfx3zznq7warllcgc9f8k"))))
    (build-system python-build-system)
    (propagated-inputs
     `(("python-feedgenerator" ,python-feedgenerator)
       ("python-jinja2" ,python-jinja2)
       ("python-pygments" ,python-pygments)
       ("python-docutils" ,python-docutils)
       ("python-pytz" ,python-pytz)
       ("python-blinker" ,python-blinker)
       ("python-unidecode" ,python-unidecode)
       ("python-six" ,python-six)
       ("python-dateutil" ,python-dateutil)))
    (home-page "http://getpelican.com/")
    (arguments
     `(;; XXX Requires a lot more packages to do unit tests :P
       #:tests? #f
       #:phases (modify-phases %standard-phases
                  (add-before
                   'install 'adjust-requires
                   ;; Since feedgenerator is installed from git, it doesn't
                   ;; conform to the version requirements.
                   ;;
                   ;; We *do have* "feedgenerator >= 1.6", but strip off the
                   ;; version requirement so setuptools doesn't get confused.
                   (lambda _
                     (substitute* "setup.py"
                       (("['\"]feedgenerator.*?['\"]")
                        "'feedgenerator'")))))))
    (synopsis "Python-based static site publishing system")
    (description
     "Pelican is a tool to generate a static blog from reStructuredText,
Markdown input files, and more.  Pelican uses Jinja2 for templating
and is very extensible.")
    (license license:agpl3+)))

(define-public python-scikit-learn
  (package
    (name "python-scikit-learn")
    (version "0.18.1")
    (source
     (origin
       (method url-fetch)
       (uri (string-append
             "https://github.com/scikit-learn/scikit-learn/archive/"
             version ".tar.gz"))
       (file-name (string-append name "-" version ".tar.gz"))
       (sha256
        (base32
         "1hwswckdmd27f7k1jvwdc0m4mqrgxl2s245yq1scq34v124bjqgq"))))
    (build-system python-build-system)
    (arguments
     `(#:phases
       (modify-phases %standard-phases
         (delete 'check)
         (add-after 'install 'check
           ;; Running tests from the source directory requires
           ;; an "inplace" build with paths relative to CWD.
           ;; http://scikit-learn.org/stable/developers/advanced_installation.html#testing
           ;; Use the installed version instead.
           (lambda* (#:key inputs outputs #:allow-other-keys)
             (add-installed-pythonpath inputs outputs)
             ;; some tests require access to "$HOME"
             (setenv "HOME" "/tmp")
             ;; Step out of the source directory just to be sure.
             (chdir "..")
             (zero? (system* "nosetests" "-v" "sklearn")))))))
    (inputs
     `(("openblas" ,openblas)))
    (native-inputs
     `(("python-nose" ,python-nose)
       ("python-cython" ,python-cython)))
    (propagated-inputs
     `(("python-numpy" ,python-numpy)
       ("python-scipy" ,python-scipy)))
    (home-page "http://scikit-learn.org/")
    (synopsis "Machine Learning in Python")
    (description
     "Scikit-learn provides simple and efficient tools for data
mining and data analysis.")
    (license license:bsd-3)))

(define-public python2-scikit-learn
  (package-with-python2 python-scikit-learn))

(define-public python-scikit-image
  (package
    (name "python-scikit-image")
    (version "0.11.3")
    (source
     (origin
       (method url-fetch)
       (uri (string-append
             "https://pypi.python.org/packages/source/s/scikit-image/scikit-image-"
             version ".tar.gz"))
       (sha256
        (base32 "0jz416fqvpahqyffw8plmszzfj669w8wvf3y9clnr5lr6a7md3kn"))))
    (build-system python-build-system)
    (arguments
     ;; TODO: Some tests require running X11 server. Disable them?
     '(#:tests? #f))
    ;; See DEPENDS.txt for the list of build and run time requiremnts
    (propagated-inputs
     `(("python-matplotlib" ,python-matplotlib)
       ("python-networkx" ,python-networkx)
       ("python-scipy" ,python-scipy)
       ("python-pillow" ,python-pillow)))
    (native-inputs
     `(("python-numpy" ,python-numpy)
       ("python-cython" ,python-cython)
       ("python-six" ,python-six)))
    (home-page "http://scikit-image.org/")
    (synopsis "Image processing in Python")
    (description
     "Scikit-image is a collection of algorithms for image processing.")
    (license license:bsd-3)))

(define-public python2-scikit-image
  (package-with-python2 python-scikit-image))

(define-public python-redis
  (package
    (name "python-redis")
    (version "2.10.5")
    (source
     (origin
       (method url-fetch)
       (uri (pypi-uri "redis" version))
       (sha256
        (base32 "0csmrkxb29x7xs9b51zplwkkq2hwnbh9jns1g85dykn5rxmaxysx"))))
    (build-system python-build-system)
    ;; Tests require a running Redis server
    (arguments '(#:tests? #f))
    ;; As long as we are not running test, we do not need this input :-)
    ;;(native-inputs
    ;; `(("python-pytest" ,python-pytest)))
    (home-page "https://github.com/andymccurdy/redis-py")
    (synopsis "Redis Python client")
    (description
     "This package provides a Python interface to the Redis key-value store.")
    (license license:expat)))

(define-public python2-redis
  (package-with-python2 python-redis))

(define-public python-rq
  (package
    (name "python-rq")
    (version "0.5.2")
    (source
     (origin
       (method url-fetch)
       (uri (string-append
             "https://pypi.python.org/packages/source/r/rq/rq-"
             version ".tar.gz"))
       (sha256
        (base32 "0b0z5hn8wkfg300hx7816csgv3bcfamlr29fi3yzgqmpqxwj3fix"))))
    (build-system python-build-system)
    (propagated-inputs
     `(("python-click" ,python-click)
       ("python-redis" ,python-redis)))
    (home-page "http://python-rq.org/")
    (synopsis "Simple job queues for Python")
    (description
     "RQ (Redis Queue) is a simple Python library for queueing jobs and
processing them in the background with workers.  It is backed by Redis and it
is designed to have a low barrier to entry.")
    (license license:bsd-2)))

(define-public python2-rq
  (package-with-python2 python-rq))

(define-public python-cython
  (package
    (name "python-cython")
    (version "0.24.1")
    (source
     (origin
       (method url-fetch)
       (uri (pypi-uri "Cython" version))
       (sha256
        (base32
         "1fg7fmpvfcq9md4ncyqnnylyjy4z3ksdrshzis95g1sh03d8z044"))))
    (build-system python-build-system)
    ;; we need the full python package and not just the python-wrapper
    ;; because we need libpython3.3m.so
    (inputs
     `(("python" ,python)))
    (arguments
     `(#:phases
       (modify-phases %standard-phases
         (add-before 'check 'set-HOME
           ;; some tests require access to "$HOME/.cython"
           (lambda _ (setenv "HOME" "/tmp")))
         (replace 'check
           (lambda _ (zero? (system* "python" "runtests.py" "-vv")))))))
    (home-page "http://cython.org/")
    (synopsis "C extensions for Python")
    (description "Cython is an optimising static compiler for both the Python
programming language and the extended Cython programming language.  It makes
writing C extensions for Python as easy as Python itself.")
    (license license:asl2.0)
    (properties `((python2-variant . ,(delay python2-cython))))))

(define-public python2-cython
  (package (inherit (package-with-python2
                     (strip-python2-variant python-cython)))
    (name "python2-cython")
    (inputs
     `(("python-2" ,python-2))))) ; this is not automatically changed

;; The RPython toolchain currently does not support Python 3.
(define-public python2-rpython
  (package
    (name "python2-rpython")
    (version "0.1.4")
    (source
     (origin
       (method url-fetch)
       (uri (pypi-uri "rpython" version))
       (sha256
        (base32
         "07pps06fq4c4wmi5ii0sgh9zgwniz5y7frqhm28g3a154l163fxc"))))
    (build-system python-build-system)
    (arguments `(#:python ,python-2))
    (native-inputs
     `(("python2-pytest" ,python2-pytest))) ; needed for running tests
    (home-page "https://rpython.readthedocs.org")
    (synopsis "Framework for implementing interpreters and virtual machines")
    (description "RPython is a translation and support framework for
producing implementations of dynamic languages, emphasizing a clean separation
between language specification and implementation aspects.")
    (license license:expat)))

;; This version of numpy is missing the documentation and is only used to
;; build matplotlib which is required to build numpy's documentation.
(define python-numpy-bootstrap
  (package
    (name "python-numpy-bootstrap")
    (version "1.10.4")
    (source
     (origin
       (method url-fetch)
       (uri (string-append "mirror://sourceforge/numpy/NumPy/" version
                           "/numpy-" version ".tar.gz"))
       (sha256
        (base32
         "1bjjhvncraka5s6i4lg644jrxij6bvycxy7an20gcz3a0m11iygp"))))
    (build-system python-build-system)
    (inputs
     `(("openblas" ,openblas)
       ("lapack" ,lapack)))
    (native-inputs
     `(("python-nose" ,python-nose)
       ("gfortran" ,gfortran)))
    (arguments
     `(#:phases
       (modify-phases %standard-phases
        (add-before 'build 'set-environment-variables
         (lambda* (#:key inputs #:allow-other-keys)
          (call-with-output-file "site.cfg"
            (lambda (port)
              (format port
                      "[openblas]
libraries = openblas
library_dirs = ~a/lib
include_dirs = ~a/include

# backslash-n to make emacs happy
\n[lapack]
lapack_libs = lapack
library_dirs = ~a/lib
include_dirs = ~a/include
"
                      (assoc-ref inputs "openblas")
                      (assoc-ref inputs "openblas")
                      (assoc-ref inputs "lapack")
                      (assoc-ref inputs "lapack"))))
          ;; Use "gcc" executable, not "cc".
          (substitute* "numpy/distutils/system_info.py"
            (("c = distutils\\.ccompiler\\.new_compiler\\(\\)")
             "c = distutils.ccompiler.new_compiler(); c.set_executables(compiler='gcc',compiler_so='gcc',linker_exe='gcc',linker_so='gcc -shared')"))
          #t))
        ;; Tests can only be run after the library has been installed and not
        ;; within the source directory.
        (delete 'check)
        (add-after 'install 'check
         (lambda* (#:key outputs inputs #:allow-other-keys)
           ;; Make installed package available for running the tests
           (add-installed-pythonpath inputs outputs)
           (with-directory-excursion "/tmp"
             (zero? (system* "python" "-c"
                             "import numpy; numpy.test(verbose=2)"))))))))
    (home-page "http://www.numpy.org/")
    (synopsis "Fundamental package for scientific computing with Python")
    (description "NumPy is the fundamental package for scientific computing
with Python.  It contains among other things: a powerful N-dimensional array
object, sophisticated (broadcasting) functions, tools for integrating C/C++
and Fortran code, useful linear algebra, Fourier transform, and random number
capabilities.")
    (license license:bsd-3)))

(define python2-numpy-bootstrap
  (package-with-python2 python-numpy-bootstrap))

(define-public python-munch
  (package
    (name "python-munch")
    (version "2.0.4")
    (source
      (origin
        (method url-fetch)
        (uri (pypi-uri "munch" version))
        (sha256
         (base32
          "1cmqg91xnqx8gvnh4pmp0bfl1dfcm65d5p9mg73zz8pkjhx6h80l"))))
    (build-system python-build-system)
    (home-page "https://github.com/Infinidat/munch")
    (synopsis "Dot-accessible dictionary")
    (description "Munch is a dot-accessible dictionary similar to JavaScript
objects.")
    (license license:expat)))

(define-public python2-munch
  (package-with-python2 python-munch))

(define-public python2-fastlmm
  (package
    (name "python2-fastlmm")
    (version "0.2.21")
    (source
     (origin
       (method url-fetch)
       (uri (pypi-uri "fastlmm" version ".zip"))
       (sha256
        (base32
         "1q8c34rpmwkfy3r4d5172pzdkpfryj561897z9r3x22gq7813x1m"))))
    (build-system python-build-system)
    (arguments
     `(#:python ,python-2)) ; only Python 2.7 is supported
    (propagated-inputs
     `(("python2-numpy" ,python2-numpy)
       ("python2-scipy" ,python2-scipy)
       ("python2-matplotlib" ,python2-matplotlib)
       ("python2-pandas" ,python2-pandas)
       ("python2-scikit-learn" ,python2-scikit-learn)
       ("python2-pysnptools" ,python2-pysnptools)))
    (native-inputs
     `(("unzip" ,unzip)
       ("python2-cython" ,python2-cython)
       ("python2-mock" ,python2-mock)
       ("python2-nose" ,python2-nose)))
    (home-page "http://research.microsoft.com/en-us/um/redmond/projects/mscompbio/fastlmm/")
    (synopsis "Perform genome-wide association studies on large data sets")
    (description
     "FaST-LMM, which stands for Factored Spectrally Transformed Linear Mixed
Models, is a program for performing both single-SNP and SNP-set genome-wide
association studies (GWAS) on extremely large data sets.")
    (license license:asl2.0)))

(define-public python-numpy
  (package (inherit python-numpy-bootstrap)
    (name "python-numpy")
    (outputs '("out" "doc"))
    (inputs
     `(("which" ,which)
       ,@(package-inputs python-numpy-bootstrap)))
    (propagated-inputs
     `(("python-matplotlib" ,python-matplotlib)
       ("python-pyparsing" ,python-pyparsing)
       ,@(package-propagated-inputs python-numpy-bootstrap)))
    (native-inputs
     `(("pkg-config" ,pkg-config)
       ("python-sphinx" ,python-sphinx)
       ("python-numpydoc" ,python-numpydoc)
       ("texlive" ,texlive)
       ("texinfo" ,texinfo)
       ("perl" ,perl)
       ,@(package-native-inputs python-numpy-bootstrap)))
    (arguments
     `(,@(substitute-keyword-arguments
             (package-arguments python-numpy-bootstrap)
           ((#:phases phases)
            `(alist-cons-after
              'install 'install-doc
              (lambda* (#:key inputs outputs #:allow-other-keys)
                ;; Make installed package available for building the
                ;; documentation
                (add-installed-pythonpath inputs outputs)
                (let* ((data (string-append (assoc-ref outputs "doc") "/share"))
                       (doc (string-append
                             data "/doc/" ,name "-"
                             ,(package-version python-numpy-bootstrap)))
                       (info (string-append data "/info"))
                       (html (string-append doc "/html"))
                       (pyver ,(string-append "PYVER=")))
                  (with-directory-excursion "doc"
                    (mkdir-p html)
                    (system* "make" "html" pyver)
                    (system* "make" "latex" "PAPER=a4" pyver)
                    (system* "make" "-C" "build/latex"
                             "all-pdf" "PAPER=a4" pyver)
                    ;; FIXME: Generation of the info file fails.
                    ;; (system* "make" "info" pyver)
                    ;; (mkdir-p info)
                    ;; (copy-file "build/texinfo/numpy.info"
                    ;;            (string-append info "/numpy.info"))
                    (for-each (lambda (file)
                                (copy-file (string-append "build/latex" file)
                                           (string-append doc file)))
                              '("/numpy-ref.pdf" "/numpy-user.pdf"))
                    (with-directory-excursion "build/html"
                      (for-each (lambda (file)
                                  (let* ((dir (dirname file))
                                         (tgt-dir (string-append html "/" dir)))
                                    (unless (equal? "." dir)
                                      (mkdir-p tgt-dir))
                                    (install-file file html)))
                                (find-files "." ".*"))))))
              ,phases)))))))

(define-public python2-numpy
  (package-with-python2 python-numpy))

(define-public python-pygit2
  (package
    (name "python-pygit2")
    (version "0.25.0")
    (source
     (origin
       (method url-fetch)
       (uri (pypi-uri "pygit2" version))
       (sha256
        (base32
         "0wf5rp0fvrw7j3j18dvwjq6xqlbm611wd55aphrfpps0v1gxh3ny"))
       (patches
        (search-patches "python-pygit2-disable-network-tests.patch"))))
    (build-system python-build-system)
    (propagated-inputs
     `(("python-six" ,python-six)
       ("python-cffi" ,python-cffi)
       ("libgit2" ,libgit2)
       ("python-tox" ,python-tox)))
    (home-page "https://github.com/libgit2/pygit2")
    (synopsis "Python bindings for libgit2")
    (description "Pygit2 is a set of Python bindings to the libgit2 shared
library, libgit2 implements Git plumbing.")
    ;; GPL2.0 only, with linking exception.
    (license license:gpl2)))

(define-public python2-pygit2
  (package-with-python2 python-pygit2))

(define-public python-pyparsing
  (package
    (name "python-pyparsing")
    (version "2.0.3")
    (source
     (origin
       (method url-fetch)
       (uri (string-append "mirror://sourceforge/pyparsing/pyparsing"
                           "/pyparsing-" version
                           "/pyparsing-" version ".tar.gz"))
       (sha256
        (base32
         "0kw4py7gn45j93q8r7bzajfrjdc3xlsn2yzln41lf9zmrghjkrq6"))))
    (build-system python-build-system)
    (outputs '("out" "doc"))
    (arguments
     `(#:tests? #f ; no test target
       #:modules ((guix build python-build-system)
                  (guix build utils))
       #:phases
       (alist-cons-after
        'install 'install-doc
        (lambda* (#:key outputs #:allow-other-keys)
          (let* ((doc (string-append (assoc-ref outputs "doc")
                                     "/share/doc/" ,name "-" ,version))
                 (html-doc (string-append doc "/html"))
                 (examples (string-append doc "/examples")))
            (mkdir-p html-doc)
            (mkdir-p examples)
            (for-each
             (lambda (dir tgt)
               (map (lambda (file)
                      (install-file file tgt))
                    (find-files dir ".*")))
             (list "docs" "htmldoc" "examples")
             (list doc html-doc examples))))
        %standard-phases)))
    (home-page "http://pyparsing.wikispaces.com")
    (synopsis "Python parsing class library")
    (description
     "The pyparsing module is an alternative approach to creating and
executing simple grammars, vs. the traditional lex/yacc approach, or the use
of regular expressions.  The pyparsing module provides a library of classes
that client code uses to construct the grammar directly in Python code.")
    (license license:expat)))

(define-public python2-pyparsing
  (package-with-python2 python-pyparsing))

(define-public python-numpydoc
  (package
    (name "python-numpydoc")
    (version "0.5")
    (source
     (origin
       (method url-fetch)
       (uri (string-append
             "https://pypi.python.org/packages/source/n/numpydoc/numpydoc-"
             version ".tar.gz"))
       (sha256
        (base32
         "0d4dnifaxkll50jx6czj05y8cb4ny60njd2wz299sj2jxfy51w4k"))
       (modules '((guix build utils)))
       (snippet
        '(begin
           ;; Drop a test requiring matplotlib, which we cannot add as an
           ;; input since it would create a circular dependency: Extend the
           ;; test for Python 3, where it is already dropped, to Python 2.
           (substitute* "numpydoc/tests/test_plot_directive.py"
             (("3") "2"))))))
    (build-system python-build-system)
    (propagated-inputs
     `(("python-sphinx" ,python-sphinx)))
    (native-inputs
     `(("python-nose" ,python-nose)))
    (home-page "https://pypi.python.org/pypi/numpydoc")
    (synopsis
     "Numpy's Sphinx extensions")
    (description
     "Sphinx extension to support docstrings in Numpy format.")
    (license license:bsd-2)))

(define-public python2-numpydoc
  (package-with-python2 python-numpydoc))

(define-public python-numexpr
  (package
    (name "python-numexpr")
    (version "2.6.1")
    (source
     (origin
       (method url-fetch)
       (uri (pypi-uri "numexpr" version))
       (sha256
        (base32
         "01lsja72m32z0i5p8rwxbfyzk4mplh72k2a140nwh8vv4wpyfbnv"))))
    (build-system python-build-system)
    (arguments `(#:tests? #f))          ; no tests included
    (propagated-inputs
     `(("python-numpy" ,python-numpy)))
    (home-page "https://github.com/pydata/numexpr")
    (synopsis "Fast numerical expression evaluator for NumPy")
    (description
     "Numexpr is a fast numerical expression evaluator for NumPy.  With it,
expressions that operate on arrays are accelerated and use less memory than
doing the same calculation in Python.  In addition, its multi-threaded
capabilities can make use of all your cores, which may accelerate
computations, most specially if they are not memory-bounded (e.g. those using
transcendental functions).")
    (license license:expat)))

(define-public python2-numexpr
  (package-with-python2 python-numexpr))

(define-public python-cycler
  (package
    (name "python-cycler")
    (version "0.10.0")
    (source (origin
              (method url-fetch)
              (uri (pypi-uri "cycler" version))
              (sha256
               (base32
                "1n69n23fak1gjxlrbhqisi2b9pv3ckrfj98llx3p53953082syyd"))))
    (build-system python-build-system)
    (arguments
     ;; XXX: The current version requires 'coveralls' which we don't have.
     ;; Enable this for the next release which uses 'python-pytest'.
     '(#:tests? #f))
    (propagated-inputs
     `(("python-six" ,python-six)))
    (home-page "http://matplotlib.org/cycler/")
    (synopsis "Composable keyword argument iterator")
    (description
     "When using @code{matplotlib} and plotting more than one line, it is
common to want to be able to want to be able to cycle over one or more artist
styles; but the plotting logic can quickly become involved.
To address this and enable easy cycling over arbitrary @code{kwargs}, the
@code{Cycler} class was developed.")
    (license license:bsd-3)))

(define-public python2-cycler
  (package-with-python2 python-cycler))

(define-public python-matplotlib
  (package
    (name "python-matplotlib")
    (version "1.4.3")
    (source
     (origin
       (method url-fetch)
       (uri (string-append "mirror://sourceforge/matplotlib/matplotlib"
                           "/matplotlib-" version
                           "/matplotlib-" version ".tar.gz"))
       (sha256
        (base32
         "1dn05cvd0g984lzhh72wa0z93psgwshbbg93fkab6slx5m3l95av"))
       (patches (search-patches "matplotlib-setupext-tk.patch"))))
    (build-system python-build-system)
    (outputs '("out" "doc"))
    (propagated-inputs ; the following packages are all needed at run time
     `(("python-pyparsing" ,python-pyparsing)
       ("python-pygobject" ,python-pygobject)
       ("gobject-introspection" ,gobject-introspection)
       ("python-tkinter" ,python "tk")
       ("python-dateutil" ,python-dateutil)
       ("python-numpy" ,python-numpy-bootstrap)
       ("python-pillow" ,python-pillow)
       ("python-pytz" ,python-pytz)
       ("python-six" ,python-six)
       ;; The 'gtk+' package (and 'gdk-pixbuf', 'atk' and 'pango' propagated
       ;; from 'gtk+') provides the required 'typelib' files used by
       ;; 'gobject-introspection'. The location of these files is set with the
       ;; help of the environment variable GI_TYPELIB_PATH. At build time this
       ;; is done automatically by a 'native-search-path' procedure. However,
       ;; at run-time the user must set this variable as follows:
       ;;
       ;; export GI_TYPELIB_PATH=~/.guix-profile/lib/girepository-1.0
       ("gtk+" ,gtk+)
       ;; From version 1.4.0 'matplotlib' makes use of 'cairocffi' instead of
       ;; 'pycairo'. However, 'pygobject' makes use of a 'pycairo' 'context'
       ;; object. For this reason we need to import both libraries.
       ;; https://pythonhosted.org/cairocffi/cffi_api.html#converting-pycairo
       ("python-pycairo" ,python-pycairo)
       ("python-cairocffi" ,python-cairocffi)))
    (inputs
     `(("libpng" ,libpng)
       ("imagemagick" ,imagemagick)
       ("freetype" ,freetype)
       ("cairo" ,cairo)
       ("glib" ,glib)
       ;; FIXME: Add backends when available.
       ;("python-wxpython" ,python-wxpython)
       ;("python-pyqt" ,python-pyqt)
       ("tcl" ,tcl)
       ("tk" ,tk)))
    (native-inputs
     `(("pkg-config" ,pkg-config)
       ("python-sphinx" ,python-sphinx-1.2.3)
       ("python-numpydoc" ,python-numpydoc)
       ("python-nose" ,python-nose)
       ("python-mock" ,python-mock)
       ("texlive" ,texlive)
       ("texinfo" ,texinfo)))
    (arguments
     `(#:phases
       (modify-phases %standard-phases
         (add-before 'build 'configure-environment
           (lambda* (#:key outputs inputs #:allow-other-keys)
             (let ((cairo (assoc-ref inputs "cairo"))
                   (gtk+ (assoc-ref inputs "gtk+")))
               ;; Setting these directories in the 'basedirlist' of 'setup.cfg'
               ;; has not effect.
               (setenv "LD_LIBRARY_PATH"
                       (string-append cairo "/lib:" gtk+ "/lib"))
               (setenv "HOME" (getcwd))
               (call-with-output-file "setup.cfg"
                 (lambda (port)
                   (format port "[directories]~%
basedirlist = ~a,~a~%
 [rc_options]~%
backend = TkAgg~%"
                           (assoc-ref inputs "tcl")
                           (assoc-ref inputs "tk"))))
               #t)))
         (add-after 'install 'install-doc
           (lambda* (#:key inputs outputs #:allow-other-keys)
             (let* ((data (string-append (assoc-ref outputs "doc") "/share"))
                    (doc (string-append data "/doc/" ,name "-" ,version))
                    (info (string-append data "/info"))
                    (html (string-append doc "/html")))
               ;; Make installed package available for building the
               ;; documentation
               (add-installed-pythonpath inputs outputs)
               (with-directory-excursion "doc"
                 ;; Produce pdf in 'A4' format.
                 (substitute* (find-files "." "conf\\.py")
                   (("latex_paper_size = 'letter'")
                    "latex_paper_size = 'a4'"))
                 (substitute* "users/intro.rst"
                   ;; Fix reST markup error (see <https://github.com/sphinx-doc/sphinx/issues/3044>)
                   (("[[][*][]]") "[#]"))
                 (mkdir-p html)
                 (mkdir-p info)
                 ;; The doc recommends to run the 'html' target twice.
                 (system* "python" "make.py" "html")
                 (system* "python" "make.py" "html")
                 (copy-recursively "build/html" html)
                 (system* "python" "make.py" "latex")
                 (system* "python" "make.py" "texinfo")
                 (symlink (string-append html "/_images")
                          (string-append info "/matplotlib-figures"))
                 (with-directory-excursion "build/texinfo"
                   (substitute* "matplotlib.texi"
                     (("@image\\{([^,]*)" all file)
                      (string-append "@image{matplotlib-figures/" file)))
                   (symlink (string-append html "/_images")
                            "./matplotlib-figures")
                   (system* "makeinfo" "--no-split"
                            "-o" "matplotlib.info" "matplotlib.texi"))
                 (copy-file "build/texinfo/matplotlib.info"
                            (string-append info "/matplotlib.info"))
                 (copy-file "build/latex/Matplotlib.pdf"
                            (string-append doc "/Matplotlib.pdf")))
                 #t))))))
    (home-page "http://matplotlib.org")
    (synopsis "2D plotting library for Python")
    (description
     "Matplotlib is a Python 2D plotting library which produces publication
quality figures in a variety of hardcopy formats and interactive environments
across platforms.  Matplotlib can be used in Python scripts, the python and
ipython shell, web application servers, and six graphical user interface
toolkits.")
    (license license:psfl)
    (properties `((python2-variant . ,(delay python2-matplotlib))))))

(define-public python2-matplotlib
  (let ((matplotlib (package-with-python2
                     (strip-python2-variant python-matplotlib))))
    (package (inherit matplotlib)
      ;; Make sure to use special packages for Python 2 instead
      ;; of those automatically rewritten by package-with-python2.
      (native-inputs
       `(("python2-sphinx" ,python2-sphinx-1.2.3)
         ,@(fold alist-delete (package-native-inputs matplotlib)
                 '("python-sphinx"))))
      (propagated-inputs
       `(("python2-pycairo" ,python2-pycairo)
         ("python2-pygobject-2" ,python2-pygobject-2)
         ("python2-tkinter" ,python-2 "tk")
         ,@(fold alist-delete (package-propagated-inputs matplotlib)
                 '("python-pycairo" "python-pygobject" "python-tkinter")))))))

(define-public python2-pysnptools
  (package
    (name "python2-pysnptools")
    (version "0.3.9")
    (source
     (origin
       (method url-fetch)
       (uri (pypi-uri "pysnptools" version ".zip"))
       (sha256
        (base32
         "1wybggjzz8zw7aav4pjsg2h22xp17a1lghrprza1pxwlm7wf96y2"))))
    (build-system python-build-system)
    (arguments
     `(#:python ,python-2)) ; only Python 2.7 is supported
    (propagated-inputs
     `(("python2-numpy" ,python2-numpy)
       ("python2-scipy" ,python2-scipy)
       ("python2-pandas" ,python2-pandas)))
    (native-inputs
     `(("python2-cython" ,python2-cython)))
    (native-inputs
     `(("unzip" ,unzip)))
    (home-page "http://research.microsoft.com/en-us/um/redmond/projects/mscompbio/")
    (synopsis "Library for reading and manipulating genetic data")
    (description
     "PySnpTools is a library for reading and manipulating genetic data.  It
can, for example, efficiently read whole PLINK *.bed/bim/fam files or parts of
those files.  It can also efficiently manipulate ranges of integers using set
operators such as union, intersection, and difference.")
    (license license:asl2.0)))

(define-public python-rpy2
  (package
    (name "python-rpy2")
    (version "2.7.6")
    (source
     (origin
       (method url-fetch)
       (uri (pypi-uri "rpy2" version))
       (sha256
        (base32
         "0nhan2qvrw7b7gg5zddwa22kybdv3x1g26vkd7q8lvnkgzrs4dga"))))
    (build-system python-build-system)
    (arguments
     '(#:phases
       (modify-phases %standard-phases
         (delete 'check)
         (add-after 'install 'check
           (lambda* (#:key outputs inputs #:allow-other-keys)
             ;; It's easier to run tests after install.
             ;; Make installed package available for running the tests
             (add-installed-pythonpath inputs outputs)
             (zero? (system* "python" "-m" "rpy2.tests" "-v")))))))
    (propagated-inputs
     `(("python-six" ,python-six)))
    (inputs
     `(("readline" ,readline)
       ("icu4c" ,icu4c)
       ("pcre" ,pcre)
       ("r" ,r)))
    (native-inputs
     `(("zlib" ,zlib)))
    (home-page "http://rpy.sourceforge.net/")
    (synopsis "Python interface to the R language")
    (description "rpy2 is a redesign and rewrite of rpy.  It is providing a
low-level interface to R from Python, a proposed high-level interface,
including wrappers to graphical libraries, as well as R-like structures and
functions.")
    (license license:gpl3+)))

(define-public python2-rpy2
  (let ((rpy2 (package-with-python2 python-rpy2)))
    (package (inherit rpy2)
      (native-inputs
       `(("python2-singledispatch" ,python2-singledispatch)
         ,@(package-native-inputs rpy2))))))

(define-public python-scipy
  (package
    (name "python-scipy")
    (version "0.16.0")
    (source
     (origin
       (method url-fetch)
; http://downloads.sourceforge.net/project/scipy/scipy/0.16.1/scipy-0.16.1.tar.gz
       (uri (string-append "mirror://sourceforge/scipy/scipy/" version
                           "/scipy-" version ".tar.xz"))
       (sha256
        (base32
         "0wa0a4skpda3gx7lb12yn19nhbairlyxrvda2lz2bcawk3x5qzz2"))))
    (build-system python-build-system)
    (propagated-inputs
     `(("python-numpy" ,python-numpy)
       ("python-matplotlib" ,python-matplotlib)
       ("python-pyparsing" ,python-pyparsing)))
    (inputs
     `(("lapack" ,lapack)
       ("openblas" ,openblas)))
    (native-inputs
     `(("python-nose" ,python-nose)
       ("python-sphinx" ,python-sphinx-1.2.3)
       ("python-numpydoc" ,python-numpydoc)
       ("gfortran" ,gfortran)
       ("texlive" ,texlive)
       ("perl" ,perl)))
    (outputs '("out" "doc"))
    (arguments
     `(#:phases
       (modify-phases %standard-phases
         (add-after 'unpack 'fix-tests
           (lambda _
             (substitute* "scipy/integrate/tests/test_quadpack.py"
               (("libm.so") "libm.so.6"))
             #t))
         (add-before 'build 'configure-openblas
           (lambda* (#:key inputs #:allow-other-keys)
             (call-with-output-file "site.cfg"
               (lambda (port)
                 (format port
                         "[blas]
libraries = openblas
library_dirs = ~a/lib
include_dirs = ~a/include

# backslash-n to make emacs happy
\n[atlas]
library_dirs = ~a/lib
atlas_libs = openblas
"
                         (assoc-ref inputs "openblas")
                         (assoc-ref inputs "openblas")
                         (assoc-ref inputs "openblas"))))
             #t))
           (delete 'check)
           (add-after 'install 'install-doc
             (lambda* (#:key inputs outputs #:allow-other-keys)
               (let* ((data (string-append (assoc-ref outputs "doc") "/share"))
                      (doc (string-append data "/doc/" ,name "-" ,version))
                      (html (string-append doc "/html"))
                      (pyver ,(string-append "PYVER=")))
                 ;; Make installed package available for building the
                 ;; documentation
                 (add-installed-pythonpath inputs outputs)
                 (with-directory-excursion "doc"
                   ;; Fix generation of images for mathematical expressions.
                   (substitute* (find-files "source" "conf\\.py")
                     (("pngmath_use_preview = True")
                      "pngmath_use_preview = False"))
                   (mkdir-p html)
                   (system* "make" "html" pyver)
                   (system* "make" "latex" "PAPER=a4" pyver)
                   (system* "make" "-C" "build/latex" "all-pdf" "PAPER=a4" pyver)
                   (copy-file "build/latex/scipy-ref.pdf"
                              (string-append doc "/scipy-ref.pdf"))
                   (with-directory-excursion "build/html"
                     (for-each (lambda (file)
                                 (let* ((dir (dirname file))
                                        (tgt-dir (string-append html "/" dir)))
                                   (install-file file html)))
                               (find-files "." ".*"))))
                 #t)))
           (add-after 'install-doc 'check
             (lambda _
               ;; Tests can only be run after the library has been installed and not
               ;; within the source directory.
               (with-directory-excursion "/tmp"
                 (zero? (system* "python" "-c" "import scipy; scipy.test()"))))))))
    (home-page "http://www.scipy.org/")
    (synopsis "The Scipy library provides efficient numerical routines")
    (description "The SciPy library is one of the core packages that make up
the SciPy stack.  It provides many user-friendly and efficient numerical
routines such as routines for numerical integration and optimization.")
    (properties `((python2-variant . ,(delay python2-scipy))))
    (license license:bsd-3)))

(define-public python2-scipy
  (let ((scipy (package-with-python2
                (strip-python2-variant python-scipy))))
    (package (inherit scipy)
             ;; Make sure to use special packages for Python 2 instead
             ;; of those automatically rewritten by package-with-python2.
             (native-inputs
              `(("python2-sphinx" ,python2-sphinx-1.2.3)
                ,@(fold alist-delete (package-native-inputs scipy)
                        '("python-sphinx")))))))

(define-public python-socksipy-branch
  (package
    (name "python-socksipy-branch")
    (version "1.01")
    (source
     (origin
       (method url-fetch)
       (uri (pypi-uri "SocksiPy-branch" version))
       (sha256
        (base32
         "01l41v4g7fy9fzvinmjxy6zcbhgqaif8dhdqm4w90fwcw9h51a8p"))))
    (build-system python-build-system)
    (arguments
     `(#:tests? #f)) ; There are no tests
    (home-page "https://code.google.com/archive/p/socksipy-branch/")
    (synopsis "Python SOCKS module")
    (description
     "SocksiPy - A Python SOCKS client module.  It provides a
socket-like interface that supports connections to any TCP
service through the use of a SOCKS4, SOCKS5 or HTTP proxy.
The original version was developed by Dan Haim, this is a
branch created by Mario Vilas to address some open issues,
as the original project seems to have been abandoned circa 2007.")
    (license license:bsd-3)))

(define-public python2-socksipy-branch
  (package-with-python2 python-socksipy-branch))

(define-public python-sqlalchemy
  (package
    (name "python-sqlalchemy")
    (version "1.0.12")
    (source
     (origin
      (method url-fetch)
      (uri (string-append "https://pypi.python.org/packages/source/S/"
                          "SQLAlchemy/SQLAlchemy-" version ".tar.gz"))
      (sha256
       (base32
        "1l8qclhd0s90w3pvwhi5mjxdwr5j7gw7cjka2fx6f2vqmq7f4yb6"))))
    (build-system python-build-system)
    (native-inputs
     `(("python-cython" ,python-cython) ;for c extensions
       ("python-pytest" ,python-pytest)
       ("python-mock"   ,python-mock))) ;for tests
    (arguments
     `(#:phases (alist-replace
                 'check
                 (lambda _ (zero? (system* "py.test")))
                 %standard-phases)))
    (home-page "http://www.sqlalchemy.org")
    (synopsis "Database abstraction library")
    (description
     "SQLAlchemy is the Python SQL toolkit and Object Relational Mapper that
gives application developers the full power and flexibility of SQL.  It
provides a full suite of well known enterprise-level persistence patterns,
designed for efficient and high-performing database access, adapted into a
simple and Pythonic domain language.")
    (license license:x11)))

(define-public python2-sqlalchemy
  (package-with-python2 python-sqlalchemy))

(define-public python-pycodestyle
  (package
    (name "python-pycodestyle")
    (version "2.0.0")
    (source
      (origin
        (method url-fetch)
        (uri (pypi-uri "pycodestyle" version))
        (sha256
          (base32
            "1rz2v8506mdjdyxcnv9ygiw6v0d4dqx8z5sjyjm0w2v32h5l5w1p"))))
    (build-system python-build-system)
    (home-page "https://pycodestyle.readthedocs.io/")
    (synopsis "Python style guide checker")
    (description "@code{pycodestyle} (formerly pep8) is a tool to check
Python code against some of the style conventions in
@url{http://www.python.org/dev/peps/pep-0008/,PEP 8}.")
    (license license:expat)))

(define-public python2-pycodestyle
  (package-with-python2 python-pycodestyle))

(define-public python-orderedmultidict
  (package
    (name "python-orderedmultidict")
    (version "0.7.11")
    (source
      (origin
        (method url-fetch)
        (uri (pypi-uri "orderedmultidict" version))
        (sha256
          (base32
            "0dls862ibm7qbq4fnvwx0xn1v9hwyzywbff8xjjdr42dd75208yw"))))
    (build-system python-build-system)
    (arguments
     `(#:phases
       (modify-phases %standard-phases
         (add-after 'unpack 'fix-tests
           (lambda _
             ;; The package uses nosetest for running the tests.
             ;; Adding this initfile allows to run the test suite
             ;; without requiring nosetest.
             (zero? (system* "touch" "tests/__init__.py")))))))
    (propagated-inputs
     `(("python-six" ,python-six)))
    (native-inputs
     `(("python-pycodestyle" ,python-pycodestyle)))
    (home-page "https://github.com/gruns/orderedmultidict")
    (synopsis "Python Ordered Multivalue Dictionary - omdict")
    (description "This package contains a library for ordered multivalue
dictionaries.  A multivalue dictionary is a dictionary that can store
multiple values for the same key.  An ordered multivalue dictionary is a
multivalue dictionary that retains the order of insertions and deletions.")
    (license license:unlicense)))

(define-public python2-orderedmultidict
  (package-with-python2 python-orderedmultidict))

(define-public python-furl
  (package
    (name "python-furl")
    (version "0.5.6")
    (source
      (origin
        (method url-fetch)
        (uri (pypi-uri "furl" version))
        (sha256
          (base32
            "0lzpfpm686hvz3sr1mcrnd1b3lgmnw8v59gb43wfi98r3b671pqc"))))
    (build-system python-build-system)
    (propagated-inputs
     `(("python-six" ,python-six)
       ("python-orderedmultidict" ,python-orderedmultidict)))
    (native-inputs
     `(("python-pycodestyle" ,python-pycodestyle)))
    (home-page "https://github.com/gruns/furl")
    (synopsis "URL manipulation in Python")
    (description "Furl provides an easy-to-use alternative to the
@code{urllib} and @code{urlparse} modules for manipulating URLs.")
    (license license:unlicense)))

(define-public python2-furl
  (package-with-python2 python-furl))

(define-public python-flask-babel
  (package
    (name "python-flask-babel")
    (version "0.11.1")
    (source
      (origin
        (method url-fetch)
        (uri (pypi-uri "Flask-Babel" version))
        (sha256
          (base32
            "16b80cipdba9xj3jlaiaq6wgrgpjb70w3j01jjy9hbp4k71kd6yj"))))
    (build-system python-build-system)
    (propagated-inputs
     `(("python-flask" ,python-flask)
       ("python-babel" ,python-babel)
       ("python-jinja2" ,python-jinja2)
       ("python-pytz" ,python-pytz)))
    (home-page "https://github.com/python-babel/flask-babel")
    (synopsis "Add i18n/l10n support to Flask applications")
    (description "This package implements internationalization and localization
support for Flask.  This is based on the Python babel module as well as pytz -
both of which are installed automatically if you install this library.")
    (license license:bsd-3)))

(define-public python2-flask-babel
  (package-with-python2 python-flask-babel))

(define-public python-sqlalchemy-utils
  (package
    (name "python-sqlalchemy-utils")
    (version "0.32.11")
    (source
      (origin
        (method url-fetch)
        (uri (pypi-uri "SQLAlchemy-Utils" version))
        (sha256
         (base32
          "1wghyvk73cmq3iqyg3fczw128fv2pan2v76m0xg1bw05h8fhvnk3"))))
    (build-system python-build-system)
    (arguments
     '(#:tests? #f)) ; FIXME: Many tests require a running database server.
       ;; #:phases
       ;; (modify-phases %standard-phases
       ;;   (replace 'check
       ;;     (lambda _
       ;;       (zero? (system* "py.test" "sqlalchemy_utils" "tests")))))
    (propagated-inputs
     `(("python-six" ,python-six)
       ("python-sqlalchemy" ,python-sqlalchemy)))
    (native-inputs
     `(("python-dateutil" ,python-dateutil)
       ("python-flexmock" ,python-flexmock)
       ("python-psycopg2" ,python-psycopg2)
       ("python-pytest" ,python-pytest)
       ("python-pytz" ,python-pytz)))
    (home-page "https://github.com/kvesteri/sqlalchemy-utils")
    (synopsis "Various utility functions for SQLAlchemy")
    (description
     "SQLAlchemy-utils provides various utility functions and custom data types
for SQLAlchemy.  SQLAlchemy is an SQL database abstraction library for Python.

You might also want to install the following optional dependencies:
@enumerate
@item @code{python-passlib}
@item @code{python-babel}
@item @code{python-cryptography}
@item @code{python-pytz}
@item @code{python-psycopg2}
@item @code{python-furl}
@item @code{python-flask-babel}
@end enumerate
")
    (license license:bsd-3)))

(define-public python2-sqlalchemy-utils
  (package-with-python2 python-sqlalchemy-utils))

(define-public python-alembic
  (package
    (name "python-alembic")
    (version "0.8.10")
    (source
     (origin
       (method url-fetch)
       (uri (pypi-uri "alembic" version))
       (sha256
        (base32
         "06br9sfqypnjlal6fsbnky3zb0askwcn3diz8k3kwa0qcblm0fqf"))))
    (build-system python-build-system)
    (native-inputs
     `(("python-mock" ,python-mock)
       ("python-pytest-cov" ,python-pytest-cov)))
    (propagated-inputs
     `(("python-sqlalchemy" ,python-sqlalchemy)
       ("python-mako" ,python-mako)
       ("python-editor" ,python-editor)))
    (home-page "http://bitbucket.org/zzzeek/alembic")
    (synopsis
     "Database migration tool for SQLAlchemy")
    (description
     "Alembic is a lightweight database migration tool for usage with the
SQLAlchemy Database Toolkit for Python.")
    (license license:expat)))

(define-public python2-alembic
  (package-with-python2 python-alembic))

(define-public python-autopep8
  (package
  (name "python-autopep8")
  (version "1.2.4")
  (source
   (origin
     (method url-fetch)
     (uri (pypi-uri "autopep8" version))
     (sha256
      (base32
       "18parm383lfn42a00wklv3qf20p4v277f1x3cn58x019dqk1xqrq"))))
  (build-system python-build-system)
  (propagated-inputs
    `(("python-pep8" ,python-pep8)))
  (home-page "https://github.com/hhatto/autopep8")
  (synopsis "Format Python code according to the PEP 8 style guide")
  (description
    "@code{autopep8} automatically formats Python code to conform to
the PEP 8 style guide.  It uses the pycodestyle utility to determine
what parts of the code needs to be formatted.  @code{autopep8} is
capable of fixing most of the formatting issues that can be reported
by pycodestyle.")
  (license (license:non-copyleft
            "https://github.com/hhatto/autopep8/blob/master/LICENSE"))))

(define-public python2-autopep8
  (package-with-python2 python-autopep8))

(define-public python-distutils-extra
  (package
    (name "python-distutils-extra")
    (version "2.38")
    (source
     (origin
      (method url-fetch)
      (uri (string-append "https://launchpad.net/python-distutils-extra/trunk/"
                          version "/+download/python-distutils-extra-"
                          version ".tar.gz"))
      (sha256
       (base32
        "0lx15kcbby9zisx33p2h5hgakgwh2bvh0ibag8z0px4j6ifhs41x"))))
    (build-system python-build-system)
    (home-page "https://launchpad.net/python-distutils-extra/")
    (synopsis "Enhancements to Python's distutils")
    (description
     "The python-distutils-extra module enables you to easily integrate
gettext support, themed icons, and scrollkeeper-based documentation into
Python's distutils.")
    (license license:gpl2)))

(define-public python2-distutils-extra
  (package-with-python2 python-distutils-extra))

(define-public python2-elib.intl
  (package
    (name "python2-elib.intl")
    (version "0.0.3")
    (source
     (origin
       ;; This project doesn't tag releases or publish tarballs, so we take
       ;; source from a (semi-arbitrary, i.e. latest as of now) git commit.
       (method git-fetch)
       (uri (git-reference
             (url "https://github.com/dieterv/elib.intl.git")
             (commit "d09997cfef")))
       (sha256
        (base32
         "0y7vzff9xgbnaay7m0va1arl6g68ncwrvbgwl7jqlclsahzzb09d"))))
    (build-system python-build-system)
    (arguments
     ;; incompatible with Python 3 (exception syntax)
     `(#:python ,python-2
       #:tests? #f))
    (home-page "https://github.com/dieterv/elib.intl")
    (synopsis "Enhanced internationalization for Python")
    (description
     "The elib.intl module provides enhanced internationalization (I18N)
services for your Python modules and applications.")
    (license license:lgpl3+)))

(define-public python-pillow
  (package
    (name "python-pillow")
    (version "3.3.3")
    (source
     (origin
       (method url-fetch)
       (uri (pypi-uri "Pillow" version))
       (sha256
        (base32
         "0xkv0p1d73gz0a1qaasf0ai4262g8f334j07vd60bjrxs2wr3nmj"))))
    (build-system python-build-system)
    (native-inputs
     `(("python-nose"       ,python-nose)))
    (inputs
     `(("freetype" ,freetype)
       ("lcms"     ,lcms)
       ("zlib"     ,zlib)
       ("libjpeg"  ,libjpeg)
       ("openjpeg" ,openjpeg)
       ("libtiff"  ,libtiff)
       ("libwebp"  ,libwebp)))
    (arguments
     `(#:phases (modify-phases %standard-phases
                  (add-after
                   'install 'check-installed
                   (lambda* (#:key outputs inputs #:allow-other-keys)
                     (begin
                       (setenv "HOME" (getcwd))
                       ;; Make installed package available for running the
                       ;; tests
                       (add-installed-pythonpath inputs outputs)
                       (and (zero? (system* "python" "selftest.py"
                                            "--installed"))
                            (zero? (system* "python" "test-installed.py"))))))
                 (delete 'check))))
    (home-page "https://pypi.python.org/pypi/Pillow")
    (synopsis "Fork of the Python Imaging Library")
    (description
     "The Python Imaging Library adds image processing capabilities to your
Python interpreter.  This library provides extensive file format support, an
efficient internal representation, and fairly powerful image processing
capabilities.  The core image library is designed for fast access to data
stored in a few basic pixel formats.  It should provide a solid foundation for
a general image processing tool.")
    (license (license:x11-style
              "http://www.pythonware.com/products/pil/license.htm"
              "The PIL Software License"))))

(define-public python2-pillow
  (package-with-python2 python-pillow))

(define-public python-pycparser
  (package
    (name "python-pycparser")
    (version "2.17")
    (source
     (origin
      (method url-fetch)
      (uri (pypi-uri "pycparser" version))
      (sha256
       (base32
        "1dkkjri0miidqb1zcqhqljfa34fcy9k5akasgwsv6k622zlk3b0a"))))
    (outputs '("out" "doc"))
    (build-system python-build-system)
    (native-inputs
     `(("pkg-config" ,pkg-config)))
    (arguments
     `(#:phases
       (modify-phases %standard-phases
         (replace 'check
           (lambda _
             (with-directory-excursion "tests"
               (zero? (system* "python" "all_tests.py")))))
         (add-after 'install 'install-doc
           (lambda* (#:key outputs #:allow-other-keys)
             (let* ((data (string-append (assoc-ref outputs "doc") "/share"))
                    (doc (string-append data "/doc/" ,name "-" ,version))
                    (examples (string-append doc "/examples")))
               (mkdir-p examples)
               (for-each (lambda (file)
                           (copy-file (string-append "." file)
                                      (string-append doc file)))
                         '("/README.rst" "/CHANGES" "/LICENSE"))
               (copy-recursively "examples" examples)))))))
    (home-page "https://github.com/eliben/pycparser")
    (synopsis "C parser in Python")
    (description
     "Pycparser is a complete parser of the C language, written in pure Python
using the PLY parsing library.  It parses C code into an AST and can serve as
a front-end for C compilers or analysis tools.")
    (license license:bsd-3)))

(define-public python2-pycparser
  (package-with-python2 python-pycparser))

(define-public python-cffi
  (package
    (name "python-cffi")
    (version "1.4.2")
    (source
     (origin
      (method url-fetch)
      (uri (pypi-uri "cffi" version))
      (sha256
       (base32 "161rj52rzi3880lij17d6i9kvgkiwjilrqjs8405k8sf6ryif7cg"))))
    (build-system python-build-system)
    (outputs '("out" "doc"))
    (inputs
     `(("libffi" ,libffi)))
    (propagated-inputs ; required at run-time
     `(("python-pycparser" ,python-pycparser)))
    (native-inputs
     `(("pkg-config" ,pkg-config)
       ("python-sphinx" ,python-sphinx)
       ("python-pytest" ,python-pytest)))
    (arguments
     `(#:phases
       (alist-cons-after
        'install 'install-doc
        (lambda* (#:key outputs #:allow-other-keys)
          (let* ((data (string-append (assoc-ref outputs "doc") "/share"))
                 (doc (string-append data "/doc/" ,name "-" ,version))
                 (html (string-append doc "/html")))
            (with-directory-excursion "doc"
              (system* "make" "html")
              (mkdir-p html)
              (copy-recursively "build/html" html))
            (copy-file "LICENSE" (string-append doc "/LICENSE"))))
        %standard-phases)))
    (home-page "http://cffi.readthedocs.org")
    (synopsis "Foreign function interface for Python")
    (description
     "Foreign Function Interface for Python calling C code.")
    (license license:expat)))

(define-public python2-cffi
  (package-with-python2 python-cffi))

(define-public python-xcffib
  (package
    (name "python-xcffib")
    (version "0.1.9")
    (source
     (origin
      (method url-fetch)
      (uri (string-append "https://pypi.python.org/packages/source/x/"
                          "xcffib/xcffib-" version ".tar.gz"))
      (sha256
       (base32
        "0655hzxv57h1a9ja9kwp0ichbkhf3djw32k33d66xp0q37dq2y81"))))
    (build-system python-build-system)
    (inputs
     `(("libxcb" ,libxcb)))
    (propagated-inputs
     `(("python-cffi" ,python-cffi) ; used at run time
       ("python-six" ,python-six)))
    (arguments
     `(;; FIXME: Tests cannot load libxcb.so.1
       #:tests? #f
       #:phases
       (modify-phases %standard-phases
         (add-after 'install 'install-doc
           (lambda* (#:key outputs #:allow-other-keys)
             (let ((doc (string-append (assoc-ref outputs "out") "/share"
                                       "/doc/" ,name "-" ,version)))
               (mkdir-p doc)
               (copy-file "README.md"
                          (string-append doc "/README.md"))
               #t))))))
    (home-page "https://github.com/tych0/xcffib")
    (synopsis "XCB Python bindings")
    (description
     "Xcffib is a replacement for xpyb, an XCB Python bindings.  It adds
support for Python 3 and PyPy.  It is based on cffi.")
    (license license:expat)))

(define-public python2-xcffib
  (package-with-python2 python-xcffib))

(define-public python-cairocffi
  (package
    (name "python-cairocffi")
    (version "0.6")
    (source
     (origin
      (method url-fetch)
      ;; The archive on pypi is missing the 'utils' directory!
      (uri (string-append "https://github.com/SimonSapin/cairocffi/archive/v"
                          version ".tar.gz"))
      (file-name (string-append name "-" version ".tar.gz"))
      (sha256
       (base32
        "03w5p62sp3nqiccx864sbq0jvh7946277jqx3rcc3dch5xwfvv51"))))
    (build-system python-build-system)
    (outputs '("out" "doc"))
    (inputs
     `(("gdk-pixbuf" ,gdk-pixbuf)
       ("cairo" ,cairo)))
    (native-inputs
     `(("pkg-config" ,pkg-config)
       ("python-sphinx" ,python-sphinx)
       ("python-docutils" ,python-docutils)))
    (propagated-inputs
     `(("python-xcffib" ,python-xcffib))) ; used at run time
    (arguments
     `(;; FIXME: Tests cannot find 'libcairo.so.2'.
       #:tests? #f
       #:phases
       (modify-phases %standard-phases
         (add-after 'install 'install-doc
           (lambda* (#:key inputs outputs #:allow-other-keys)
             (let* ((data (string-append (assoc-ref outputs "doc") "/share"))
                    (doc (string-append data "/doc/" ,name "-" ,version))
                    (html (string-append doc "/html")))
               (setenv "LD_LIBRARY_PATH"
                       (string-append (assoc-ref inputs "cairo") "/lib" ":"
                                      (assoc-ref inputs "gdk-pixbuf") "/lib"))
               (setenv "LANG" "en_US.UTF-8")
               (mkdir-p html)
               (for-each (lambda (file)
                           (copy-file (string-append "." file)
                                      (string-append doc file)))
                         '("/README.rst" "/CHANGES" "/LICENSE"))
               (system* "python" "setup.py" "build_sphinx")
               (copy-recursively "docs/_build/html" html)
               #t))))))
    (home-page "https://github.com/SimonSapin/cairocffi")
    (synopsis "Python bindings and object-oriented API for Cairo")
    (description
     "Cairocffi is a CFFI-based drop-in replacement for Pycairo, a set of
Python bindings and object-oriented API for cairo.  Cairo is a 2D vector
graphics library with support for multiple backends including image buffers,
PNG, PostScript, PDF, and SVG file output.")
    (license license:bsd-3)))

(define-public python2-cairocffi
  (package-with-python2 python-cairocffi))

(define-public python-decorator
  (package
    (name "python-decorator")
    (version "4.0.10")
    (source
     (origin
       (method url-fetch)
       (uri (pypi-uri "decorator" version))
       (sha256
        (base32 "0w7hg59hlpq74jpyja4yfryap0ccjvchgpkfp20rhj9krgnrhvlw"))))
    (build-system python-build-system)
    (arguments '(#:tests? #f)) ; no test target
    (home-page "https://pypi.python.org/pypi/decorator/")
    (synopsis "Python module to simplify usage of decorators")
    (description
      "The aim of the decorator module is to simplify the usage of decorators
for the average programmer, and to popularize decorators usage giving examples
of useful decorators, such as memoize, tracing, redirecting_stdout, locked,
etc.  The core of this module is a decorator factory.")
    (license license:expat)))

(define-public python2-decorator
  (package-with-python2 python-decorator))

(define-public python-drmaa
  (package
    (name "python-drmaa")
    (version "0.7.6")
    (source
     (origin
       (method url-fetch)
       (uri (string-append
             "https://pypi.python.org/packages/source/d/drmaa/drmaa-"
             version ".tar.gz"))
       (sha256
        (base32 "0bzl9f9g34dlhwf09i3fdv7dqqzf2iq0w7d6c2bafx1nlap8qfbh"))))
    (build-system python-build-system)
    ;; The test suite requires libdrmaa which is provided by the cluster
    ;; environment.  At runtime the environment variable DRMAA_LIBRARY_PATH
    ;; should be set to the path of the libdrmaa library.
    (arguments '(#:tests? #f))
    (native-inputs
     `(("python-nose" ,python-nose)))
    (home-page "https://pypi.python.org/pypi/drmaa")
    (synopsis "Python bindings for the DRMAA library")
    (description
      "A Python package for Distributed Resource Management (DRM) job
submission and control.  This package is an implementation of the DRMAA 1.0
Python language binding specification.")
    (license license:bsd-3)))

(define-public python2-drmaa
  (package-with-python2 python-drmaa))

(define-public python-gridmap
  (package
    (name "python-gridmap")
    (version "0.13.0")
    (source
     (origin
       (method url-fetch)
       (uri (string-append
             "https://github.com/pygridtools/gridmap/archive/v"
             version ".tar.gz"))
       (file-name (string-append name "-" version ".tar.gz"))
       (sha256
        (base32 "1gzjg2k6f14i1msm2b0ax8d9ds1hvk6qd5nlaivg8m4cxqp4cp1x"))))
    (build-system python-build-system)
    (arguments
     '(#:tests? #f)) ; FIXME: Requires python-cherrypy.
    (propagated-inputs
     `(("python-psutil" ,python-psutil)
       ("python-drmaa" ,python-drmaa)
       ("python-pyzmq" ,python-pyzmq)))
    (home-page "https://github.com/pygridtools/gridmap")
    (synopsis "Create jobs on a cluster directly from Python")
    (description
      "Gridmap is a Python package to allow you to easily create jobs on the
cluster directly from Python.  You can directly map Python functions onto the
cluster without needing to write any wrapper code yourself.")
    (license license:gpl3+)))

(define-public python2-gridmap
  (package-with-python2 python-gridmap))

(define-public python-pexpect
  (package
    (name "python-pexpect")
    (version "4.2.1")
    (source
     (origin
       (method url-fetch)
       (uri (pypi-uri "pexpect" version))
       (sha256
        (base32 "14ls7k99pwvl21zqv65kzrhccv50j89m5ij1hf0slmsvlxjj84rx"))))
    (build-system python-build-system)
    (arguments
     `(#:phases
       (modify-phases %standard-phases
         (add-before 'check 'prepare-tests
           (lambda _
             (substitute* (find-files "tests")
               (("/bin/ls") (which "ls"))
               (("/bin/echo") (which "echo"))
               (("/bin/which") (which "which"))
               ;; Many tests try to use the /bin directory which
               ;; is not present in the build environment.
               ;; Use one that's non-empty and unlikely to change.
               (("/bin'") "/dev'"))
             ;; XXX: Socket connection test gets "Connection reset by peer".
             ;; Why does it not work? Delete for now.
             (delete-file "tests/test_socket.py")
             #t))
         (replace 'check (lambda _ (zero? (system* "nosetests")))))))
    (native-inputs
     `(("python-nose" ,python-nose)
       ("python-pytest" ,python-pytest)
       ("man-db" ,man-db)
       ("which" ,which)))
    (propagated-inputs
     `(("python-ptyprocess" ,python-ptyprocess)))
    (home-page "http://pexpect.readthedocs.org/")
    (synopsis "Controlling interactive console applications")
    (description
     "Pexpect is a pure Python module for spawning child applications;
controlling them; and responding to expected patterns in their output.
Pexpect works like Don Libes’ Expect.  Pexpect allows your script to spawn a
child application and control it as if a human were typing commands.")
    (license license:isc)))

(define-public python2-pexpect
  (package-with-python2 python-pexpect))

(define-public python-setuptools-scm
  (package
    (name "python-setuptools-scm")
    (version "1.11.1")
    (source (origin
              (method url-fetch)
              (uri (pypi-uri "setuptools_scm" version))
              (sha256
               (base32
                "1gqr73i150yzj3mz32854vj93x07yr52kn8fdckwa41ll8wgficc"))))
    (build-system python-build-system)
    (home-page "https://github.com/pypa/setuptools_scm/")
    (synopsis "Manage Python package versions in SCM metadata")
    (description
     "Setuptools_scm handles managing your Python package versions in
@dfn{software configuration management} (SCM) metadata instead of declaring
them as the version argument or in a SCM managed file.")
    (license license:expat)))

(define-public python2-setuptools-scm
  (package-with-python2 python-setuptools-scm))

(define-public python-pathpy
  (package
    (name "python-pathpy")
    (version "8.1.1")
    (source
     (origin
       (method url-fetch)
       (uri (string-append "https://pypi.python.org/packages/source/p/"
                           "path.py/path.py-" version ".tar.gz"))
       (sha256
        (base32 "1p8s1l2vfkqhqxdhqlj0g1jjw4f1as2frr35sjcpjjpd5a89y41f"))))
    (outputs '("out" "doc"))
    (build-system python-build-system)
    (propagated-inputs
     `(("python-appdirs" ,python-appdirs)))
    (native-inputs
     `(("python-setuptools-scm" ,python-setuptools-scm)
       ("python-sphinx" ,python-sphinx)
       ("python-rst.linker" ,python-rst.linker)
       ("python-pytest" ,python-pytest)
       ("python-pytest-runner" ,python-pytest-runner)))
    (arguments
     `(#:phases
       (modify-phases %standard-phases
         (add-after 'build 'build-doc
           (lambda _
             (setenv "LANG" "en_US.UTF-8")
             (zero? (system* "python" "setup.py" "build_sphinx"))))
         (add-after 'install 'install-doc
           (lambda* (#:key outputs #:allow-other-keys)
             (let* ((data (string-append (assoc-ref outputs "doc") "/share"))
                    (doc (string-append data "/doc/" ,name "-" ,version))
                    (html (string-append doc "/html")))
               (mkdir-p html)
               (for-each (lambda (file)
                           (copy-file file (string-append doc "/" file)))
                         '("README.rst" "CHANGES.rst"))
               (copy-recursively "build/sphinx/html" html)))))))
    (home-page "http://github.com/jaraco/path.py")
    (synopsis "Python module wrapper for built-in os.path")
    (description
     "@code{path.py} implements path objects as first-class entities, allowing
common operations on files to be invoked on those path objects directly.")
    (license license:expat)))

(define-public python2-pathpy
  (package-with-python2 python-pathpy))

(define-public python-pickleshare
  (package
    (name "python-pickleshare")
    (version "0.5")
    (source
     (origin
       (method url-fetch)
       (uri (string-append "https://pypi.python.org/packages/source/p/"
                           "pickleshare/pickleshare-" version ".tar.gz"))
       (sha256
        (base32 "11ljr90j3p6qswdrbl7p4cjb2i93f6vn0vx9anzpshsx0d2mggn0"))))
    (build-system python-build-system)
    (propagated-inputs
     `(("python-pathpy" ,python-pathpy)))
    (home-page "https://github.com/vivainio/pickleshare")
    (synopsis "Tiny key value database with concurrency support")
    (description
     "PickleShare is a small ‘shelve’-like datastore with concurrency support.
Like shelve, a PickleShareDB object acts like a normal dictionary.  Unlike
shelve, many processes can access the database simultaneously.  Changing a
value in database is immediately visible to other processes accessing the same
database.  Concurrency is possible because the values are stored in separate
files.  Hence the “database” is a directory where all files are governed by
PickleShare.")
    (license license:expat)))

(define-public python2-pickleshare
  (package-with-python2 python-pickleshare))

(define-public python-simplegeneric
  (package
    (name "python-simplegeneric")
    (version "0.8.1")
    (source
     (origin
       (method url-fetch)
       (uri (string-append "https://pypi.python.org/packages/source/s/"
                           "simplegeneric/simplegeneric-" version ".zip"))
       (sha256
        (base32 "0wwi1c6md4vkbcsfsf8dklf3vr4mcdj4mpxkanwgb6jb1432x5yw"))))
    (build-system python-build-system)
    (native-inputs
     `(("unzip" ,unzip)))
    (home-page "http://cheeseshop.python.org/pypi/simplegeneric")
    (synopsis "Python module for simple generic functions")
    (description
     "The simplegeneric module lets you define simple single-dispatch generic
functions, akin to Python’s built-in generic functions like @code{len()},
@code{iter()} and so on.  However, instead of using specially-named methods,
these generic functions use simple lookup tables, akin to those used by
e.g. @code{pickle.dump()} and other generic functions found in the Python
standard library.")
    (license license:zpl2.1)))

(define-public python2-simplegeneric
  (package-with-python2 python-simplegeneric))

(define-public python-ipython-genutils
  ;; TODO: This package is retired, check if can be removed, see description.
  (package
    (name "python-ipython-genutils")
    (version "0.1.0")
    (source
     (origin
      (method url-fetch)
      (uri (string-append "https://pypi.python.org/packages/source/i/"
                          "ipython_genutils/ipython_genutils-"
                          version ".tar.gz"))
      (sha256
       (base32 "19l2pp1c64ansr89l3cqh19jdi2ixhssdzx0vz4n6r52a6i281is"))))
    (build-system python-build-system)
    (arguments `(#:tests? #f)) ; no tests
    (home-page "http://ipython.org")
    (synopsis "Vestigial utilities from IPython")
    (description
     "This package provides retired utilities from IPython.  No packages
outside IPython/Jupyter should depend on it.

This package shouldn't exist.  It contains some common utilities shared by
Jupyter and IPython projects during The Big Split.  As soon as possible, those
packages will remove their dependency on this, and this package will go
away.")
    (license license:bsd-3)))

(define-public python2-ipython-genutils
  (package-with-python2 python-ipython-genutils))

(define-public python-traitlets
  (package
    (name "python-traitlets")
    (version "4.2.0")
    (source
     (origin
       (method url-fetch)
       (uri (pypi-uri "traitlets" version))
       (sha256
        (base32
         "1afy08sa5n9gnkvh3da49c16zkyv598vchv0p1hp7zzjy8895hz4"))))
    (build-system python-build-system)
    (arguments
     `(#:phases
       (modify-phases %standard-phases
         (replace 'check (lambda _ (zero? (system* "nosetests")))))))
    (propagated-inputs
     `(("python-ipython-genutils" ,python-ipython-genutils)
       ("python-decorator" ,python-decorator)))
    (native-inputs
     `(("python-mock" ,python-mock)
       ("python-nose" ,python-nose)))
    (home-page "http://ipython.org")
    (synopsis "Configuration system for Python applications")
    (description
     "Traitlets is a framework that lets Python classes have attributes with
type checking, dynamically calculated default values, and ‘on change’
callbacks.  The package also includes a mechanism to use traitlets for
configuration, loading values from files or from command line arguments.  This
is a distinct layer on top of traitlets, so you can use traitlets in your code
without using the configuration machinery.")
    (license license:bsd-3)))

(define-public python2-traitlets
  (package-with-python2 python-traitlets))

(define-public python-jupyter-core
  (package
    (name "python-jupyter-core")
    (version "4.2.1")
    (source
     (origin
       (method url-fetch)
       (uri (string-append (pypi-uri "jupyter_core" version)))
       (sha256
        (base32
         "1cy7inv218dgh4m1fbzbsiqpz733ylgjrj62jxqpfzs3r2cm7ic9"))))
    (build-system python-build-system)
    ;; FIXME: not sure how to run the tests
    (arguments `(#:tests? #f))
    (propagated-inputs
     `(("python-traitlets" ,python-traitlets)))
    (home-page "http://jupyter.org/")
    (synopsis "Jupyter base package")
    (description
     "Jupyter core is the base package on which Jupyter projects rely.")
    (license license:bsd-3)))

(define-public python2-jupyter-core
  (package-with-python2 python-jupyter-core))

(define-public python-jupyter-client
  (package
    (name "python-jupyter-client")
    (version "4.4.0")
    (source
     (origin
       (method url-fetch)
       (uri (pypi-uri "jupyter_client" version))
       (sha256
        (base32
         "1vjjrpjw7k5sh982pbjnslv7byfbfazjw9g92jvs7dz5qbx556n9"))))
    (build-system python-build-system)
    ;; Tests fail because of missing native python kernel which I assume is
    ;; provided by the ipython package, which we cannot use because it would
    ;; cause a dependency cycle.
    (arguments `(#:tests? #f))
    (propagated-inputs
     `(("python-pyzmq" ,python-pyzmq)
       ("python-traitlets" ,python-traitlets)
       ("python-jupyter-core" ,python-jupyter-core)))
    (home-page "http://jupyter.org/")
    (synopsis "Jupyter protocol implementation and client libraries")
    (description
     "The @code{jupyter_client} package contains the reference implementation
of the Jupyter protocol.  It also provides client and kernel management APIs
for working with kernels, and the @code{jupyter kernelspec} entrypoint for
installing @code{kernelspec}s for use with Jupyter frontends.")
    (license license:bsd-3)))

(define-public python2-jupyter-client
  (package-with-python2 python-jupyter-client))

(define-public python-ipykernel
  (package
    (name "python-ipykernel")
    (version "4.5.2")
    (source
     (origin
      (method url-fetch)
      (uri (pypi-uri "ipykernel" version))
      (sha256
       (base32 "0qllv0k6zzv1r1cj1x2ygxmlrrqhbslzj8rc6r6fg3kc1rgz4m2s"))))
    (build-system python-build-system)
    ;; The tests load a submodule of IPython.  However, IPython itself depends
    ;; on ipykernel.
    (arguments `(#:tests? #f))
    (propagated-inputs
     ;; imported at runtime during connect
     `(("python-jupyter-client" ,python-jupyter-client)))
    (home-page "http://ipython.org")
    (synopsis "IPython Kernel for Jupyter")
    (description
     "This package provides the IPython kernel for Jupyter.")
    (license license:bsd-3)))

(define-public python2-ipykernel
  (package-with-python2 python-ipykernel))

(define-public python-testpath
  (package
    (name "python-testpath")
    (version "0.2")
    (source
     (origin
       (method url-fetch)
       (uri (string-append "https://github.com/jupyter/testpath/archive/"
                           version ".tar.gz"))
       (file-name (string-append name "-" version ".tar.gz"))
       (sha256
        (base32
         "04kh3fgvmqz6cfcw79q70qwjz7ib7lxm27cc548iy2rpr33qqf55"))))
    (build-system python-build-system)
    (arguments
     `(#:tests? #f ; this package does not even have a setup.py
       #:phases
       (modify-phases %standard-phases
         (delete 'install)
         (replace 'build
                  (lambda* (#:key inputs outputs #:allow-other-keys)
                    (let ((dir (string-append
                                (assoc-ref outputs "out")
                                "/lib/python"
                                (string-take (string-take-right
                                              (assoc-ref inputs "python") 5) 3)
                                "/site-packages/testpath")))
                      (mkdir-p dir)
                      (copy-recursively "testpath" dir))
                    #t)))))
    (home-page "https://github.com/takluyver/testpath")
    (synopsis "Test utilities for code working with files and commands")
    (description
     "Testpath is a collection of utilities for Python code working with files
and commands.  It contains functions to check things on the filesystem, and
tools for mocking system commands and recording calls to those.")
    (license license:expat)))

(define-public python2-testpath
  (package-with-python2 python-testpath))

(define-public python-ipython
  (package
    (name "python-ipython")
    (version "4.0.3")
    (source
     (origin
       (method url-fetch)
       (uri (pypi-uri "ipython" version ".tar.gz"))
       (sha256
        (base32 "1h2gp1p06sww9rzfkfzqy489bh47gj3910y2b1wdk3dcx1cqz4is"))))
    (build-system python-build-system)
    (outputs '("out" "doc"))
    (propagated-inputs
     `(("python-pyzmq" ,python-pyzmq)
       ("python-terminado" ,python-terminado)
       ("python-matplotlib" ,python-matplotlib)
       ("python-numpy" ,python-numpy)
       ("python-numpydoc" ,python-numpydoc)
       ("python-jinja2" ,python-jinja2)
       ("python-mistune" ,python-mistune)
       ("python-pexpect" ,python-pexpect)
       ("python-pickleshare" ,python-pickleshare)
       ("python-simplegeneric" ,python-simplegeneric)
       ("python-jsonschema" ,python-jsonschema)
       ("python-traitlets" ,python-traitlets)
       ("python-ipykernel" ,python-ipykernel)
       ("python-pygments" ,python-pygments)))
    (inputs
     `(("readline" ,readline)
       ("which" ,which)))
    (native-inputs
     `(("pkg-config" ,pkg-config)
       ("python-requests" ,python-requests) ;; for tests
       ("python-testpath" ,python-testpath)
       ("python-nose" ,python-nose)
       ("python-sphinx" ,python-sphinx)
       ("texlive" ,texlive)
       ("texinfo" ,texinfo)))
    (arguments
     `(#:phases
       (modify-phases %standard-phases
         (add-after
          'install 'install-doc
          (lambda* (#:key inputs outputs #:allow-other-keys)
            (let* ((data (string-append (assoc-ref outputs "doc") "/share"))
                   (doc (string-append data "/doc/" ,name "-" ,version))
                   (html (string-append doc "/html"))
                   (man1 (string-append data "/man/man1"))
                   (info (string-append data "/info"))
                   (examples (string-append doc "/examples")))
              (setenv "LANG" "en_US.utf8")
              ;; Make installed package available for running the tests
              (add-installed-pythonpath inputs outputs)
              (with-directory-excursion "docs"
                ;; FIXME: pdf fails to build
                ;;(system* "make" "pdf" "PAPER=a4")
                (system* "make" "html")
                (system* "make" "info"))
              (copy-recursively "docs/man" man1)
              (copy-recursively "examples" examples)
              (copy-recursively "docs/build/html" html)
              ;; (copy-file "docs/build/latex/ipython.pdf"
              ;;            (string-append doc "/ipython.pdf"))
              (mkdir-p info)
              (copy-file "docs/build/texinfo/ipython.info"
                         (string-append info "/ipython.info"))
              (copy-file "COPYING.rst" (string-append doc "/COPYING.rst")))))
         ;; Tests can only be run after the library has been installed and not
         ;; within the source directory.
         (delete 'check)
         (add-after
          'install 'check
          (lambda* (#:key inputs outputs tests? #:allow-other-keys)
            (if tests?
                (with-directory-excursion "/tmp"
                  ;; Make installed package available for running the tests
                  (add-installed-pythonpath inputs outputs)
                  (setenv "HOME" "/tmp/") ;; required by a test
                  (zero? (system* (string-append (assoc-ref outputs "out")
                                                 "/bin/iptest"))))
                #t)))
         (add-before
          'install 'fix-tests
          (lambda* (#:key inputs #:allow-other-keys)
            (substitute* "./IPython/utils/_process_posix.py"
              (("/usr/bin/env', 'which") (which "which")))
            (substitute* "./IPython/core/tests/test_inputtransformer.py"
              (("#!/usr/bin/env python")
               (string-append "#!" (which "python"))))
            ;; Disable 1 failing test
            (substitute* "./IPython/core/tests/test_magic.py"
              (("def test_dirops\\(\\):" all)
               (string-append "@dec.skipif(True)\n" all))))))))
    (home-page "http://ipython.org")
    (synopsis "IPython is a tool for interactive computing in Python")
    (description
     "IPython provides a rich architecture for interactive computing with:
Powerful interactive shells, a browser-based notebook, support for interactive
data visualization, embeddable interpreters and tools for parallel
computing.")
    (license license:bsd-3)
    (properties `((python2-variant . ,(delay python2-ipython))))))

(define-public python2-ipython
  (let ((ipython (package-with-python2 (strip-python2-variant python-ipython))))
    (package
      (inherit ipython)
      ;; FIXME: some tests are failing
      (arguments
       `(#:tests? #f ,@(package-arguments ipython)))
      ;; FIXME: add pyreadline once available.
      (native-inputs
       `(("python2-mock" ,python2-mock)
         ,@(package-native-inputs ipython))))))

(define-public python-isodate
  (package
    (name "python-isodate")
    (version "0.5.4")
    (source
      (origin
        (method url-fetch)
        (uri (pypi-uri "isodate" version))
        (sha256
          (base32
            "0cafaiwixgpxwh9dsd28qb0dbzsj6xpxjdkyk30ns91ps10mq422"))))
    (build-system python-build-system)
    (home-page
      "http://cheeseshop.python.org/pypi/isodate")
    (synopsis
      "Python date parser and formatter")
    (description
      "Python-isodate is a python module for parsing and formatting
ISO 8601 dates, time and duration.")
    (license license:bsd-3)))

(define-public python2-isodate
  (package-with-python2 python-isodate))

(define-public python-html5lib
  (package
    (name "python-html5lib")
    (version "1.0b10")
    (source
      (origin
        (method url-fetch)
        (uri (pypi-uri "html5lib" version))
        (sha256
          (base32
            "1yd068a5c00wd0ajq0hqimv7fd82lhrw0w3s01vbhy9bbd6xapqd"))))
    (build-system python-build-system)
    (propagated-inputs
     `(("python-six" ,python-six)
       ("python-webencodings" ,python-webencodings)))
    (arguments
     `(#:test-target "check"))
    (home-page
      "https://github.com/html5lib/html5lib-python")
    (synopsis
      "Python HTML parser based on the WHATWG HTML specifcation")
    (description
      "Html5lib is an HTML parser based on the WHATWG HTML specifcation
and written in Python.")
    (license license:expat)))

(define-public python2-html5lib
  (package-with-python2 python-html5lib))

;; Needed for python-bleach, a dependency of python-notebook
(define-public python-html5lib-0.9
  (package
    (inherit python-html5lib)
    (version "0.999")
    (source
     (origin
       (method url-fetch)
       (uri (pypi-uri "html5lib" version))
       (sha256
        (base32
         "17n4zfsj6ynmbwdwviywmj8r6nzr3xvfx2zs0xhndmvm51z7z263"))))))

(define-public python2-html5lib-0.9
  (package-with-python2 python-html5lib-0.9))

(define-public python-webencodings
  (package
    (name "python-webencodings")
    (version "0.5")
    (source (origin
              (method url-fetch)
              (uri (pypi-uri "webencodings" version))
              (sha256
               (base32
                "015rw7662lkpb9aqiqah2hbizk6w531badqwjpz41rr47glmxid5"))))
    (build-system python-build-system)
    (arguments
     '(#:phases
       (modify-phases %standard-phases
         (replace 'check
           (lambda _
             (zero? (system* "py.test" "-v" "webencodings/tests.py")))))))
    (native-inputs
     `(("python-pytest" ,python-pytest)))
    (home-page "https://github.com/SimonSapin/python-webencodings")
    (synopsis "Character encoding aliases for legacy web content")
    (description
     "In order to be compatible with legacy web content when interpreting
something like @code{Content-Type: text/html; charset=latin1}, tools need
to use a particular set of aliases for encoding labels as well as some
overriding rules.  For example, @code{US-ASCII} and @code{iso-8859-1} on
the web are actually aliases for @code{windows-1252}, and an @code{UTF-8}
or @code{UTF-16} BOM takes precedence over any other encoding declaration.
The WHATWG @url{https://encoding.spec.whatwg.org/,Encoding} standard
defines all such details so that implementations do not have to
reverse-engineer each other.

This module implements the Encoding standard and has encoding labels and
BOM detection, but the actual implementation for encoders and decoders
is Python’s.")
    (license license:bsd-3)))

(define-public python2-webencodings
  (package-with-python2 python-webencodings))

(define-public python-urwid
  (package
    (name "python-urwid")
    (version "1.3.1")
    (source
     (origin
       (method url-fetch)
       (uri (pypi-uri "urwid" version))
       (sha256
        (base32
         "18cnd1wdjcas08x5qwa5ayw6jsfcn33w4d9f7q3s29fy6qzc1kng"))))
    (build-system python-build-system)
    (arguments
     `(#:phases
       (modify-phases %standard-phases
         ;; Disable failing test. Bug filed upstream:
         ;; https://github.com/wardi/urwid/issues/164
         ;; TODO: check again for python-urwid > 1.3.1 or python > 3.4.3.
         (add-after 'unpack 'disable-failing-test
          (lambda _
            (substitute* "urwid/tests/test_event_loops.py"
              (("test_remove_watch_file")
                "disable_remove_watch_file")))))))
    (home-page "http://urwid.org")
    (synopsis "Console user interface library for Python")
    (description
     "Urwid is a curses-based UI/widget library for Python.  It includes many
features useful for text console applications.")
    (license license:lgpl2.1+)))

(define-public python2-urwid
  (package-with-python2 python-urwid))

(define-public python-openid
  (package
    (name "python-openid")
    (version "3.0.10")
    (source
     (origin
       (method url-fetch)
       (uri (pypi-uri "python3-openid" version))
       (sha256
        (base32
         "1x3nh3fycqfn43jp5j5pb4q4y2jxp4mdka4absaa3bc0078qd758"))))
    (build-system python-build-system)
    (home-page "https://github.com/necaris/python3-openid")
    (synopsis "OpenID support for servers and consumers")
    (description "This library provides OpenID authentication for Python, both
for clients and servers.")
    (license license:asl2.0)))

(define-public python2-openid
  (package
    (name "python2-openid")
    (version "2.2.5")
    (source
     (origin
       (method url-fetch)
       (uri (pypi-uri "python-openid" version))
       (sha256
        (base32
         "1vvhxlghjan01snfdc4k7ykd80vkyjgizwgg9bncnin8rqz1ricj"))))
    (build-system python-build-system)
    (arguments
     ;; Python 3 support is in `python3-openid`, a separate package.
     `(#:python ,python-2))
    (home-page "https://github.com/openid/python-openid")
    (synopsis "OpenID support for servers and consumers")
    (description "This library provides OpenID authentication for Python, both
for clients and servers.")
    (license license:asl2.0)))

(define-public python-urwidtrees
  (package
    (name "python-urwidtrees")
    (version "1.0.2")
    (source
      (origin
        (method url-fetch)
        ;; package author intends on distributing via github rather than pypi:
        ;; https://github.com/pazz/alot/issues/877#issuecomment-230173331
        (uri (string-append "https://github.com/pazz/urwidtrees/archive/"
                            version ".tar.gz"))
        (file-name (string-append name "-" version ".tar.gz"))
        (sha256
          (base32
            "0d30lyd3s2a97rhqfax5w9ssqds2z6aydqx3c6j2c2lk3cb4ngvh"))))
    (build-system python-build-system)
    (arguments
     '(#:tests? #f)) ; no tests
    (propagated-inputs `(("python-urwid" ,python-urwid)))
    (home-page "https://github.com/pazz/urwidtrees")
    (synopsis "Tree widgets for urwid")
    (description "Urwidtrees is a Widget Container API for the @code{urwid}
toolkit.  Use it to build trees of widgets.")
    (license license:gpl3+)))

(define-public python2-urwidtrees
  (package-with-python2 python-urwidtrees))

(define-public python-dbus
  (package
    (name "python-dbus")
    (version "1.2.0")
    (source
     (origin
       (method url-fetch)
       (uri (string-append
             "https://dbus.freedesktop.org/releases/dbus-python/dbus-python-"
             version ".tar.gz"))
       (sha256
        (base32 "1py62qir966lvdkngg0v8k1khsqxwk5m4s8nflpk1agk5f5nqb71"))))
    (build-system gnu-build-system)
    (arguments
     '(#:phases
       (modify-phases %standard-phases
         (add-before
          'check 'pre-check
          (lambda _
            ;; XXX: For the missing '/etc/machine-id'.
            (substitute* "test/run-test.sh"
              (("DBUS_FATAL_WARNINGS=1")
               "DBUS_FATAL_WARNINGS=0"))
            #t)))))
    (native-inputs
     `(("pkg-config" ,pkg-config)))
    (inputs
     `(("python" ,python)
       ("dbus-glib" ,dbus-glib)))
    (synopsis "Python bindings for D-bus")
    (description "python-dbus provides bindings for libdbus, the reference
implementation of D-Bus.")
    (home-page "http://www.freedesktop.org/wiki/Software/DBusBindings/")
    (license license:expat)))

(define-public python2-dbus
  (package (inherit python-dbus)
    (name "python2-dbus")
    (inputs `(("python" ,python-2)
              ,@(alist-delete "python"
                              (package-inputs python-dbus)
                              equal?)))
    ;; FIXME: on Python 2, the test_utf8 fails with:
    ;; "ValueError: unichr() arg not in range(0x10000) (narrow Python build)"
    (arguments `(#:tests? #f))))

(define-public python-apsw
  (package
    (name "python-apsw")
    (version "3.9.2-r1")
    (source
      (origin
        (method url-fetch)
        (uri (pypi-uri "apsw" version))
        (sha256
          (base32
           "0w4jb0wpx785qw42r3h4fh7gl5w2968q48i7gygybsfxck8nzffs"))))
    (build-system python-build-system)
    (inputs
      `(("sqlite" ,sqlite)))
    (arguments
     `(#:phases
       (modify-phases %standard-phases
         (delete 'check)
         (add-after 'install 'check
           (lambda* (#:key inputs outputs #:allow-other-keys)
             (add-installed-pythonpath inputs outputs)
             (zero? (system* "python" "setup.py" "test")))))))
    (home-page "https://github.com/rogerbinns/apsw/")
    (synopsis "Another Python SQLite Wrapper")
    (description "APSW is a Python wrapper for the SQLite
embedded relational database engine.  In contrast to other wrappers such as
pysqlite it focuses on being a minimal layer over SQLite attempting just to
translate the complete SQLite API into Python.")
    (license license:zlib)))

(define-public python2-apsw
  (package-with-python2 python-apsw))

(define-public python-lxml
  (package
    (name "python-lxml")
    (version "3.6.0")
    (source
      (origin
        (method url-fetch)
        (uri (pypi-uri "lxml" version))
        (sha256
         (base32
          "1pvbmiy2m7jwv493kilbghhj2pkh8wy1na3ji350vhzhlwlclx4w"))))
    (build-system python-build-system)
    (inputs
      `(("libxml2" ,libxml2)
        ("libxslt" ,libxslt)))
    (home-page "http://lxml.de/")
    (synopsis
      "Python XML processing library")
    (description
      "The lxml XML toolkit is a Pythonic binding for the C libraries
libxml2 and libxslt.")
    (license license:bsd-3))) ; and a few more, see LICENSES.txt

(define-public python2-lxml
  (package-with-python2 python-lxml))

;; beautifulsoup4 has a totally different namespace than 3.x,
;; and pypi seems to put it under its own name, so I guess we should too
(define-public python-beautifulsoup4
  (package
    (name "python-beautifulsoup4")
    (version "4.5.1")
    (source
     (origin
       (method url-fetch)
       (uri (pypi-uri "beautifulsoup4" version))
       (sha256
        (base32
         "1qgmhw65ncsgccjhslgkkszif47q6gvxwqv4mim17agxd81p951w"))))
    (build-system python-build-system)
    (arguments
     `(#:phases
       (modify-phases %standard-phases
         ;; The Python 2 source is the definitive source of beautifulsoup4. We
         ;; must use this conversion script when building with Python 3. The
         ;; conversion script also runs the tests.
         ;; For more information, see the file 'convert-py3k' in the source
         ;; distribution.
         (replace 'check
           (lambda _ (zero? (system* "./convert-py3k")))))))
    (home-page
     "http://www.crummy.com/software/BeautifulSoup/bs4/")
    (synopsis
     "Python screen-scraping library")
    (description
     "Beautiful Soup is a Python library designed for rapidly setting up
screen-scraping projects.  It offers Pythonic idioms for navigating,
searching, and modifying a parse tree, providing a toolkit for
dissecting a document and extracting what you need.  It automatically
converts incoming documents to Unicode and outgoing documents to UTF-8.")
    (license license:expat)
    (properties `((python2-variant . ,(delay python2-beautifulsoup4))))))

(define-public python2-beautifulsoup4
  (package
    (inherit (package-with-python2
              (strip-python2-variant python-beautifulsoup4)))
    (arguments `(#:python ,python-2))))

(define-public python-cssutils
  (package
    (name "python-cssutils")
    (version "1.0.1")
    (source
      (origin
        (method url-fetch)
        (uri (pypi-uri "cssutils" version))
        (sha256
         (base32
          "0qwha9x1wml2qmipbcz03gndnlwhzrjdvw9i09si247a90l8p8fq"))))
    (build-system python-build-system)
    (native-inputs
      `(("unzip" ,unzip))) ; for unpacking the source
    (arguments
     `(#:tests? #f))                    ;tests require python-pbr < 1.7.0
    (home-page "http://cthedot.de/cssutils/")
    (synopsis
      "CSS Cascading Style Sheets library for Python")
    (description
      "Cssutils is a Python package for parsing and building CSS
Cascading Style Sheets.  Currently it provides a DOM only and no rendering
options.")
    (license license:lgpl3+)))

(define-public python2-cssutils
  (package-with-python2 python-cssutils))

(define-public python-cssselect
  (package
    (name "python-cssselect")
    (version "0.9.2")
    (source
      (origin
        (method url-fetch)
        (uri (pypi-uri "cssselect" version))
        (sha256
         (base32
          "1xg6gbva1yswghiycmgincv6ab4bn7hpm720ndbj40h8xycmnfvi"))))
    (build-system python-build-system)
    (arguments
     ;; tests fail with message
     ;; AttributeError: 'module' object has no attribute 'tests'
     `(#:tests? #f))
    (home-page
      "https://pythonhosted.org/cssselect/")
    (synopsis
      "CSS3 selector parser and translator to XPath 1.0")
    (description
      "Cssselect ia a Python module that parses CSS3 Selectors and translates
them to XPath 1.0 expressions.  Such expressions can be used in lxml or
another XPath engine to find the matching elements in an XML or HTML document.")
    (license license:bsd-3)))

(define-public python2-cssselect
  (package-with-python2 python-cssselect))

(define-public python-openid-cla
  (package
    (name "python-openid-cla")
    (version "1.2")
    (source
     (origin
       (method url-fetch)
       (uri (pypi-uri "python-openid-cla" version))
       (sha256
        (base32
         "102hy2qisvjxp5s0v9lvwqi4f2dk0dhns40vjgn008yxc7k0h3cr"))))
    (build-system python-build-system)
    (arguments '(#:tests? #f)) ; No tests.
    (home-page "https://github.com/puiterwijk/python-openid-cla/")
    (synopsis "Implementation of the OpenID CLA extension for python-openid")
    (description "@code{openid-cla} is an implementation of the OpenID
contributor license agreement extension for python-openid.")
    (license license:bsd-3)))

(define-public python2-openid-cla
  (package-with-python2 python-openid-cla))

(define-public python-openid-teams
  (package
    (name "python-openid-teams")
    (version "1.1")
    (source
     (origin
       (method url-fetch)
       (uri (pypi-uri "python-openid-teams" version))
       (sha256
        (base32
         "05zrh78alav24rxkbqlpbad6d3x2nljk6z6j7kflxf3vdqa7w969"))))
    (build-system python-build-system)
    (arguments '(#:tests? #f)) ; No tests.
    (home-page "https://github.com/puiterwijk/python-openid-teams/")
    (synopsis "Implementation of the OpenID teams extension for python-openid")
    (description
     "@code{openid-teams} is an implementation of the OpenID
teams extension for python-openid.")
    (license license:bsd-3)))

(define-public python2-openid-teams
  (package-with-python2 python-openid-teams))

(define-public python-netifaces
  (package
    (name "python-netifaces")
    (version "0.10.4")
    (source
      (origin
        (method url-fetch)
        (uri (string-append
              "https://pypi.python.org/packages/source/n/netifaces/netifaces-"
              version
              ".tar.gz"))
        (sha256
          (base32
            "1plw237a4zib4z8s62g0mrs8gm3kjfrp5sxh6bbk9nl3rdls2mln"))))
    (build-system python-build-system)
    (home-page
      "https://bitbucket.org/al45tair/netifaces")
    (synopsis
      "Python module for portable network interface information")
    (description
      "Netifaces is a Python module providing information on network
interfaces in an easy and portable manner.")
    (license license:expat)))

(define-public python2-netifaces
  (package-with-python2 python-netifaces))

(define-public python-networkx
  (package
    (name "python-networkx")
    (version "1.11")
    (source
     (origin
       (method url-fetch)
       (uri (pypi-uri "networkx" version))
       (sha256
        (base32 "1f74s56xb4ggixiq0vxyfxsfk8p20c7a099lpcf60izv1php03hd"))))
    (build-system python-build-system)
    ;; python-decorator is needed at runtime
    (propagated-inputs
     `(("python-decorator" ,python-decorator)))
    (native-inputs
     `(("python-nose" ,python-nose)))
    (home-page "http://networkx.github.io/")
    (synopsis "Python module for creating and manipulating graphs and networks")
    (description
      "NetworkX is a Python package for the creation, manipulation, and study
of the structure, dynamics, and functions of complex networks.")
    (license license:bsd-3)))

(define-public python2-networkx
  (package-with-python2 python-networkx))

(define-public snakemake
  (package
    (name "snakemake")
    (version "3.9.0")
    (source
     (origin
       (method url-fetch)
       (uri (pypi-uri "snakemake" version))
       (sha256
        (base32 "1d48ql0010v9ls6mac7fz6j391gm4h74a64hqgw89s0vfqgdyzdl"))))
    (build-system python-build-system)
    (arguments
     ;; TODO: Package missing test dependencies.
     '(#:tests? #f))
    (home-page "https://bitbucket.org/snakemake/snakemake/wiki/Home")
    (synopsis "Python-based execution environment for make-like workflows")
    (description
      "Snakemake aims to reduce the complexity of creating workflows by
providing a clean and modern domain specific specification language (DSL) in
Python style, together with a fast and comfortable execution environment.")
    (license license:expat)))

(define-public python-seaborn
  (package
    (name "python-seaborn")
    (version "0.7.1")
    (source
     (origin
       (method url-fetch)
       (uri (pypi-uri "seaborn" version))
       (sha256
        (base32 "0pawrqc3mxpwd5g9pvi9gba02637bh5c8ldpp8izfwpfn52469zs"))))
    (build-system python-build-system)
    (arguments
     '(#:tests? #f)) ; Tests requires a running X11 server.
    (propagated-inputs
     `(("python-pandas" ,python-pandas)
       ("python-matplotlib" ,python-matplotlib)
       ("python-scipy" ,python-scipy)))
    (home-page "http://stanford.edu/~mwaskom/software/seaborn/")
    (synopsis "Statistical data visualization")
    (description
     "Seaborn is a library for making attractive and informative statistical
graphics in Python.  It is built on top of matplotlib and tightly integrated
with the PyData stack, including support for numpy and pandas data structures
and statistical routines from scipy and statsmodels.")
    (license license:bsd-3)
    (properties `((python2-variant . ,(delay python2-seaborn))))))

(define-public python2-seaborn
  (let ((base (package-with-python2 (strip-python2-variant python-seaborn))))
    (package
      (inherit base)
      (propagated-inputs `(("python2-pytz" ,python2-pytz)
                           ,@(package-propagated-inputs base))))))

(define-public python-mpmath
  (package
  (name "python-mpmath")
  (version "0.19")
  (source (origin
            (method url-fetch)
            (uri (string-append "http://mpmath.org/files/mpmath-"
                                version ".tar.gz"))
            (sha256
             (base32
              "08ijsr4ifrqv3cjc26mkw0dbvyygsa99in376hr4b96ddm1gdpb8"))))
  (build-system python-build-system)
  (arguments
   '(#:phases
     (modify-phases %standard-phases
       (replace 'check
         (lambda _
           (zero?
            (system* "python" "mpmath/tests/runtests.py" "-local")))))))
  (home-page "http://mpmath.org")
  (synopsis "Arbitrary-precision floating-point arithmetic in python")
  (description
    "@code{mpmath} can be used as an arbitrary-precision substitute for
Python's float/complex types and math/cmath modules, but also does much
more advanced mathematics.")
  (license license:bsd-3)))

(define-public python2-mpmath
  (package-with-python2 python-mpmath))

(define-public python-sympy
  (package
    (name "python-sympy")
    (version "1.0")
    (source
     (origin
       (method url-fetch)
       (uri (string-append
             "https://github.com/sympy/sympy/releases/download/sympy-"
             version "/sympy-" version ".tar.gz"))
       (sha256
        (base32 "1bpzjwr9hrr7w88v4vgnj9lr6vxcldc94si13n8xpr1rv08d5b1y"))))
    (build-system python-build-system)
    (propagated-inputs
     `(("python-mpmath" ,python-mpmath)))
    (home-page "http://www.sympy.org/")
    (synopsis "Python library for symbolic mathematics")
    (description
     "SymPy is a Python library for symbolic mathematics.  It aims to become a
full-featured computer algebra system (CAS) while keeping the code as simple
as possible in order to be comprehensible and easily extensible.")
    (license license:bsd-3)))

(define-public python2-sympy
  (package-with-python2 python-sympy))

(define-public python-q
  (package
    (name "python-q")
    (version "2.6")
    (source
     (origin
       (method url-fetch)
       (uri (pypi-uri "q" version))
       (sha256
        (base32
         "1mgfazh8fkizh6walra2zv885f3lcgr3nb02v1frfm4p8ddcy3yy"))))
    (build-system python-build-system)
    (home-page "https://github.com/zestyping/q")
    (synopsis "Quick-and-dirty debugging output for tired programmers")
    (description
     "q is a Python module for \"print\" style of debugging Python code.  It
provides convenient short API for print out of values, tracebacks, and
falling into the Python interpreter.")
    (license license:asl2.0)))

(define-public python2-q
  (package-with-python2 python-q))

(define-public python-testlib
  (package
    (name "python-testlib")
    (version "0.6.5")
    (source
     (origin
       (method url-fetch)
       (uri (string-append
             "https://pypi.python.org/packages/source/t/testlib/testlib-"
             version ".zip"))
       (sha256
        (base32 "1mz26cxn4x8bbgv0rn0mvj2z05y31rkc8009nvdlb3lam5b4mj3y"))))
    (build-system python-build-system)
    (native-inputs
     `(("unzip" ,unzip)))  ; for unpacking the source
    (synopsis "Python micro test suite harness")
    (description "A micro unittest suite harness for Python.")
    (home-page "https://github.com/trentm/testlib")
    (license license:expat)))

(define-public python2-testlib
  (package-with-python2 python-testlib))

(define-public python2-xlib
  (package
    (name "python2-xlib")
    (version "0.14")
    (source (origin
              (method url-fetch)
              (uri (string-append "mirror://sourceforge/python-xlib/python-xlib"
                                  "/" version "/"
                                  "python-xlib-" version ".tar.gz"))
              (sha256
               (base32
                "1sv0447j0rx8cgs3jhjl695p5pv13ihglcjlrrz1kq05lsvb0wa7"))))
    (build-system python-build-system)
    (arguments
     `(#:python ,python-2                         ;Python 2 only
       #:tests? #f))                              ;no tests
    (home-page "http://python-xlib.sourceforge.net/")
    (synopsis "Python X11 client library")
    (description
     "The Python X Library is intended to be a fully functional X client
library for Python programs.  It is useful to implement low-level X clients.
It is written entirely in Python.")
    (license license:gpl2+)))

(define-public python-singledispatch
  (package
    (name "python-singledispatch")
    (version "3.4.0.3")
    (source
     (origin
       (method url-fetch)
       (uri (pypi-uri "singledispatch" version))
       (sha256
        (base32
         "171b7ip0hsq5qm83np40h3phlr36ym18w0lay0a8v08kvy3sy1jv"))))
    (build-system python-build-system)
    (native-inputs
     `(("python-six" ,python-six))) ; required for conversion, not at run-time
    (home-page
     "http://docs.python.org/3/library/functools.html#functools.singledispatch")
    (synopsis "Backport of singledispatch feature from Python 3.4")
    (description
     "This library brings functools.singledispatch from Python 3.4 to Python
2.6-3.3.")
    (license license:expat)))

(define-public python2-singledispatch
  (package-with-python2 python-singledispatch))

(define-public python-tornado
  (package
    (name "python-tornado")
    (version "4.3")
    (source
     (origin
       (method url-fetch)
       (uri (pypi-uri "tornado" version))
       (sha256
        (base32 "1gzgwayl6hmc9jfcl88bni4jcsk2jcca9dn1rvrfsvnijcjx7hn9"))))
    (build-system python-build-system)
    (arguments
     '(;; FIXME: Two tests error out with:
       ;; AssertionError: b'Error in atexit._run_exitfuncs:\nFileNotF[44 chars]ry\n' != b''
       ;; #:phases
       ;; (modify-phases %standard-phases
       ;;   (replace 'check
       ;;     (lambda _
       ;;       ;; 'setup.py test' hits an AssertionError on BSD-specific
       ;;       ;; "tornado/platform/kqueue.py". This is the supported method:
       ;;       (zero? (system* "python" "-m" "tornado.test")))))
       #:tests? #f))
    (native-inputs
     `(("python-certifi" ,python-certifi)))
    (propagated-inputs
     `(("python-backports-abc" ,python-backports-abc)))
    (home-page "http://www.tornadoweb.org/")
    (synopsis "Python web framework and asynchronous networking library")
    (description
     "Tornado is a Python web framework and asynchronous networking library,
originally developed at FriendFeed.  By using non-blocking network I/O,
Tornado can scale to tens of thousands of open connections, making it ideal
for long polling, WebSockets, and other applications that require a long-lived
connection to each user.")
    (license license:asl2.0)
    (properties `((python2-variant . ,(delay python2-tornado))))))

(define-public python2-tornado
  (let ((tornado (package-with-python2 (strip-python2-variant python-tornado))))
    (package (inherit tornado)
      (propagated-inputs
       `(("python2-backport-ssl-match-hostname"
          ,python2-backport-ssl-match-hostname)
         ("python2-singledispatch" ,python2-singledispatch)
          ,@(package-propagated-inputs tornado))))))

;; the python- version can be removed with python-3.5
(define-public python-backports-abc
  (package
    (name "python-backports-abc")
      (version "0.5")
      (source
        (origin
          (method url-fetch)
          (uri (pypi-uri "backports_abc" version))
          (sha256
           (base32
            "1pkv8d1zxj5f9i227dxbjczncbv7ks7ywnjwyxfjagm02i2yafq3"))))
    (build-system python-build-system)
    (home-page "https://github.com/cython/backports_abc")
    (synopsis "Backport of additions to the 'collections.abc' module")
    (description
     "Python-backports-abc provides a backport of additions to the
'collections.abc' module in Python-3.5.")
    (license license:psfl)))

(define-public python2-backports-abc
  (package-with-python2 python-backports-abc))

(define-public python-waf
  (package
    (name "python-waf")
    (version "1.9.5")
    (source (origin
              (method url-fetch)
              (uri (string-append "https://waf.io/"
                                  "waf-" version ".tar.bz2"))
              (sha256
               (base32
                "1sl3ipi2czds57rlzjnpdzqa0skx8asfvmh3qmibpvdwf15rpppg"))))
    (build-system python-build-system)
    (arguments
     '(#:phases
       (modify-phases %standard-phases
         (replace 'build
           (lambda _
             (zero? (system* "python" "waf-light" "configure" "build"))))
         (replace 'check
           (lambda _
             (zero? (system* "python" "waf" "--version"))))
         (replace 'install
           (lambda _
             (copy-file "waf" %output))))))
    (home-page "http://waf.io/")
    (synopsis "Python-based build system")
    (description
     "Waf is a Python-based framework for configuring, compiling and installing
applications.")
    (license license:bsd-3)))

(define-public python2-waf
  (package-with-python2 python-waf))

(define-public python-pyzmq
  (package
    (name "python-pyzmq")
    (version "15.1.0")
    (source
     (origin
       (method url-fetch)
       (uri (pypi-uri "pyzmq" version))
       (sha256
        (base32 "13fhwnlvsvxv72kfhqbpn6qi7msh8mc8377mpabv32skk2cjfnxx"))))
    (build-system python-build-system)
    (arguments
     `(#:configure-flags
       (list (string-append "--zmq=" (assoc-ref %build-inputs "zeromq")))
       ;; FIXME: You must build pyzmq with 'python setup.py build_ext
       ;; --inplace' for 'python setup.py test' to work.
       #:tests? #f))
    (inputs
     `(("zeromq" ,zeromq)))
    (native-inputs
     `(("pkg-config" ,pkg-config)
       ("python-nose" ,python-nose)))
    (home-page "http://github.com/zeromq/pyzmq")
    (synopsis "Python bindings for 0MQ")
    (description
     "PyZMQ is the official Python binding for the ZeroMQ messaging library.")
    (license license:bsd-4)))

(define-public python2-pyzmq
  (package-with-python2 python-pyzmq))

(define-public python-pep8
  (package
    (name "python-pep8")
    (version "1.7.0")
    (source
      (origin
        (method url-fetch)
        (uri (pypi-uri "pep8" version))
        (sha256
          (base32
            "002rkl4lsn6x2mxmf8ar00l0m8i3mzrc6pnzz77blyksmpsxa4x1"))))
    (build-system python-build-system)
    (home-page "http://pep8.readthedocs.org/")
    (synopsis "Python style guide checker")
    (description
     "This tools checks Python code against some of the style conventions in
PEP 8.")
    (license license:expat)))

(define-public python2-pep8
  (package-with-python2 python-pep8))

(define-public python-pyflakes
  (package
    (name "python-pyflakes")
    (version "1.0.0")
    (source
      (origin
        (method url-fetch)
        (uri (pypi-uri "pyflakes" version))
        (sha256
          (base32
            "0qs2sgqszq7wcplis8509wk2ygqcrwzbs1ghfj3svvivq2j377pk"))))
    (build-system python-build-system)
    (home-page
      "https://github.com/pyflakes/pyflakes")
    (synopsis "Passive checker of Python programs")
    (description
      "Pyflakes statically checks Python source code for common errors.")
    (license license:expat)))

(define-public python2-pyflakes
  (package-with-python2 python-pyflakes))

(define-public python-mccabe
  (package
    (name "python-mccabe")
    (version "0.4.0")
    (source
      (origin
        (method url-fetch)
        (uri (pypi-uri "mccabe" version))
        (sha256
          (base32
            "0yr08a36h8lqlif10l4xcikbbig7q8f41gqywir7rrvnv3mi4aws"))))
    (build-system python-build-system)
    (native-inputs
      `(("python-pytest" ,python-pytest)
        ("python-pytest-runner" ,python-pytest-runner)))
    (home-page "https://github.com/flintwork/mccabe")
    (synopsis "McCabe checker, plugin for flake8")
    (description
      "This package provides a Flake8 plug-in to compute the McCabe cyclomatic
complexity of Python source code.")
    (license license:expat)))

(define-public python2-mccabe
  (package-with-python2 python-mccabe))

(define-public python-mccabe-0.2.1
  (package (inherit python-mccabe)
    (version "0.2.1")
    (source
      (origin
        (method url-fetch)
        (uri (pypi-uri "mccabe" version))
        (sha256
          (base32
            "0fi4a81kr5bcv5p4xgibqr595hyj5dafkqgsmfk96mfy8w71fajs"))))))

(define-public python2-mccabe-0.2.1
  (package-with-python2 python-mccabe-0.2.1))

;; Flake8 2.4.1 requires an older version of pep8.
;; This should be removed ASAP.
(define-public python-pep8-1.5.7
  (package (inherit python-pep8)
    (version "1.5.7")
    (source
      (origin
        (method url-fetch)
        (uri (string-append
               "https://pypi.python.org/packages/source/p/pep8/pep8-"
               version
               ".tar.gz"))
        (sha256
          (base32
           "12b9bbdbwnspxgak14xg58c130x2n0blxzlms5jn2dszn8qj3d0m"))))
    (arguments
     ;; XXX Tests not compatible with Python 3.5.
     '(#:tests? #f))))

(define-public python2-pep8-1.5.7
  (package-with-python2 python-pep8-1.5.7))

;; Flake8 2.4.1 requires an older version of pyflakes.
;; This should be removed ASAP.
(define-public python-pyflakes-0.8.1
  (package (inherit python-pyflakes)
    (version "0.8.1")
    (source
      (origin
        (method url-fetch)
        (uri (string-append
               "https://pypi.python.org/packages/source/p/pyflakes/pyflakes-"
               version
               ".tar.gz"))
        (sha256
          (base32
           "0sbpq6pqm1i9wqi41mlfrsc5rk92jv4mskvlyxmnhlbdnc80ma1z"))))
    (arguments
     ;; XXX Tests not compatible with Python 3.5.
     '(#:tests? #f))))

(define-public python2-pyflakes-0.8.1
  (package-with-python2 python-pyflakes-0.8.1))

(define-public python-flake8
  (package
    (name "python-flake8")
    (version "2.5.4")
    (source
      (origin
        (method url-fetch)
        (uri (pypi-uri "flake8" version))
        (sha256
          (base32
            "0bs9cz4fr99r2rwig1b8jwaadl1nan7kgpdzqwj0bwbckwbmh7nc"))
        (modules '((guix build utils)))
        (snippet
         '(begin
            ;; Remove pre-compiled .pyc files from source.
            (for-each delete-file-recursively
                      (find-files "." "__pycache__" #:directories? #t))
            (for-each delete-file (find-files "." "\\.pyc$"))
            #t))))
    (build-system python-build-system)
    (propagated-inputs
      `(("python-pep8" ,python-pep8)
        ("python-pyflakes" ,python-pyflakes)
        ("python-mccabe" ,python-mccabe)))
    (native-inputs
      `(("python-mock" ,python-mock) ; TODO: only required for < 3.3
        ("python-nose" ,python-nose)))
    (home-page "https://gitlab.com/pycqa/flake8")
    (synopsis
      "The modular source code checker: pep8, pyflakes and co")
    (description
      "Flake8 is a wrapper around PyFlakes, pep8 and python-mccabe.")
    (license license:expat)))

(define-public python2-flake8
  (package-with-python2 python-flake8))

;; This will only be needed by the python-hacking package and will not be
;; necessary once python-hacking > 0.10.2 is released.
(define-public python-flake8-2.2.4
  (package (inherit python-flake8)
    (propagated-inputs
      `(("python-pep8" ,python-pep8-1.5.7)
        ("python-pyflakes" ,python-pyflakes-0.8.1)
        ("python-mccabe" ,python-mccabe-0.2.1)))
    (native-inputs
      `(("python-mock" ,python-mock)
        ("python-nose" ,python-nose)))
    (version "2.2.4")
    (source
      (origin
        (method url-fetch)
        (uri (pypi-uri "flake8" version))
        (sha256
          (base32
            "1r9wsry4va45h1rck5hxd3vzsg2q3y6lnl6pym1bxvz8ry19jwx8"))
        (modules '((guix build utils)))
        (snippet
         '(begin
            ;; Remove pre-compiled .pyc files from source.
            (for-each delete-file-recursively
                      (find-files "." "__pycache__" #:directories? #t))
            (for-each delete-file (find-files "." "\\.pyc$"))
            #t))))
    (arguments
     ;; XXX Fails with Python 3.5.
     '(#:tests? #f))))

(define-public python2-flake8-2.2.4
  (package-with-python2 python-flake8-2.2.4))

(define-public python-flake8-polyfill
  (package
    (name "python-flake8-polyfill")
    (version "1.0.1")
    (source
     (origin
       (method url-fetch)
       (uri (pypi-uri "flake8-polyfill" version))
       (sha256
        (base32
         "02gn2wxvh9vnf7m7dld7ca4l60mg5c370hv3swwppkngwaqmcw67"))))
    (build-system python-build-system)
    (arguments
     '(#:phases
       (modify-phases %standard-phases
         (replace 'check
           (lambda _
             (setenv "PYTHONPATH"
                     (string-append (getcwd) "/build/lib:"
                                    (getenv "PYTHONPATH")))
             (zero? (system* "py.test" "-v")))))))
    (native-inputs
     `(("python-flake8" ,python-flake8)
       ("python-mock" ,python-mock)
       ("python-pycodestyle" ,python-pycodestyle)
       ("python-pytest" ,python-pytest)))
    (home-page "https://gitlab.com/pycqa/flake8-polyfill")
    (synopsis "Polyfill package for Flake8 plugins")
    (description
     "This package that provides some compatibility helpers for Flake8
plugins that intend to support Flake8 2.x and 3.x simultaneously.")
    (license license:expat)))

(define-public python2-flake8-polyfill
  (package-with-python2 python-flake8-polyfill))

(define-public python-mistune
  (package
    (name "python-mistune")
    (version "0.7.3")
    (source
     (origin
       (method url-fetch)
       (uri (pypi-uri "mistune" version))
       (sha256
        (base32
         "04xpk1zvslhq3xpnf01g3ag0dy9wfv4z28p093r8k49vvxlyil11"))))
    (build-system python-build-system)
    (native-inputs
     `(("python-nose" ,python-nose)
       ("python-cython" ,python-cython)))
    (home-page "https://github.com/lepture/mistune")
    (synopsis "Markdown parser in pure Python")
    (description "This package provides a fast markdown parser in pure
Python.")
    (license license:bsd-3)))

(define-public python2-mistune
  (package-with-python2 python-mistune))

(define-public python-markdown
  (package
    (name "python-markdown")
    (version "2.6.7")
    (source
     (origin
       (method url-fetch)
       (uri (pypi-uri "Markdown" version))
       (sha256
        (base32
         "1h055llfd0ps0ig7qb3v1j9068xv90dc9s7xkhkgz9zg8r4g5sys"))))
    (build-system python-build-system)
    (arguments
     `(#:phases
       (modify-phases %standard-phases
         (replace 'check
                  (lambda _
                    (zero? (system* "python" "run-tests.py")))))))
    (native-inputs
     `(("python-nose" ,python-nose)
       ("python-pyyaml" ,python-pyyaml)))
    (home-page "https://pythonhosted.org/Markdown/")
    (synopsis "Python implementation of Markdown")
    (description
     "This package provides a Python implementation of John Gruber's
Markdown.  The library features international input, various Markdown
extensions, and several HTML output formats.  A command line wrapper
markdown_py is also provided to convert Markdown files to HTML.")
    (license license:bsd-3)))

(define-public python2-markdown
  (package-with-python2 python-markdown))

(define-public python-ptyprocess
  (package
    (name "python-ptyprocess")
    (version "0.5")
    (source
     (origin
       (method url-fetch)
       (uri (string-append
             "https://pypi.python.org/packages/source/p/ptyprocess/ptyprocess-"
             version ".tar.gz"))
       (sha256
        (base32
         "0nggns5kikn32yyda2zrj1xdmh49pi3v0drggcdwljbv36r8zdyw"))))
    (build-system python-build-system)
    (native-inputs
     `(("python-nose" ,python-nose)))
    (arguments
     `(#:phases
       (modify-phases %standard-phases
         (replace 'check
                  (lambda _
                    (zero? (system* "nosetests")))))))
    (home-page "https://github.com/pexpect/ptyprocess")
    (synopsis "Run a subprocess in a pseudo terminal")
    (description
     "This package provides a Python library used to launch a subprocess in a
pseudo terminal (pty), and interact with both the process and its pty.")
    (license license:isc)))

(define-public python2-ptyprocess
  (package-with-python2 python-ptyprocess))

(define-public python-cram
  (package
    (name "python-cram")
    (version "0.7")
    (home-page "https://bitheap.org/cram/")
    (source (origin
              (method url-fetch)
              (uri (list (string-append home-page "cram-"
                                        version ".tar.gz")
                         (pypi-uri "cram" version)))
              (sha256
               (base32
                "0bvz6fwdi55rkrz3f50zsy35gvvwhlppki2yml5bj5ffy9d499vx"))))
    (arguments
     '(#:phases
       (modify-phases %standard-phases
         (add-after 'unpack 'patch-source
           (lambda _
             (substitute* (find-files "cram" ".*\\.py$")
               ;; Replace default shell path.
               (("/bin/sh") (which "sh")))
             (substitute* (find-files "tests" ".*\\.t$")
               (("md5") "md5sum")
               (("/bin/bash") (which "bash"))
               (("/bin/sh") (which "sh")))
             (substitute* "cram/_test.py"
               ;; This hack works around a bug triggered by substituting
               ;; the /bin/sh paths. "tests/usage.t" compares the output of
               ;; "cram -h", which breaks the output at 80 characters. This
               ;; causes the line showing the default shell to break into two
               ;; lines, but the test expects a single line...
               (("env\\['COLUMNS'\\] = '80'")
                "env['COLUMNS'] = '160'"))
             #t))
         (delete 'check)
         (add-after 'install 'check
           ;; The test phase uses the built library and executable.
           ;; It's easier to run it after install since the build
           ;; directory contains version-specific PATH.
           (lambda* (#:key inputs outputs #:allow-other-keys)
             (add-installed-pythonpath inputs outputs)
             (setenv "PATH" (string-append (getenv "PATH") ":"
                                           (assoc-ref outputs "out") "/bin"))
             (zero? (system* "make" "test")))))))
    (build-system python-build-system)
    (native-inputs
     `(("python-coverage" ,python-coverage)
       ("which" ,which)))
    (synopsis "Simple testing framework for command line applications")
    (description
     "Cram is a functional testing framework for command line applications.
Cram tests look like snippets of interactive shell sessions.  Cram runs each
command and compares the command output in the test with the command’s actual
output.")
    (license license:gpl2+)))

(define-public python2-cram
  (package-with-python2 python-cram))

(define-public python-terminado
  (package
    (name "python-terminado")
    (version "0.6")
    (source
     (origin
       (method url-fetch)
       (uri (pypi-uri "terminado" version))
       (sha256
        (base32
         "09h1kwi86g5mrk14s4pgbhshd602zry29lnpxamcqz864kva22rc"))))
    (build-system python-build-system)
    (propagated-inputs
     `(("python-tornado" ,python-tornado)
       ("python-ptyprocess" ,python-ptyprocess)))
    (native-inputs
     `(("python-nose" ,python-nose)))
    (arguments
     `(#:phases
       (modify-phases %standard-phases
         (replace 'check
                  (lambda _
                    (zero? (system* "nosetests")))))))
    (home-page "https://github.com/takluyver/terminado")
    (synopsis "Terminals served to term.js using Tornado websockets")
    (description "This package provides a Tornado websocket backend for the
term.js Javascript terminal emulator library.")
    (license license:bsd-2)
    (properties `((python2-variant . ,(delay python2-terminado))))))

(define-public python2-terminado
  (let ((terminado (package-with-python2 (strip-python2-variant python-terminado))))
    (package (inherit terminado)
      (propagated-inputs
       `(("python2-backport-ssl-match-hostname"
          ,python2-backport-ssl-match-hostname)
          ,@(package-propagated-inputs terminado))))))

(define-public python-straight-plugin
  (package
    (name "python-straight-plugin")
    (version "1.4.1")
    (source
     (origin
       (method url-fetch)
       (uri (pypi-uri "straight.plugin" version))
       (sha256
        (base32
         "069pjll4383p4kkgvcc40hgyvf79j2wdbpgwz77yigzxksh1gj62"))))
    (build-system python-build-system)
    (home-page "https://github.com/ironfroggy/straight.plugin")
    (synopsis "Simple namespaced plugin facility")
    (description "Straight Plugin provides a type of plugin you can create from
almost any existing Python modules, and an easy way for outside developers to
add functionality and customization to your projects with their own plugins.")
    (license license:expat)))

(define-public python2-straight-plugin
  (package-with-python2 python-straight-plugin))

(define-public python-fonttools
  (package
    (name "python-fonttools")
    (version "2.5")
    (source (origin
              (method url-fetch)
              (uri (string-append
                    "https://pypi.python.org/packages/source/F/FontTools/"
                    "fonttools-" version ".tar.gz"))
              (sha256
               (base32
                "08ay3x4ijarwhl60gqx2i9jzq6pxs20p4snc2d1q5jagh4rn39lb"))))
    (build-system python-build-system)
    (arguments
     '(#:test-target "check"
       #:phases
       (modify-phases %standard-phases
         (add-after 'unpack 'patch-setuppy
           ;; Remove the undocumented "extra_path" argument, which adds an
           ;; intervening directories between site-packages and the package
           ;; directory.
           (lambda _
             (substitute* "setup.py"
               (("^[ \t]*extra_path *= *'FontTools',") ""))
             #t)))))
    (home-page "http://github.com/behdad/fonttools")
    (synopsis "Tools to manipulate font files")
    (description
     "FontTools/TTX is a library to manipulate font files from Python.  It
supports reading and writing of TrueType/OpenType fonts, reading and writing
of AFM files, reading (and partially writing) of PS Type 1 fonts.  The package
also contains a tool called “TTX” which converts TrueType/OpenType fonts to and
from an XML-based format.")
    (license (license:non-copyleft
              "file://LICENSE.txt"
              "See LICENSE.txt in the distribution."))))

(define-public python2-fonttools
  (package-with-python2 python-fonttools))

(define-public python-ly
  (package
    (name "python-ly")
    (version "0.9.4")
    (source
     (origin
       (method url-fetch)
       (uri (string-append "https://pypi.python.org/packages/57/4f/"
                           "889579244947368f28eda66b782331b1e75f83fd72e63f9ece93cd7a18f9"
                           "/python-ly-" version ".tar.gz"))
       (sha256
        (base32
         "0g6n288l83sfwavxh1aryi0aqvsr3sp7v6f903mckwqa4scpky62"))))
    (build-system python-build-system)
    (arguments
     ;; FIXME: Some tests need network access.
     '(#:tests? #f))
    (synopsis "Tool and library for manipulating LilyPond files")
    (description "This package provides a Python library to parse, manipulate
or create documents in LilyPond format.  A command line program ly is also
provided that can be used to do various manipulations with LilyPond files.")
    (home-page "https://pypi.python.org/pypi/python-ly")
    (license license:gpl2+)))

(define-public python-appdirs
  (package
    (name "python-appdirs")
    (version "1.4.0")
    (source
      (origin
        (method url-fetch)
        (uri (string-append
               "https://pypi.python.org/packages/source/a/appdirs/appdirs-"
               version
               ".tar.gz"))
        (sha256
          (base32
            "1iddva7v3fq0aqzsahkazxr7vpw28mqcrsy818z4wyiqnkplbhlg"))))
    (build-system python-build-system)
    (home-page "http://github.com/ActiveState/appdirs")
    (synopsis
      "Determine platform-specific dirs, e.g. a \"user data dir\"")
    (description
      "This module provides a portable way of finding out where user data
should be stored on various operating systems.")
    (license license:expat)))

(define-public python2-appdirs
  (package-with-python2 python-appdirs))

(define-public python-llfuse
  (package
    (name "python-llfuse")
    (version "1.1.1")
    (source (origin
              (method url-fetch)
              (uri (string-append
                    "https://bitbucket.org/nikratio/python-llfuse/downloads/"
                    "llfuse-" version ".tar.bz2"))
              (sha256
               (base32
                "0v6vj9mb286njgd1szg9hz2qdh5f3vkhsvajripfcqg458av310v"))))
    (build-system python-build-system)
    (inputs
     `(("fuse" ,fuse)
       ("attr" ,attr)))
    (native-inputs
     `(("pkg-config" ,pkg-config)))
    (synopsis "Python bindings for FUSE")
    (description
     "Python-LLFUSE is a set of Python bindings for the low level FUSE API.")
    (home-page "https://bitbucket.org/nikratio/python-llfuse/")
    (license license:lgpl2.0+)
    (properties `((python2-variant . ,(delay python2-llfuse))))))

(define-public python2-llfuse
  (package (inherit (package-with-python2
                 (strip-python2-variant python-llfuse)))
    (propagated-inputs `(("python2-contextlib2" ,python2-contextlib2)))))

;; For attic-0.16
(define-public python-llfuse-0.41
  (package (inherit python-llfuse)
    (version "0.41.1")
    (source (origin
              (method url-fetch)
              (uri (string-append
                    "https://bitbucket.org/nikratio/python-llfuse/downloads/"
                    "llfuse-" version ".tar.bz2"))
              (sha256
               (base32
                "1imlqw9b73086y97izr036f58pgc5akv4ihc2rrf8j5h75jbrlaa"))))
    ;; Python-LLFUSE < 0.42 includes underscore.js, which is MIT (expat)
    ;; licensed.  The rest of the package is licensed under LGPL2.0 or later.
    (license (list license:expat license:lgpl2.0+))))

(define-public python-msgpack
  (package
    (name "python-msgpack")
    (version "0.4.8")
    (source (origin
              (method url-fetch)
              (uri (pypi-uri "msgpack-python" version))
              (sha256
               (base32
                "11pqk5braa6wndpnr1dhg64js82vjgxnm0lzy73rwl831zgijaqs"))))
    (build-system python-build-system)
    (synopsis "MessagePack (de)serializer")
    (description "MessagePack is a fast, compact binary serialization format,
suitable for similar data to JSON.  This package provides CPython bindings for
reading and writing MessagePack data.")
    (home-page "https://pypi.python.org/pypi/msgpack-python/")
    (license license:asl2.0)))

(define-public python2-msgpack
  (package-with-python2 python-msgpack))

(define-public python-netaddr
  (package
    (name "python-netaddr")
    (version "0.7.18")
    (source
     (origin
       (method url-fetch)
       (uri (string-append
             "https://pypi.python.org/packages/source/n/netaddr/netaddr-"
             version
             ".tar.gz"))
       (sha256
         (base32
          "06dxjlbcicq7q3vqy8agq11ra01kvvd47j4mk6dmghjsyzyckxd1"))))
    (build-system python-build-system)
    (arguments `(#:tests? #f)) ;; No tests.
    (home-page "https://github.com/drkjam/netaddr/")
    (synopsis "Pythonic manipulation of  network addresses")
    (description
      "A Python library for representing and manipulating IPv4, IPv6, CIDR, EUI
and MAC network addresses.")
    (license license:bsd-3)))

(define-public python2-netaddr
  (package-with-python2 python-netaddr))

(define-public python-wrapt
  (package
    (name "python-wrapt")
    (version "1.10.5")
    (source
      (origin
        (method url-fetch)
        (uri (string-append
               "https://pypi.python.org/packages/source/w/wrapt/wrapt-"
               version
               ".tar.gz"))
        (sha256
          (base32
            "0cq8rlpzkxzk48b50yrfhzn1d1hrq4gjcdqlrgq4v5palgiv9jwr"))))
    (build-system python-build-system)
    (arguments
     ;; Tests are not included in the tarball, they are only available in the
     ;; git repository.
     `(#:tests? #f))
    (home-page "https://github.com/GrahamDumpleton/wrapt")
    (synopsis "Module for decorators, wrappers and monkey patching")
    (description
      "The aim of the wrapt module is to provide a transparent object proxy for
  Python, which can be used as the basis for the construction of function
  wrappers and decorator functions.")
    (license license:bsd-2)))

(define-public python2-wrapt
  (package-with-python2 python-wrapt))

(define-public python-iso8601
  (package
  (name "python-iso8601")
  (version "0.1.11")
  (source
    (origin
      (method url-fetch)
      (uri (pypi-uri "iso8601" version))
      (sha256
       (base32
        "0c7gh3lsdjds262h0v1sqc66l7hqgfwbakn96qrhdbl0i3vm5yz8"))))
  (build-system python-build-system)
  (native-inputs
   `(("python-pytest" ,python-pytest)))
  (home-page "https://bitbucket.org/micktwomey/pyiso8601")
  (synopsis "Module to parse ISO 8601 dates")
  (description
    "This module parses the most common forms of ISO 8601 date strings (e.g.
@code{2007-01-14T20:34:22+00:00}) into @code{datetime} objects.")
  (license license:expat)))

(define-public python2-iso8601
  (package-with-python2 python-iso8601))

(define-public python-monotonic
  (package
    (name "python-monotonic")
    (version "0.3")
    (source
      (origin
        (method url-fetch)
        (uri (string-append
               "https://pypi.python.org/packages/source/m/monotonic/monotonic-"
               version
               ".tar.gz"))
        (sha256
          (base32
            "0yz0bcbwx8r2c01czzfpbrxddynxyk9k95jj8h6sgcb7xmfvl998"))))
    (build-system python-build-system)
    (home-page "https://github.com/atdt/monotonic")
    (synopsis "Implementation of time.monotonic() for Python 2 & < 3.3")
    (description
      "This module provides a monotonic() function which returns the value (in
fractional seconds) of a clock which never goes backwards.")
    (license license:asl2.0)))

(define-public python2-monotonic
  (package-with-python2 python-monotonic))

(define-public python-webob
  (package
    (name "python-webob")
    (version "1.5.1")
    (source
     (origin
       (method url-fetch)
       (uri (pypi-uri "WebOb" version))
       (sha256
        (base32
         "02bhhzijfhv8hmi1i54d4b0v43liwhnywhflvxsv4x3zax9s3afq"))))
    (build-system python-build-system)
    (native-inputs
      `(("python-nose" ,python-nose)))
    (home-page "http://webob.org/")
    (synopsis "WSGI request and response object")
    (description
      "WebOb provides wrappers around the WSGI request environment, and an
object to help create WSGI responses.")
    (license license:expat)))

(define-public python2-webob
  (package-with-python2 python-webob))

(define-public python-xlrd
  (package
    (name "python-xlrd")
    (version "1.0.0")
    (source (origin
              (method url-fetch)
              (uri (pypi-uri "xlrd" version))
              (sha256
               (base32
                "0s8hjiz01vbhy85xalrz0qlsmd9ypf36zjqrf97hh984spapvy0g"))))
    (build-system python-build-system)
    (arguments
     `(#:phases
       (modify-phases %standard-phases
         ;; Current test in setup.py does not work as of 1.0.0, so use nose to
         ;; run tests instead for now.
         (replace 'check (lambda _ (zero? (system* "nosetests")))))))
    (native-inputs `(("python-nose"       ,python-nose)))
    (home-page "http://www.python-excel.org/")
    (synopsis "Library for extracting data from Excel files")
    (description "This packages provides a library to extract data from
spreadsheets using Microsoft Excel proprietary file formats @samp{.xls} and
@samp{.xlsx} (versions 2.0 onwards).  It has support for Excel dates and is
Unicode-aware.  It is not intended as an end-user tool.")
    (license license:bsd-3)))

(define-public python2-xlrd
  (package-with-python2 python-xlrd))

(define-public python-prettytable
  (package
    (name "python-prettytable")
    (version "0.7.2")
    (source
     (origin
       (method url-fetch)
       (uri (string-append
             "https://pypi.python.org/packages/source/P/PrettyTable/"
             "prettytable-" version ".tar.bz2"))
       (sha256
        (base32
         "0diwsicwmiq2cpzpxri7cyl5fmsvicafw6nfqf6p6p322dji2g45"))))
    (build-system python-build-system)
    (home-page "http://code.google.com/p/prettytable/")
    (synopsis "Display tabular data in an ASCII table format")
    (description
      "A library designed to represent tabular data in visually appealing ASCII
tables.  PrettyTable allows for selection of which columns are to be printed,
independent alignment of columns (left or right justified or centred) and
printing of sub-tables by specifying a row range.")
    (license license:bsd-3)))

(define-public python2-prettytable
  (package-with-python2 python-prettytable))

(define-public python-tables
  (package
    (name "python-tables")
    (version "3.2.2")
    (source
     (origin
       (method url-fetch)
       (uri (pypi-uri "tables" version))
       (sha256
        (base32
         "117s6w7s3yxafpmf3zz3svana7xfrsviw01va1xp7h8ylx8v6r1m"))
       (modules '((guix build utils)))
       (snippet
        '(begin
           ;; Remove pre-compiled .pyc files from source.
           (for-each delete-file-recursively
                     (find-files "." "__pycache__" #:directories? #t))
           (for-each delete-file (find-files "." "\\.pyc$"))
           #t))))
    (build-system python-build-system)
    (arguments
     `(;; FIXME: python-build-system does not pass configure-flags to "build"
       ;; or "check", so we must override the build and check phases.
       #:phases
       (modify-phases %standard-phases
         (add-after 'unpack 'use-gcc
           (lambda _
             (substitute* "setup.py"
               (("compiler = new_compiler\\(\\)" line)
                (string-append line
                               "\ncompiler.set_executables(compiler='gcc',"
                               "compiler_so='gcc',"
                               "linker_exe='gcc',"
                               "linker_so='gcc -shared')")))
             #t))
         (replace 'build
           (lambda* (#:key inputs #:allow-other-keys)
             (zero? (system* "python" "setup.py" "build"
                             (string-append "--hdf5="
                                            (assoc-ref inputs "hdf5"))))))
         (replace 'check
           (lambda* (#:key inputs #:allow-other-keys)
             (zero? (system* "python" "setup.py" "check"
                             (string-append "--hdf5="
                                            (assoc-ref inputs "hdf5")))))))))
    (propagated-inputs
     `(("python-numexpr" ,python-numexpr)
       ("python-numpy" ,python-numpy)))
    (native-inputs
     `(("python-cython" ,python-cython)
       ("pkg-config" ,pkg-config)))
    (inputs
     `(("hdf5" ,hdf5)
       ("bzip2" ,bzip2)
       ("zlib" ,zlib)))
    (home-page "http://www.pytables.org/")
    (synopsis "Hierarchical datasets for Python")
    (description "PyTables is a package for managing hierarchical datasets and
designed to efficently cope with extremely large amounts of data.")
    (license license:bsd-3)))

(define-public python2-tables
  (package-with-python2 python-tables))

(define-public python-pyasn1
  (package
    (name "python-pyasn1")
    (version "0.1.9")
    (source
     (origin
       (method url-fetch)
       (uri (pypi-uri "pyasn1" version))
       (sha256
        (base32
         "0zraxni14bqi20kr4bi6nwsh32aibz0fq0xaczfisw0zdpcsqg45"))))
    (build-system python-build-system)
    (home-page "http://pyasn1.sourceforge.net/")
    (synopsis "ASN.1 types and codecs")
    (description
     "This is an implementation of ASN.1 types and codecs in Python.  It is
suitable for a wide range of protocols based on the ASN.1 specification.")
    (license license:bsd-2)))

(define-public python2-pyasn1
  (package-with-python2 python-pyasn1))

(define-public python-pyasn1-modules
  (package
    (name "python-pyasn1-modules")
    (version "0.0.8")
    (source
      (origin
        (method url-fetch)
        (uri (pypi-uri "pyasn1-modules" version))
        (sha256
         (base32
          "0drqgw81xd3fxdlg89kgd79zzrabvfncvkbybi2wr6w2y4s1jmhh"))))
    (build-system python-build-system)
    (propagated-inputs
     `(("python-pyasn1" ,python-pyasn1)))
    (home-page "https://sourceforge.net/projects/pyasn1/")
    (synopsis "ASN.1 codec implementations")
    (description
     "Pyasn1-modules is a collection of Python modules providing ASN.1 types and
implementations of ASN.1-based codecs and protocols.")
    (license license:bsd-3)))

(define-public python2-pyasn1-modules
  (package-with-python2 python-pyasn1-modules))

(define-public python-ipaddress
  (package
    (name "python-ipaddress")
    (version "1.0.16")
    (source (origin
              (method url-fetch)
              (uri (pypi-uri "ipaddress" version))
              (sha256
               (base32
                "1c3imabdrw8nfksgjjflzg7h4ynjckqacb188rf541m74arq4cas"))))
    (build-system python-build-system)
    (home-page "https://github.com/phihag/ipaddress")
    (synopsis "IP address manipulation library")
    (description
      "This package provides a fast, lightweight IPv4/IPv6 manipulation library
 in Python.  This library is used to create, poke at, and manipulate IPv4 and
 IPv6 addresses and networks.  This is a port of the Python 3.3 ipaddress
 module to older versions of Python.")
    (license license:psfl)))

(define-public python2-ipaddress
  (package-with-python2 python-ipaddress))

(define-public python2-ipaddr
  (package
    (name "python2-ipaddr")
    (version "2.1.11")
    (source
     (origin
       (method url-fetch)
       (uri (pypi-uri "ipaddr" version))
       (sha256
        (base32 "1dwq3ngsapjc93fw61rp17fvzggmab5x1drjzvd4y4q0i255nm8v"))))
    (build-system python-build-system)
    (arguments
     `(#:python ,python-2                         ;version 2 only
       #:phases
       (modify-phases %standard-phases
         (replace 'check
           (lambda* _
             (zero? (system* "python" "ipaddr_test.py")))))))
    (home-page "https://github.com/google/ipaddr-py")
    (synopsis "IP address manipulation library")
    (description
     "Ipaddr is a Python@tie{}2 library for creating and manupilating IPv4 and
IPv6 addresses and networks.

For new implementations you may prefer to use the standard module
@code{ipaddress}, which was introduced in Python 3.3 and backported to older
versions of Python.")
    (license license:asl2.0)))

(define-public python-idna
  (package
    (name "python-idna")
    (version "2.0")
    (source
     (origin
       (method url-fetch)
       (uri (string-append "https://pypi.python.org/packages/source/i/"
                           "idna/idna-" version ".tar.gz"))
       (sha256
        (base32
         "0frxgmgi234lr9hylg62j69j4ik5zhg0wz05w5dhyacbjfnrl68n"))))
    (build-system python-build-system)
    (home-page "https://github.com/kjd/idna")
    (synopsis "Internationalized domain names in applications")
    (description
     "This is a library to support the Internationalised Domain Names in
Applications (IDNA) protocol as specified in RFC 5891.  This version of the
protocol is often referred to as “IDNA2008” and can produce different results
from the earlier standard from 2003.  The library is also intended to act as a
suitable drop-in replacement for the “encodings.idna” module that comes with
the Python standard library but currently only supports the older 2003
specification.")
    (license license:bsd-4)))

(define-public python2-idna
  (package-with-python2 python-idna))

(define-public python-pretend
  (package
    (name "python-pretend")
    (version "1.0.8")
    (source
     (origin
       (method url-fetch)
       (uri (string-append "https://pypi.python.org/packages/source/p/"
                           "pretend/pretend-" version ".tar.gz"))
       (sha256
        (base32
         "0r5r7ygz9m6d2bklflbl84cqhjkc2q12xgis8268ygjh30g2q3wk"))))
    (build-system python-build-system)
    (home-page "https://github.com/alex/pretend")
    (synopsis "Library for stubbing in Python")
    (description
     "Pretend is a library to make stubbing with Python easier.  Stubbing is a
technique for writing tests.  You may hear the term mixed up with mocks,
fakes, or doubles.  Basically, a stub is an object that returns pre-canned
responses, rather than doing any computation.")
    (license license:bsd-3)))

(define-public python2-pretend
  (package-with-python2 python-pretend))

(define-public python-cryptography-vectors
  (package
    (name "python-cryptography-vectors")
    (version "1.7.1")
    (source
     (origin
       (method url-fetch)
       (uri (pypi-uri "cryptography_vectors" version))
       (sha256
        (base32
         "1x2mz4wggja5ih45c6cw0kzyad4jr8avg327dawjr1gnpdq1psa7"))))
    (build-system python-build-system)
    (home-page "https://github.com/pyca/cryptography")
    (synopsis "Test vectors for the cryptography package")
    (description
      "This package contains test vectors for the cryptography package.")
    ;; Distributed under either BSD-3 or ASL2.0
    (license (list license:bsd-3 license:asl2.0))))

(define-public python2-cryptography-vectors
  (package-with-python2 python-cryptography-vectors))

(define-public python-cryptography
  (package
    (name "python-cryptography")
    (version "1.7.1")
    (source
     (origin
       (method url-fetch)
       (uri (pypi-uri "cryptography" version))
       (sha256
        (base32
         "0k6v7wq4h0yk9r0x0bl2x9fyrg4a6gj5qp4m9mgpk6m481yyygwm"))))
    (build-system python-build-system)
    (inputs
     `(("openssl" ,openssl)))
    (propagated-inputs
     `(("python-cffi" ,python-cffi)
       ("python-six" ,python-six)
       ("python-pyasn1" ,python-pyasn1)
       ("python-idna" ,python-idna)
       ("python-iso8601" ,python-iso8601)))
    (native-inputs
     `(("python-cryptography-vectors" ,python-cryptography-vectors)
       ("python-hypothesis" ,python-hypothesis)
       ("python-pretend" ,python-pretend)
       ("python-pyasn1" ,python-pyasn1)
       ("python-pyasn1-modules" ,python-pyasn1-modules)
       ("python-pytz" ,python-pytz)
       ("python-pytest" ,python-pytest-2.9.2)))
    (home-page "https://github.com/pyca/cryptography")
    (synopsis "Cryptographic recipes and primitives for Python")
    (description
      "cryptography is a package which provides cryptographic recipes and
primitives to Python developers.  It aims to be the “cryptographic standard
library” for Python.  The package includes both high level recipes, and low
level interfaces to common cryptographic algorithms such as symmetric ciphers,
message digests and key derivation functions.")
    ;; Distributed under either BSD-3 or ASL2.0
    (license (list license:bsd-3 license:asl2.0))
    (properties `((python2-variant . ,(delay python2-cryptography))))))

(define-public python2-cryptography
  (let ((crypto (package-with-python2
                 (strip-python2-variant python-cryptography))))
    (package (inherit crypto)
      (propagated-inputs
       `(("python2-ipaddress" ,python2-ipaddress)
         ("python2-backport-ssl-match-hostname"
          ,python2-backport-ssl-match-hostname)
         ("python2-enum34" ,python2-enum34)
         ,@(package-propagated-inputs crypto))))))

(define-public python-pyopenssl
  (package
    (name "python-pyopenssl")
    (version "16.2.0")
    (source
     (origin
       (method url-fetch)
       (uri (pypi-uri "pyOpenSSL" version))
       (sha256
        (base32
         "0vji4yrfshs15xpczbhzhasnjrwcarsqg87n98ixnyafnyxs6ybp"))
       (patches
        (search-patches "python-pyopenssl-skip-network-test.patch"))))
    (build-system python-build-system)
    (arguments
     '(#:phases
       (modify-phases %standard-phases
         (delete 'check)
         (add-after 'install 'check
           (lambda* (#:key inputs outputs #:allow-other-keys)
             (add-installed-pythonpath inputs outputs)
             (zero? (system* "py.test" "-v")))))))
    (propagated-inputs
     `(("python-cryptography" ,python-cryptography)
       ("python-six" ,python-six)))
    (inputs
     `(("openssl" ,openssl)))
    (native-inputs
     `(("python-pytest" ,python-pytest)))
    (home-page "https://github.com/pyca/pyopenssl")
    (synopsis "Python wrapper module around the OpenSSL library")
    (description
      "PyOpenSSL is a high-level wrapper around a subset of the OpenSSL
library.")
    (license license:asl2.0)))

(define-public python2-pyopenssl
  (package-with-python2 python-pyopenssl))

(define-public python-pip
  (package
    (name "python-pip")
    (version "9.0.1")
    (source
     (origin
       (method url-fetch)
       (uri (pypi-uri "pip" version))
       (sha256
        (base32
         "03clr9c1dih5n9c00c592zzvf6r1ffimywkaq9agcqdllzhl7wh9"))))
    (build-system python-build-system)
    (arguments
     '(#:tests? #f))          ; there are no tests in the pypi archive.
    (home-page "https://pip.pypa.io/")
    (synopsis "Package manager for Python software")
    (description
     "Pip is a package manager for Python software, that finds packages on the
Python Package Index (PyPI).")
    (license license:expat)))

(define-public python2-pip
  (package-with-python2 python-pip))

(define-public python-tlsh
  (package
    (name "python-tlsh")
    (version "3.4.4")
    (home-page "https://github.com/trendmicro/tlsh")
    (source (origin
              (method url-fetch)
              (uri (string-append "https://github.com/trendmicro/tlsh/archive/v"
                                  version ".tar.gz"))
              (sha256
               (base32
                "00bhzjqrlh7v538kbkbn8lgx976j1138al3sdhklaizqjvpwyk4r"))
              (file-name (string-append name "-" version ".tar.gz"))))
    (build-system cmake-build-system)
    (arguments
     '(#:out-of-source? #f
       #:phases (modify-phases %standard-phases
                  (replace
                   'install
                   (lambda* (#:key outputs #:allow-other-keys)
                     ;; Build and install the Python bindings.  The underlying
                     ;; C++ library is apparently not meant to be installed.
                     (let ((out (assoc-ref outputs "out")))
                       (with-directory-excursion "py_ext"
                         (and (system* "python" "setup.py" "build")
                              (system* "python" "setup.py" "install"
                                       (string-append "--prefix=" out))))))))))
    (inputs `(("python" ,python-wrapper)))        ;for the bindings
    (synopsis "Fuzzy matching library for Python")
    (description
     "Trend Micro Locality Sensitive Hash (TLSH) is a fuzzy matching library.
Given a byte stream with a minimum length of 256 bytes, TLSH generates a hash
value which can be used for similarity comparisons.  Similar objects have
similar hash values, which allows for the detection of similar objects by
comparing their hash values.  The byte stream should have a sufficient amount
of complexity; for example, a byte stream of identical bytes will not generate
a hash value.")
    (license license:asl2.0)))

(define-public python2-tlsh
  (package
    (inherit python-tlsh)
    (name "python2-tlsh")
    (inputs `(("python" ,python-2)))))

(define-public python-termcolor
  (package
    (name "python-termcolor")
    (version "1.1.0")
    (source
     (origin
       (method url-fetch)
       (uri (pypi-uri "python-termcolor" version))
       (sha256
        (base32
         "0fv1vq14rpqwgazxg4981904lfyp84mnammw7y046491cv76jv8x"))))
    (build-system python-build-system)
    (arguments
     ;; There are no tests.
     `(#:tests? #f))
    (home-page "http://pypi.python.org/pypi/termcolor")
    (synopsis "ANSII Color formatting for terminal output")
    (description
     "This package provides ANSII Color formatting for output in terminals.")
    (license license:expat)))

(define-public python2-termcolor
  (package-with-python2 python-termcolor))

(define-public python-libarchive-c
  (package
    (name "python-libarchive-c")
    (version "2.2")
    (source (origin
              (method url-fetch)
              (uri (pypi-uri "libarchive-c" version))
              (sha256
               (base32
                "0z4r7v3dhd6b3120mav05ff08srih176r2rg5k8kn7mjd9pslm2x"))))
    (build-system python-build-system)
    (arguments
     '(#:phases (modify-phases %standard-phases
                  (add-before
                   'build 'reference-libarchive
                   (lambda* (#:key inputs #:allow-other-keys)
                     ;; Retain the absolute file name of libarchive.so.
                     (let ((libarchive (assoc-ref inputs "libarchive")))
                       (substitute* "libarchive/ffi.py"
                         (("find_library\\('archive'\\)")
                          (string-append "'" libarchive
                                         "/lib/libarchive.so'")))))))))
    (inputs
     `(("libarchive" ,libarchive)))
    (home-page "https://github.com/Changaco/python-libarchive-c")
    (synopsis "Python interface to libarchive")
    (description
     "This package provides Python bindings to libarchive, a C library to
access possibly compressed archives in many different formats.  It uses
Python's @code{ctypes} foreign function interface (FFI).")
    (license license:lgpl2.0+)))

(define-public python2-libarchive-c
  (package-with-python2 python-libarchive-c))

(define-public python-file
  (package
    (inherit file)
    (name "python-file")
    (source (origin
              (inherit (package-source file))
              ;; This patch should not be applied to python2-file.
              (patches (search-patches "python-file-double-encoding-bug.patch"))))
    (build-system python-build-system)
    (arguments
     '(#:tests? #f                                ;no tests
       #:configure-flags '("--single-version-externally-managed" "--root=/")
       #:phases (modify-phases %standard-phases
                  (add-before 'build 'change-directory
                    (lambda _
                      (chdir "python")
                      #t))
                  (add-before 'build 'set-library-file-name
                    (lambda* (#:key inputs #:allow-other-keys)
                      (let ((file (assoc-ref inputs "file")))
                        (substitute* "magic.py"
                          (("find_library\\('magic'\\)")
                           (string-append "'" file "/lib/libmagic.so'")))
                        #t))))))
    (inputs `(("file" ,file)))
    (self-native-input? #f)
    (synopsis "Python bindings to the libmagic file type guesser.  Note that
this module and the python-magic module both provide a \"magic.py\" file;
these two modules, which are different and were developed separately, both
serve the same purpose: provide Python bindings for libmagic.")))

(define-public python2-file
  (package-with-python2 python-file))

(define-public python-debian
  (package
    (name "python-debian")
    (version "0.1.28")
    (source
     (origin
       (method url-fetch)
       (uri (pypi-uri name version))
       (sha256
        (base32
         "0i15f0xzx679sd0ldq2sls9pnnps9fv6vhqvnv9dzf4qhma42i0y"))))
    (build-system python-build-system)
    (propagated-inputs
     `(("python-six" ,python-six)))
    (home-page "http://packages.debian.org/sid/python-debian")
    (synopsis "Debian package related modules")
    (description
     ;; XXX: Use @enumerate instead of @itemize to work around
     ;; <http://bugs.gnu.org/21772>.
     "This package provides Python modules that abstract many formats of
Debian-related files, such as:

@enumerate
@item Debtags information;
@item @file{debian/changelog} files;
@item packages files, pdiffs;
@item control files of single or multiple RFC822-style paragraphs---e.g.
   @file{debian/control}, @file{.changes}, @file{.dsc};
@item Raw @file{.deb} and @file{.ar} files, with (read-only) access to
   contained files and meta-information.
@end enumerate\n")

    ;; Modules are either GPLv2+ or GPLv3+.
    (license license:gpl3+)))

(define-public python2-debian
  (package-with-python2 python-debian))

(define-public python-nbformat
  (package
    (name "python-nbformat")
    (version "4.1.0")
    (source
     (origin
       (method url-fetch)
       (uri (pypi-uri "nbformat" version))
       (sha256
        (base32
         "0mq8iki3d4mnx7wy05phss7x98mds4fqydin8lcagidp1knw1xnv"))))
    (build-system python-build-system)
    (arguments `(#:tests? #f)) ; no test target
    (propagated-inputs
     `(("python-ipython-genutils" ,python-ipython-genutils)
       ("python-jsonschema" ,python-jsonschema)
       ("python-jupyter-core" ,python-jupyter-core)
       ("python-traitlets" ,python-traitlets)))
    (home-page "http://jupyter.org")
    (synopsis "Jupyter Notebook format")
    (description "This package provides the reference implementation of the
Jupyter Notebook format and Python APIs for working with notebooks.")
    (license license:bsd-3)))

(define-public python2-nbformat
  (package-with-python2 python-nbformat))

(define-public python-bleach
  (package
    (name "python-bleach")
    (version "1.4.3")
    (source
     (origin
       (method url-fetch)
       (uri (pypi-uri "bleach" version))
       (sha256
        (base32
         "0jvg3jxrvnx7xmm9gj262v60ib452xlnwlb0navyp7jsvcd0d4qj"))))
    (build-system python-build-system)
    (propagated-inputs
     `(("python-html5lib" ,python-html5lib-0.9)
       ("python-six" ,python-six)))
    (native-inputs
     `(("python-nose" ,python-nose)))
    (home-page "http://github.com/jsocol/bleach")
    (synopsis "Whitelist-based HTML-sanitizing tool")
    (description "Bleach is an easy whitelist-based HTML-sanitizing tool.")
    (license license:asl2.0)))

(define-public python2-bleach
  (package-with-python2 python-bleach))

(define-public python-entrypoints
  (package
    (name "python-entrypoints")
    (version "0.2.2")
    (source
     (origin
       (method url-fetch)
       (uri (string-append "https://github.com/takluyver/entrypoints/archive/"
                           version ".tar.gz"))
       (file-name (string-append name "-" version ".tar.gz"))
       (sha256
        (base32
         "0azqlkh3j0za080lsf5crnhaxx3c93k9dpv5ihkhf5cppgw5sjz5"))))
    (build-system python-build-system)
    ;; The package does not come with a setup.py file, so we have to generate
    ;; one ourselves.
    (arguments
     `(#:tests? #f
       #:phases
       (modify-phases %standard-phases
         (add-after 'unpack 'create-setup.py
           (lambda _
             (call-with-output-file "setup.py"
               (lambda (port)
                 (format port "\
from setuptools import setup
setup(name='entrypoints', version='~a', py_modules=['entrypoints'])
" ,version))))))))
    (home-page "https://github.com/takluyver/entrypoints")
    (synopsis "Discover and load entry points from installed Python packages")
    (description "Entry points are a way for Python packages to advertise
objects with some common interface.  The most common examples are
@code{console_scripts} entry points, which define shell commands by
identifying a Python function to run.  The @code{entrypoints} module contains
functions to find and load entry points.")
    (license license:expat)))

(define-public python2-entrypoints
  (package-with-python2 python-entrypoints))

(define-public python-nbconvert
  (package
    (name "python-nbconvert")
    (version "5.0.0b1")
    (source
     (origin
       (method url-fetch)
       (uri (pypi-uri "nbconvert" version))
       (sha256
        (base32
         "0brclbb18l4nmd5qy3dl9wn05rjdh1fz4rmzdlfqacj12rcdvdgp"))))
    (build-system python-build-system)
    (arguments
     `(;; The "bdist_egg" target is disabled by default, causing the installation
       ;; to fail.
       #:configure-flags (list "bdist_egg")
       ;; FIXME: 5 failures, 40 errors.
       #:tests? #f))
       ;; #:phases
       ;; (modify-phases %standard-phases
       ;;   (replace 'check
       ;;     (lambda _
       ;;       (zero? (system* "py.test" "-v")))))
    (native-inputs
     `(("python-pytest" ,python-pytest)))
    (propagated-inputs
     `(("python-bleach" ,python-bleach)
       ("python-entrypoints" ,python-entrypoints)
       ("python-jinja2" ,python-jinja2)
       ("python-jupyter-core" ,python-jupyter-core)
       ("python-mistune" ,python-mistune)
       ("python-nbformat" ,python-nbformat)
       ("python-pygments" ,python-pygments)
       ("python-traitlets" ,python-traitlets)))
    (home-page "http://jupyter.org")
    (synopsis "Converting Jupyter Notebooks")
    (description "The @code{nbconvert} tool, @{jupyter nbconvert}, converts
notebooks to various other formats via Jinja templates.  It allows you to
convert an @code{.ipynb} notebook file into various static formats including:

@enumerate
@item HTML
@item LaTeX
@item PDF
@item Reveal JS
@item Markdown (md)
@item ReStructured Text (rst)
@item executable script
@end enumerate\n")
    (license license:bsd-3)))

(define-public python2-nbconvert
  (package-with-python2 python-nbconvert))

(define-public python-notebook
  (package
    (name "python-notebook")
    (version "4.2.3")
    (source (origin
              (method url-fetch)
              (uri (pypi-uri "notebook" version))
              (sha256
               (base32
                "0laq5c2f21frq6xcdckgq7raqhznbjb0qs0357g612z87wyn1a9r"))))
    (build-system python-build-system)
    (arguments
     `(#:phases
       (modify-phases %standard-phases
         (replace 'check
           (lambda _
             ;; HOME must be set for tests
             (setenv "HOME" "/tmp")
             (zero? (system* "nosetests")))))))
    (propagated-inputs
     `(("python-jupyter-core" ,python-jupyter-core)
       ("python-nbformat" ,python-nbformat)
       ("python-nbconvert" ,python-nbconvert)
       ("python-ipython" ,python-ipython)))
    (native-inputs
     `(("python-nose" ,python-nose)
       ("python-sphinx" ,python-sphinx)
       ("python-requests" ,python-requests)))
    (home-page "http://jupyter.org/")
    (synopsis "Web-based notebook environment for interactive computing")
    (description
     "The Jupyter HTML notebook is a web-based notebook environment for
interactive computing.")
    (properties `((python2-variant . ,(delay python2-notebook))))
    (license license:bsd-3)))

(define-public python2-notebook
  (let ((base (package-with-python2
                (strip-python2-variant python-notebook))))
    (package (inherit base)
      (native-inputs
       `(("python2-mock" ,python2-mock)
         ,@(package-native-inputs base)))
      (arguments
       (substitute-keyword-arguments (package-arguments base)
         ((#:phases phases)
          `(modify-phases ,phases
             (add-before 'check 'disable-test-case
              ;; The test requires network access to localhost. Curiously it
              ;; fails with Python 2 only. Simply make the test-case return
              ;; immediately.
              (lambda _
                (substitute*
                    "notebook/services/nbconvert/tests/test_nbconvert_api.py"
                  (("formats = self.nbconvert_api") "return #")))))))))))

(define-public python-widgetsnbextension
  (package
    (name "python-widgetsnbextension")
    (version "1.2.6")
    (source
     (origin
       (method url-fetch)
       (uri (pypi-uri "widgetsnbextension" version))
       (sha256
        (base32
         "0lff2mrwrgsa1mxmwx3phl9xvy0jqfpg6khbmxy53jbq56rwy666"))))
    (build-system python-build-system)
    (propagated-inputs
     `(("python-notebook" ,python-notebook)))
    (native-inputs
     `(("python-certifi" ,python-certifi)
       ("python-nose" ,python-nose)))
    (home-page "http://ipython.org")
    (synopsis "IPython HTML widgets for Jupyter")
    (description "This package provides interactive HTML widgets for Jupyter
notebooks.")
    (license license:bsd-3)))

(define-public python2-widgetsnbextension
  (package-with-python2 python-widgetsnbextension))

(define-public python-ipywidgets
  (package
    (name "python-ipywidgets")
    (version "5.2.2")
    (source
     (origin
       (method url-fetch)
       (uri (pypi-uri "ipywidgets" version))
       (sha256
        (base32
         "1lk0qrr5l9a0z7qkkn30hv5832whxwxymf1l576fmmad0n7hkxms"))))
    (build-system python-build-system)
    ;; FIXME: it's not clear how to run the tests.
    (arguments `(#:tests? #f))
    (propagated-inputs
     `(("python-ipykernel" ,python-ipykernel)
       ("python-ipython" ,python-ipython)
       ("python-traitlets" ,python-traitlets)
       ("python-widgetsnbextension" ,python-widgetsnbextension)))
    (home-page "http://ipython.org")
    (synopsis "IPython HTML widgets for Jupyter")
    (description "Ipywidgets are interactive HTML widgets for Jupyter
notebooks and the IPython kernel.  Notebooks come alive when interactive
widgets are used.  Users gain control of their data and can visualize changes
in the data.")
    (license license:bsd-3)))

(define-public python2-ipywidgets
  (package-with-python2 python-ipywidgets))

(define-public python-jupyter-console
  (package
    (name "python-jupyter-console")
    (version "5.0.0")
    (source
     (origin
       (method url-fetch)
       (uri (pypi-uri "jupyter_console" version))
       (sha256
        (base32
         "04acmkwsi99rcg3vb54c6n492zv35s92h2ahabc0w6wj976cipvx"))))
    (build-system python-build-system)
    ;; FIXME: it's not clear how to run the tests.
    (arguments `(#:tests? #f))
    (propagated-inputs
     `(("python-ipykernel" ,python-ipykernel)
       ("python-ipython" ,python-ipython)
       ("python-jupyter-client" ,python-jupyter-client)
       ("python-prompt-toolkit" ,python-prompt-toolkit)
       ("python-pygments" ,python-pygments)))
    (home-page "https://jupyter.org")
    (synopsis "Jupyter terminal console")
    (description "This package provides a terminal-based console frontend for
Jupyter kernels.  It also allows for console-based interaction with non-Python
Jupyter kernels such as IJulia and IRKernel.")
    (license license:bsd-3)))

(define-public python2-jupyter-console
  (package-with-python2 python-jupyter-console))

(define-public jupyter
  (package
    (name "jupyter")
    (version "1.0.0")
    (source
     (origin
       (method url-fetch)
       (uri (pypi-uri "jupyter" version))
       (sha256
        (base32
         "0pwf3pminkzyzgx5kcplvvbvwrrzd3baa7lmh96f647k30rlpp6r"))))
    (build-system python-build-system)
    ;; FIXME: it's not clear how to run the tests.
    (arguments `(#:tests? #f))
    (propagated-inputs
     `(("python-ipykernel" ,python-ipykernel)
       ("python-ipywidgets" ,python-ipywidgets)
       ("python-jupyter-console" ,python-jupyter-console)
       ("python-nbconvert" ,python-nbconvert)
       ("python-notebook" ,python-notebook)))
    (home-page "http://jupyter.org")
    (synopsis "Web application for interactive documents")
    (description
     "The Jupyter Notebook is a web application that allows you to create and
share documents that contain live code, equations, visualizations and
explanatory text.  Uses include: data cleaning and transformation, numerical
simulation, statistical modeling, machine learning and much more.")
    (license license:bsd-3)))

(define-public python-chardet
  (package
    (name "python-chardet")
    (version "2.3.0")
    (source
     (origin
       (method url-fetch)
       (uri (string-append
             "https://pypi.python.org/packages/source/c/chardet/chardet-"
             version
             ".tar.gz"))
       (sha256
        (base32
         "1ak87ikcw34fivcgiz2xvi938dmclh078az65l9x3rmgljrkhgp5"))))
    (build-system python-build-system)
    (home-page "https://github.com/chardet/chardet")
    (synopsis "Universal encoding detector for Python 2 and 3")
    (description
     "This package provides @code{chardet}, a Python module that can
automatically detect a wide range of file encodings.")
    (license license:lgpl2.1+)))

(define-public python2-chardet
  (package-with-python2 python-chardet))

(define-public python-docopt
  (package
    (name "python-docopt")
    (version "0.6.2")
    (source
     (origin
       (method url-fetch)
       ;; The release on PyPI does not include tests.
       (uri (string-append
             "https://github.com/docopt/docopt/archive/"
             version ".tar.gz"))
       (file-name (string-append name "-" version ".tar.gz"))
       (sha256
        (base32
         "16bf890xbdz3m30rsv2qacklh2rdn1zrfspfnwzx9g7vwz8yw4r1"))))
    (build-system python-build-system)
    (native-inputs
     `(("python-pytest" ,python-pytest)))
    (arguments
     `(#:phases (alist-replace
                 'check
                 (lambda _ (zero? (system* "py.test")))
                 %standard-phases)))
    (home-page "http://docopt.org")
    (synopsis "Command-line interface description language for Python")
    (description "This library allows the user to define a command-line
interface from a program's help message rather than specifying it
programatically with command-line parsers like @code{getopt} and
@code{argparse}.")
    (license license:expat)))

(define-public python2-docopt
  (package-with-python2 python-docopt))

(define-public python-zope-event
  (package
    (name "python-zope-event")
    (version "4.1.0")
    (source
     (origin
       (method url-fetch)
       (uri (string-append "https://pypi.python.org/packages/source/z"
                           "/zope.event/zope.event-" version ".tar.gz"))
       (sha256
        (base32
         "11p75zpfz3ffhz21nzx9wb23xs993ck5s6hkjcvhswwizni5jynw"))))
    (build-system python-build-system)
    (home-page "http://pypi.python.org/pypi/zope.event")
    (synopsis "Event publishing system for Python")
    (description "Zope.event provides an event publishing API, intended for
use by applications which are unaware of any subscribers to their events.  It
is a simple event-dispatching system on which more sophisticated event
dispatching systems can be built.")
    (license license:zpl2.1)))

(define-public python2-zope-event
  (package-with-python2 python-zope-event))

(define-public python-zope-interface
  (package
    (name "python-zope-interface")
    (version "4.1.3")
    (source
     (origin
       (method url-fetch)
       (uri (string-append "https://pypi.python.org/packages/source/z"
                           "/zope.interface/zope.interface-" version ".tar.gz"))
       (sha256
        (base32
         "0ks8h73b2g4bkad821qbv0wzjppdrwys33i7ka45ik3wxjg1l8if"))))
    (build-system python-build-system)
    (native-inputs
     `(("python-zope-event" ,python-zope-event)))
    (home-page "https://github.com/zopefoundation/zope.interface")
    (synopsis "Python implementation of the \"design by contract\"
methodology")
    (description "Zope.interface provides an implementation of \"object
interfaces\" for Python.  Interfaces are a mechanism for labeling objects as
conforming to a given API or contract.")
    (license license:zpl2.1)))

(define-public python2-zope-interface
  (package-with-python2 python-zope-interface))

(define-public python-zope-exceptions
  (package
    (name "python-zope-exceptions")
    (version "4.0.8")
    (source
     (origin
       (method url-fetch)
       (uri (string-append "https://pypi.python.org/packages/source/z"
                           "/zope.exceptions/zope.exceptions-"
                           version ".tar.gz"))
       (sha256
        (base32
         "0zwxaaa66sqxg5k7zcrvs0fbg9ym1njnxnr28dfmchzhwjvwnfzl"))))
    (build-system python-build-system)
    (arguments
     '(#:tests? #f)) ; circular dependency with zope.testrunner
    (propagated-inputs
     `(("python-zope-interface" ,python-zope-interface)))
    (home-page "http://cheeseshop.python.org/pypi/zope.exceptions")
    (synopsis "Zope exceptions")
    (description "Zope.exceptions provides general-purpose exception types
that have uses outside of the Zope framework.")
    (license license:zpl2.1)))

(define-public python2-zope-exceptions
  (package-with-python2 python-zope-exceptions))

(define-public python-zope-testing
  (package
    (name "python-zope-testing")
    (version "4.5.0")
    (source
     (origin
       (method url-fetch)
       (uri (string-append "https://pypi.python.org/packages/source/z"
                           "/zope.testing/zope.testing-" version ".tar.gz"))
       (sha256
        (base32
         "1yvglxhzvhl45mndvn9gskx2ph30zz1bz7rrlyfs62fv2pvih90s"))
       (modules '((guix build utils)))
       (snippet
        '(begin
           ;; Remove pre-compiled .pyc files backup files from source.
           (for-each delete-file (find-files "." "(\\.pyc|~)$"))
           #t))))
    (build-system python-build-system)
    (native-inputs
     `(("python-zope-exceptions" ,python-zope-exceptions)))
    (propagated-inputs
     `(("python-zope-interface" ,python-zope-interface)))
    (home-page "http://pypi.python.org/pypi/zope.testing")
    (synopsis "Zope testing helpers")
    (description "Zope.testing provides a number of testing utilities for HTML
forms, HTTP servers, regular expressions, and more.")
    (license license:zpl2.1)))

(define-public python2-zope-testing
  (package-with-python2 python-zope-testing))

(define-public python-zope-testrunner
  (package
    (name "python-zope-testrunner")
    (version "4.4.9")
    (source
     (origin
       (method url-fetch)
       (uri (string-append "https://pypi.python.org/packages/source/z"
                           "/zope.testrunner/zope.testrunner-"
                           version ".zip"))
       (sha256
        (base32
         "1r7iqknhh55y45f64mz5hghgvzx34h1i11k350s0avx6q8gznja1"))))
    (build-system python-build-system)
    (arguments
     '(#:tests? #f)) ; FIXME: Tests can't find zope.interface.
    (native-inputs
     `(("python-six" ,python-six)
       ;("python-zope-interface" ,python-zope-interface)
       ("python-zope-exceptions" ,python-zope-exceptions)
       ("python-zope-testing" ,python-zope-testing)
       ("unzip" ,unzip)))
    (propagated-inputs
     `(("python-zope-interface" ,python-zope-interface)))
    (home-page "http://pypi.python.org/pypi/zope.testrunner")
    (synopsis "Zope testrunner script")
    (description "Zope.testrunner provides a script for running Python
tests.")
    (license license:zpl2.1)))

(define-public python2-zope-testrunner
  (let ((base (package-with-python2 python-zope-testrunner)))
    (package
      (inherit base)
      (native-inputs
       (append (package-native-inputs base)
               `(("python2-subunit" ,python2-subunit)
                 ("python2-mimeparse" ,python2-mimeparse)))))))

(define-public python-zope-i18nmessageid
  (package
    (name "python-zope-i18nmessageid")
    (version "4.0.3")
    (source
     (origin
       (method url-fetch)
       (uri (string-append
             "https://pypi.python.org/packages/source/z"
             "/zope.i18nmessageid/zope.i18nmessageid-"
             version ".tar.gz"))
       (sha256
        (base32
         "1rslyph0klk58dmjjy4j0jxy21k03azksixc3x2xhqbkv97cmzml"))))
    (build-system python-build-system)
    (home-page "http://pypi.python.org/pypi/zope.i18nmessageid")
    (synopsis "Message identifiers for internationalization")
    (description "Zope.i18nmessageid provides facilities for declaring
internationalized messages within program source text.")
    (license license:zpl2.1)))

(define-public python2-zope-i18nmessageid
  (package-with-python2 python-zope-i18nmessageid))

(define-public python-zope-schema
  (package
    (name "python-zope-schema")
    (version "4.4.2")
    (source
     (origin
       (method url-fetch)
       (uri (string-append "https://pypi.python.org/packages/source/z"
                           "/zope.schema/zope.schema-" version ".tar.gz"))
       (sha256
        (base32
         "1p943jdxb587dh7php4vx04qvn7b2877hr4qs5zyckvp5afhhank"))))
    (build-system python-build-system)
    (arguments
     '(#:tests? #f)) ; FIXME: Tests can't find zope.event.
    (propagated-inputs
     `(("python-zope-event" ,python-zope-event)
       ("python-zope-exceptions", python-zope-exceptions)
       ("python-zope-interface" ,python-zope-interface)))
    (native-inputs
     `(("python-zope-testing" ,python-zope-testing)
       ("python-coverage" ,python-coverage)
       ("python-nose" ,python-nose)))
    (home-page "http://pypi.python.org/pypi/zope.schema")
    (synopsis "Zope data schemas")
    (description "Zope.scheme provides extensions to zope.interface for
defining data schemas.")
    (license license:zpl2.1)))

(define-public python2-zope-schema
  (package-with-python2 python-zope-schema))

(define-public python-zope-configuration
  (package
    (name "python-zope-configuration")
    (version "4.0.3")
    (source (origin
              (method url-fetch)
              (uri (string-append "https://pypi.python.org/packages/source/z"
                                  "/zope.configuration/zope.configuration-"
                                  version ".tar.gz"))
              (sha256
               (base32
                "1x9dfqypgympnlm25p9m43xh4qv3p7d75vksv9pzqibrb4cggw5n"))))
    (build-system python-build-system)
    (arguments
     '(#:tests? #f)) ; FIXME: Tests can't find zope.interface.
    (propagated-inputs
     `(("python-zope-i18nmessageid" ,python-zope-i18nmessageid)
       ("python-zope-schema" ,python-zope-schema)))
    (home-page "http://pypi.python.org/pypi/zope.configuration")
    (synopsis "Zope Configuration Markup Language")
    (description "Zope.configuration implements ZCML, the Zope Configuration
Markup Language.")
    (license license:zpl2.1)))

(define-public python2-zope-configuration
  (package-with-python2 python-zope-configuration))

(define-public python-zope-proxy
  (package
    (name "python-zope-proxy")
    (version "4.1.6")
    (source
     (origin
       (method url-fetch)
       (uri (string-append "https://pypi.python.org/packages/source/z"
                           "/zope.proxy/zope.proxy-" version ".tar.gz"))
       (sha256
        (base32
         "0pqwwmvm1prhwv1ziv9lp8iirz7xkwb6n2kyj36p2h0ppyyhjnm4"))))
    (build-system python-build-system)
    (arguments
     '(#:tests? #f)) ; FIXME: Tests can't find zope.interface.
    (propagated-inputs
     `(("python-zope-interface" ,python-zope-interface)))
    (home-page "http://pypi.python.org/pypi/zope.proxy")
    (synopsis "Generic, transparent proxies")
    (description "Zope.proxy provides generic, transparent proxies for Python.
Proxies are special objects which serve as mostly-transparent wrappers around
another object, intervening in the apparent behavior of the wrapped object
only when necessary to apply the policy (e.g., access checking, location
brokering, etc.) for which the proxy is responsible.")
    (license license:zpl2.1)))

(define-public python2-zope-proxy
  (package-with-python2 python-zope-proxy))

(define-public python-zope-location
  (package
    (name "python-zope-location")
    (version "4.0.3")
    (source
     (origin
       (method url-fetch)
       (uri (string-append "https://pypi.python.org/packages/source/z"
                           "/zope.location/zope.location-" version ".tar.gz"))
       (sha256
        (base32
         "1nj9da4ksiyv3h8n2vpzwd0pb03mdsh7zy87hfpx72b6p2zcwg74"))))
    (build-system python-build-system)
    (arguments
     '(#:tests? #f)) ; FIXME: Tests can't find zope.interface.
    (propagated-inputs
     `(("python-zope-proxy" ,python-zope-proxy)
       ("python-zope-schema" ,python-zope-schema)))
    (home-page "http://pypi.python.org/pypi/zope.location/")
    (synopsis "Zope location library")
    (description "Zope.location implements the concept of \"locations\" in
Zope3, which are are special objects that have a structural location.")
    (license license:zpl2.1)))

(define-public python2-zope-location
  (package-with-python2 python-zope-location))

(define-public python-zope-security
  (package
    (name "python-zope-security")
    (version "4.0.3")
    (source
     (origin
       (method url-fetch)
       (uri (string-append "https://pypi.python.org/packages/source/z"
                           "/zope.security/zope.security-" version ".tar.gz"))
       (sha256
        (base32
         "14zmf684amc0x32kq05yxnhfqd1cmyhafkw05gn81rn90zjv6ssy"))))
    (build-system python-build-system)
    (arguments
     '(#:tests? #f)) ; FIXME: Tests can't find zope.testrunner.
    (propagated-inputs
     `(("python-zope-i18nmessageid" ,python-zope-i18nmessageid)
       ("python-zope-proxy" ,python-zope-proxy)
       ("python-zope-schema" ,python-zope-schema)))
    (native-inputs
     `(("python-six" ,python-six)
       ("python-zope-component" ,python-zope-component)
       ("python-zope-configuration" ,python-zope-configuration)
       ("python-zope-location" ,python-zope-location)
       ("python-zope-testrunner" ,python-zope-testrunner)
       ("python-zope-testing" ,python-zope-testing)))
    (home-page "http://pypi.python.org/pypi/zope.security")
    (synopsis "Zope security framework")
    (description "Zope.security provides a generic mechanism to implement
security policies on Python objects.")
    (license license:zpl2.1)))

(define-public python2-zope-security
  (let ((zope-security (package-with-python2 python-zope-security)))
    (package (inherit zope-security)
      (propagated-inputs
       `(("python2-zope-testrunner" ,python2-zope-testrunner)
         ,@(alist-delete
            "python-zope-testrunner"
            (package-propagated-inputs zope-security)))))))

(define-public python-zope-component
  (package
    (name "python-zope-component")
    (version "4.2.2")
    (source
     (origin
       (method url-fetch)
       (uri (string-append "https://pypi.python.org/packages/source/z"
                           "/zope.component/zope.component-" version ".tar.gz"))
       (sha256
        (base32
         "06pqr8m5jv12xjyy5b59hh9anl61cxkzhw9mka33r3nxalmi2b18"))))
    (build-system python-build-system)
    (arguments
     ;; Skip tests due to circular dependency with python-zope-security.
     '(#:tests? #f))
    (native-inputs
     `(("python-zope-testing" ,python-zope-testing)))
    (propagated-inputs
     `(("python-zope-event" ,python-zope-event)
       ("python-zope-interface" ,python-zope-interface)
       ("python-zope-i18nmessageid" ,python-zope-i18nmessageid)
       ("python-zope-configuration" ,python-zope-configuration)))
    (home-page "https://github.com/zopefoundation/zope.component")
    (synopsis "Zope Component Architecture")
    (description "Zope.component represents the core of the Zope Component
Architecture.  Together with the zope.interface package, it provides
facilities for defining, registering and looking up components.")
    (license license:zpl2.1)))

(define-public python2-zope-component
  (package-with-python2 python-zope-component))

(define-public python-pythondialog
  (package
    (name "python-pythondialog")
    (version "3.4.0")
    (source
     (origin
       (method url-fetch)
       (uri (pypi-uri "pythondialog" version))
       (sha256
        (base32
         "1728ghsran47jczn9bhlnkvk5bvqmmbihabgif5h705b84r1272c"))))
    (build-system python-build-system)
    (arguments
     `(#:phases
       (modify-phases %standard-phases
         (add-after 'unpack 'patch-path
           (lambda* (#:key inputs #:allow-other-keys)
             (let* ((dialog (assoc-ref inputs "dialog")))
               ;; Since this library really wants to grovel the search path, we
               ;; must hardcode dialog's store path into it.
               (substitute* "dialog.py"
                 (("os.getenv\\(\"PATH\", \":/bin:/usr/bin\"\\)")
                  (string-append "os.getenv(\"PATH\")  + \":" dialog "/bin\"")))
               #t))))
       #:tests? #f)) ; no test suite
    (propagated-inputs
     `(("dialog" ,dialog)))
    (home-page "http://pythondialog.sourceforge.net/")
    (synopsis "Python interface to the UNIX dialog utility")
    (description "A Python wrapper for the dialog utility.  Its purpose is to
provide an easy to use, pythonic and comprehensive Python interface to dialog.
This allows one to make simple text-mode user interfaces on Unix-like systems")
    (license license:lgpl2.1)
    (properties `((python2-variant . ,(delay python2-pythondialog))))))

(define-public python2-pythondialog
  (let ((base (package-with-python2 (strip-python2-variant python-pythondialog))))
    (package
      (inherit base)
      (version (package-version python-pythondialog))
      (source (origin
                (method url-fetch)
                (uri (pypi-uri "python2-pythondialog" version))
                (sha256
                 (base32
                  "0d8k7lxk50imdyx85lv8j98i4c93a71iwpapnl1506rpkbm9qvd9")))))))

(define-public python-pyrfc3339
  (package
    (name "python-pyrfc3339")
    (version "1.0")
    (source
     (origin
       (method url-fetch)
       (uri (pypi-uri "pyRFC3339" version))
       (sha256
        (base32
         "0dgm4l9y8jiax5cp6yxjd2i27cq8h33sh81n1wfbmnmqb32cdywd"))))
    (build-system python-build-system)
    (propagated-inputs
     `(("python-pytz" ,python-pytz)))
    (native-inputs
     `(("python-nose" ,python-nose)))
    (home-page "https://github.com/kurtraschke/pyRFC3339")
    (synopsis "Python timestamp library")
    (description "Python library for generating and parsing RFC 3339-compliant
timestamps.")
    (license license:expat)))

(define-public python2-pyrfc3339
  (package-with-python2 python-pyrfc3339))

(define-public python-werkzeug
  (package
    (name "python-werkzeug")
    (version "0.11.15")
    (source
     (origin
       (method url-fetch)
       (uri (pypi-uri "Werkzeug" version))
       (sha256
        (base32
         "1h5wycw8yj7q0grqsjnsqflmrlsdagvl2j4dsgdncci6mjc7fpa5"))))
    (build-system python-build-system)
    (native-inputs
     `(("python-pytest" ,python-pytest)))
    (home-page "http://werkzeug.pocoo.org/")
    (synopsis "Utilities for WSGI applications")
    (description "One of the most advanced WSGI utility modules.  It includes a
powerful debugger, full-featured request and response objects, HTTP utilities to
handle entity tags, cache control headers, HTTP dates, cookie handling, file
uploads, a powerful URL routing system and a bunch of community-contributed
addon modules.")
    (license license:x11)))

(define-public python2-werkzeug
  (package-with-python2 python-werkzeug))

(define-public python-configobj
  (package
    (name "python-configobj")
    (version "5.0.6")
    (source (origin
              (method url-fetch)
              (uri (string-append
                    "https://pypi.python.org/packages/source/c/configobj/"
                    "configobj-" version ".tar.gz"))
              (sha256
               (base32
                "00h9rcmws03xvdlfni11yb60bz3kxfvsj6dg6nrpzj71f03nbxd2"))
              ;; Patch setup.py so it looks for python-setuptools, which is
              ;; required to parse the keyword 'install_requires' in setup.py.
              (patches (search-patches "python-configobj-setuptools.patch"))))
    (build-system python-build-system)
    (propagated-inputs
     `(("python-six" ,python-six)))
    (synopsis "Config file reading, writing and validation")
    (description "ConfigObj is a simple but powerful config file reader and
writer: an ini file round tripper.  Its main feature is that it is very easy to
use, with a straightforward programmer’s interface and a simple syntax for
config files.")
    (home-page "https://github.com/DiffSK/configobj")
    (license license:bsd-3)))

(define-public python2-configobj
  (package-with-python2 python-configobj))

(define-public python-configargparse
  (package
    (name "python-configargparse")
    (version "0.10.0")
    (source (origin
              (method url-fetch)
              (uri (string-append
                    "https://pypi.python.org/packages/source/C/ConfigArgParse/"
                    "ConfigArgParse-" version ".tar.gz"))
              (sha256
               (base32
                "19wh919gbdbzxzpagg52q3lm62yicm95ddlcx77dyjc1slyshl1v"))))
    (build-system python-build-system)
    (arguments
     ;; FIXME: Bug in test suite filed upstream:
     ;; https://github.com/bw2/ConfigArgParse/issues/32
     '(#:tests? #f))
    (synopsis "Replacement for argparse")
    (description "A drop-in replacement for argparse that allows options to also
be set via config files and/or environment variables.")
    (home-page "https://github.com/bw2/ConfigArgParse")
    (license license:expat)))

(define-public python2-configargparse
  (package-with-python2 python-configargparse))

(define-public python-ndg-httpsclient
  (package
    (name "python-ndg-httpsclient")
    (version "0.4.2")
    (source (origin
              (method url-fetch)
              (uri (pypi-uri "ndg_httpsclient" version))
              (sha256
                (base32
                  "1b5qirv46v4dpnmfqviwq42mdwfcby4dxmz0i41wad2337pqf2aq"))))
    (build-system python-build-system)
    (arguments
     '(;; The tests appear to require networking.
       #:tests? #f))
    (propagated-inputs
     `(("python-pyopenssl" ,python-pyopenssl)))
    (synopsis "HTTPS support for Python's httplib and urllib2")
    (description "This is a HTTPS client implementation for httplib and urllib2
based on PyOpenSSL.  PyOpenSSL provides a more fully featured SSL implementation
over the default provided with Python and importantly enables full verification
of the SSL peer.")
    (home-page "https://github.com/cedadev/ndg_httpsclient/")
    (license license:bsd-3)))

;; python2-openssl requires special care, so package-with-python2 is
;; insufficient.
(define-public python2-ndg-httpsclient
  (package (inherit python-ndg-httpsclient)
    (name "python2-ndg-httpsclient")
    (arguments `(#:python ,python-2))
    (propagated-inputs
     `(("python2-pyopenssl" ,python2-pyopenssl)))))

(define-public python-contextlib2
  (package
    (name "python-contextlib2")
    (version "0.4.0")
    (source
     (origin
       (method url-fetch)
       (uri (pypi-uri "contextlib2" version))
       (sha256
        (base32
         "0cmp131dlh0d0zvw0aza1zd13glvngzk8lb4avks0hm7yxwdr9am"))))
    (build-system python-build-system)
    (arguments
     `(#:phases
       (modify-phases %standard-phases
         (replace 'check
           (lambda _ (zero?
                      (system*
                       "python" "test_contextlib2.py" "-v")))))))
    (home-page "http://contextlib2.readthedocs.org/")
    (synopsis "Tools for decorators and context managers")
    (description "This module is primarily a backport of the Python
3.2 contextlib to earlier Python versions.  Like contextlib, it
provides utilities for common tasks involving decorators and context
managers.  It also contains additional features that are not part of
the standard library.")
    (license license:psfl)))

(define-public python2-contextlib2
  (package-with-python2 python-contextlib2))

(define-public python-texttable
  (package
    (name "python-texttable")
    (version "0.8.4")
    (source
     (origin
       (method url-fetch)
       (uri (pypi-uri "texttable" version))
       (sha256
        (base32
         "0bkhs4dx9s6g7fpb969hygq56hyz4ncfamlynw72s0n6nqfbd1w5"))))
    (build-system python-build-system)
    (arguments '(#:tests? #f)) ; no tests
    (home-page "https://github.com/foutaise/texttable/")
    (synopsis "Python module for creating simple ASCII tables")
    (description "Texttable is a Python module for creating simple ASCII
tables.")
    (license license:lgpl2.1+)))

(define-public python2-texttable
  (package-with-python2 python-texttable))

(define-public python-websocket-client
  (package
    (name "python-websocket-client")
    (version "0.37.0")
    (source
     (origin
       (method url-fetch)
       (uri (pypi-uri "websocket_client" version))
       (sha256
        (base32
         "0h9glp1jll3z76ly3kg08aqgxqk0a68p4zi9yn50353bh5nj92v7"))))
    (build-system python-build-system)
    (propagated-inputs
     `(("python-six" ,python-six)))
    (home-page "https://github.com/liris/websocket-client")
    (synopsis "WebSocket client for Python")
    (description "The Websocket-client module provides the low level APIs for
WebSocket usage in Python programs.")
    (license license:lgpl2.1+)))

(define-public python2-websocket-client
  (package-with-python2 python-websocket-client))

(define-public python-atomicwrites
  (package
    (name "python-atomicwrites")
    (version "1.1.0")
    (source (origin
             (method url-fetch)
             (uri (pypi-uri "atomicwrites" version))
             (sha256
              (base32
               "1s01dci8arsl9d9vr5nz1fk9znldp1z3l4yl43f0c27z12b8yxl0"))))
    (build-system python-build-system)
    (synopsis "Atomic file writes in Python")
    (description "Library for atomic file writes using platform dependent tools
for atomic file system operations.")
    (home-page "https://github.com/untitaker/python-atomicwrites")
    (license license:expat)))

(define-public python2-atomicwrites
  (package-with-python2 python-atomicwrites))

(define-public python-requests-toolbelt
  (package
    (name "python-requests-toolbelt")
    (version "0.6.2")
    (source (origin
             (method url-fetch)
             (uri (string-append
                    "https://pypi.python.org/packages/"
                    "e1/a4/a94c037bc72ad70441aff1403d3243510d2542ddca7759faaeffeb11aefe/"
                    "requests-toolbelt-" version ".tar.gz"))
             (sha256
              (base32
               "15q9nrgp85nqlr4kdz1zvj8z2npafi2sr12y7fqgxbkq28j1aci6"))))
    (build-system python-build-system)
    (native-inputs
     `(("python-betamax" ,python-betamax)
       ("python-mock" ,python-mock)
       ("python-pytest" ,python-pytest)))
    (propagated-inputs
     `(("python-requests" ,python-requests)))
    (synopsis "Extensions to python-requests")
    (description "This is a toolbelt of useful classes and functions to be used
with python-requests.")
    (home-page "https://github.com/sigmavirus24/requests-toolbelt")
    (license license:asl2.0)))

(define-public python-click-threading
  (package
    (name "python-click-threading")
    (version "0.2.0")
    (source (origin
             (method url-fetch)
             (uri (string-append
                    "https://pypi.python.org/packages/"
                    "fe/b7/e7f609d18a2a351cb71616adcf54df1acd82f83cb9b5936935a4d20e2c23/"
                    "click-threading-" version ".tar.gz"))
             (sha256
              (base32
               "18bcqikxwb3drb8rf60cclxkxw52521b38ax3byah6j8cn8y9p4j"))))
    (build-system python-build-system)
    (propagated-inputs
     `(("python-click" ,python-click)))
    (synopsis "Utilities for multithreading in Click")
    (description "This package provides utilities for multithreading in Click
applications.")
    (home-page "https://github.com/click-contrib/click-threading")
    (license license:expat)))

(define-public python-click-log
  (package
    (name "python-click-log")
    (version "0.1.8")
    (source (origin
             (method url-fetch)
             (uri (pypi-uri "click-log" version))
             (sha256
              (base32
               "14ikfjfgnzf21mjniq9lfk2igzykgzfvwwrk85nw2b9fq44109sp"))))
    (build-system python-build-system)
    (propagated-inputs
     `(("python-click" ,python-click)))
    (synopsis "Logging for click applications")
    (description "This package provides a Python library for logging Click
applications.")
    (home-page "https://github.com/click-contrib/click-log")
    (license license:expat)))

(define-public python-apipkg
  (package
    (name "python-apipkg")
    (version "1.4")
    (source (origin
             (method url-fetch)
             (uri (pypi-uri "apipkg" version))
             (sha256
              (base32
               "1iks5701qnp3dlr3q1d9qm68y2plp2m029irhpz92a44psfkjf1f"))))
    (build-system python-build-system)
    (native-inputs
     `(("python-pytest" ,python-pytest)))
    (synopsis "Namespace control and lazy-import mechanism")
    (description "With apipkg you can control the exported namespace of a Python
package and greatly reduce the number of imports for your users.  It is a small
pure Python module that works on virtually all Python versions.")
    (home-page "https://bitbucket.org/hpk42/apipkg")
    (license license:expat)))

(define-public python2-apipkg
  (package-with-python2 python-apipkg))

(define-public python-execnet
  (package
    (name "python-execnet")
    (version "1.4.1")
    (source (origin
             (method url-fetch)
             (uri (pypi-uri "execnet" version))
             (sha256
              (base32
               "1rpk1vyclhg911p3hql0m0nrpq7q7mysxnaaw6vs29cpa6kx8vgn"))))
    (build-system python-build-system)
    (arguments
     `(;; 2 failed, 275 passed, 670 skipped, 4 xfailed
       ;; The two test failures are caused by the lack of an `ssh` executable.
       ;; The test suite can be run with pytest after the 'install' phase.
       #:tests? #f))
    (native-inputs
     `(("python-pytest" ,python-pytest)
       ("python-setuptools-scm" ,python-setuptools-scm)))
    (propagated-inputs
     `(("python-apipkg" ,python-apipkg)))
    (synopsis "Rapid multi-Python deployment")
    (description "Execnet provides a share-nothing model with
channel-send/receive communication for distributing execution across many
Python interpreters across version, platform and network barriers.  It has a
minimal and fast API targetting the following uses:
@enumerate
@item distribute tasks to (many) local or remote CPUs
@item write and deploy hybrid multi-process applications
@item write scripts to administer multiple environments
@end enumerate")
    (home-page "http://codespeak.net/execnet/")
    (license license:expat)))

(define-public python2-execnet
  (package-with-python2 python-execnet))

(define-public python-trollius-redis
  (package
    (name "python-trollius-redis")
    (version "0.1.4")
    (source
      (origin
        (method url-fetch)
        (uri (pypi-uri "trollius_redis" version))
        (sha256
         (base32
          "0k3vypszmgmaipgw9xscvgm79h2zd6p6ci8gdp5sxl6g5kbqr9fy"))))
    (build-system python-build-system)
    ;; TODO: Tests require packaging 'hiredis'.
    (arguments '(#:tests? #f))
    (home-page "https://github.com/benjolitz/trollius-redis")
    (synopsis "Port of asyncio-redis to trollius")
    (description "@code{trollius-redis} is a Redis client for Python
  trollius.  It is an asynchronious IO (PEP 3156) implementation of the
  Redis protocol.")
    (license license:bsd-2)))

(define-public python2-trollius-redis
  (package-with-python2 python-trollius-redis))

;;; The software provided by this package was integrated into pytest 2.8.
(define-public python-pytest-cache
  (package
    (name "python-pytest-cache")
    (version "1.0")
    (source (origin
             (method url-fetch)
             (uri (pypi-uri "pytest-cache" version))
             (sha256
              (base32
               "1a873fihw4rhshc722j4h6j7g3nj7xpgsna9hhg3zn6ksknnhx5y"))))
    (build-system python-build-system)
    (propagated-inputs
     `(("python-apipkg" ,python-apipkg)
       ("python-execnet" ,python-execnet)
       ("python-py" ,python-py)
       ("python-pytest" ,python-pytest)))
    (synopsis "Py.test plugin with mechanisms for caching across test runs")
    (description "The pytest-cache plugin provides tools to rerun failures from
the last py.test invocation.")
    (home-page "https://bitbucket.org/hpk42/pytest-cache/")
    (license license:expat)))

(define-public python2-pytest-cache
  (package-with-python2 python-pytest-cache))

(define-public python-pytest-localserver
  (package
    (name "python-pytest-localserver")
    (version "0.3.5")
    (source (origin
             (method url-fetch)
             (uri (pypi-uri "pytest-localserver" version))
             (sha256
              (base32
               "0dvqspjr6va55zwmnnc2mmpqc7mm65kxig9ya44x1z8aadzxpa4p"))))
    (build-system python-build-system)
    (arguments
      `(#:phases (modify-phases %standard-phases
         (replace 'check
           (lambda _
             (zero? (system* "py.test" "--genscript=runtests.py"))
             (zero? (system* "py.test")))))))
    (native-inputs
     `(("python-pytest" ,python-pytest)
       ("python-requests" ,python-requests)
       ("python-six" ,python-six)))
    (propagated-inputs
     `(("python-werkzeug" ,python-werkzeug)))
    (synopsis "Py.test plugin to test server connections locally")
    (description "Pytest-localserver is a plugin for the pytest testing
framework which enables you to test server connections locally.")
    (home-page "https://pypi.python.org/pypi/pytest-localserver")
    (license license:expat)))

(define-public python-wsgi-intercept
  (package
    (name "python-wsgi-intercept")
    (version "1.2.2")
    (source (origin
             (method url-fetch)
             (uri (string-append
                    "https://pypi.python.org/packages/"
                    "38/76/ebcbc24d0cb77db34520a3ca6ed1bd43ace17d182bbd8dd7d976f1c176fb/"
                    "wsgi_intercept-" version ".tar.gz"))
             (sha256
              (base32
               "0kjj2v2dvmnpdd5h5gk9rzz0f54rhjb0yiz3zg65bmp65slfw65d"))))
    (build-system python-build-system)
    (propagated-inputs
     `(("python-six" ,python-six)))
    (native-inputs
     `(("python-pytest" ,python-pytest)
       ("python-httplib2" ,python-httplib2)
       ("python-requests" ,python-requests)
       ("python-urllib3" ,python-urllib3)))
    (synopsis "Puts a WSGI application in place of a real URI for testing")
    (description "Wsgi_intercept installs a WSGI application in place of a real
URI for testing.  Testing a WSGI application normally involves starting a
server at a local host and port, then pointing your test code to that address.
Instead, this library lets you intercept calls to any specific host/port
combination and redirect them into a WSGI application importable by your test
program.  Thus, you can avoid spawning multiple processes or threads to test
your Web app.")
    (home-page "https://github.com/cdent/wsgi-intercept")
    (license license:expat)))

(define-public python-pytest-xprocess
  (package
    (name "python-pytest-xprocess")
    (version "0.9.1")
    (source (origin
             (method url-fetch)
             (uri (pypi-uri "pytest-xprocess" version))
             (sha256
              (base32
               "17zlql1xqw3ywcgwwbqmw633aly99lab12hm02asr8awvg5603pp"))))
    (build-system python-build-system)
    (propagated-inputs
     `(("python-pytest" ,python-pytest)
       ("python-pytest-cache" ,python-pytest-cache)
       ("python-psutil" ,python-psutil)))
    (synopsis "Pytest plugin to manage external processes across test runs")
    (description "Pytest-xprocess is an experimental py.test plugin for managing
processes across test runs.")
    (home-page "https://bitbucket.org/pytest-dev/pytest-xprocess")
    (license license:expat)))

(define-public python-icalendar
  (package
    (name "python-icalendar")
    (version "3.11.3")
    (source (origin
             (method url-fetch)
             (uri (pypi-uri "icalendar" version))
             (sha256
              (base32
               "086jslw8cg2hni79j267p1dy6d27m7q5hi39ni2clh9waqbdf5v3"))))
    (build-system python-build-system)
    (propagated-inputs
     `(("python-dateutil" ,python-dateutil)
       ("python-pytz" ,python-pytz)))
    (synopsis "Python library for parsing iCalendar files")
    (description "The icalendar package is a parser/generator of iCalendar
files for use with Python.")
    (home-page "https://github.com/collective/icalendar")
    (license license:bsd-2)))

(define-public python-sphinxcontrib-newsfeed
  (package
    (name "python-sphinxcontrib-newsfeed")
    (version "0.1.4")
    (source (origin
             (method url-fetch)
             (uri (pypi-uri "sphinxcontrib-newsfeed" version))
             (sha256
              (base32
               "1d7gam3mn8v4in4p16yn3v10vps7nnaz6ilw99j4klij39dqd37p"))))
    (arguments '(#:tests? #f)) ; No tests.
    (build-system python-build-system)
    (propagated-inputs
     `(("python-sphinx" ,python-sphinx)))
    (synopsis "News Feed extension for Sphinx")
    (description "Sphinxcontrib-newsfeed is an extension for adding a simple
Blog, News or Announcements section to a Sphinx website.")
    (home-page "https://bitbucket.org/prometheus/sphinxcontrib-newsfeed")
    (license license:bsd-2)))

(define-public python-args
  (package
    (name "python-args")
    (version "0.1.0")
    (source (origin
              (method url-fetch)
              (uri (pypi-uri "args" version))
              (sha256
               (base32
                "057qzi46h5dmxdqknsbrssn78lmqjlnm624iqdhrnpk26zcbi1d7"))))
    (build-system python-build-system)
    (home-page "https://github.com/kennethreitz/args")
    (synopsis "Command-line argument parser")
    (description
     "This library provides a Python module to parse command-line arguments.")
    (license license:bsd-3)))

(define-public python2-args
  (package-with-python2 python-args))

(define-public python-clint
  (package
    (name "python-clint")
    (version "0.5.1")
    (source (origin
              (method url-fetch)
              (uri (pypi-uri "clint" version))
              (sha256
               (base32
                "1an5lkkqk1zha47198p42ji3m94xmzx1a03dn7866m87n4r4q8h5"))))
    (build-system python-build-system)
    (arguments
     '(#:phases
       (modify-phases %standard-phases
         (replace 'check
           (lambda _
             (zero? (system* "py.test" "-v")))))))
    (native-inputs
     `(("python-pytest" ,python-pytest)))
    (propagated-inputs
     `(("python-args" ,python-args)))
    (home-page "https://github.com/kennethreitz/clint")
    (synopsis "Command-line interface tools")
    (description
     "Clint is a Python module filled with a set of tools for developing
command-line applications, including tools for colored and indented
output, progress bar display, and pipes.")
    (license license:isc)))

(define-public python2-clint
  (package-with-python2 python-clint))

(define-public python-astor
  (package
    (name "python-astor")
    (version "0.5")
    (source (origin
              (method url-fetch)
              (uri (pypi-uri "astor" version))
              (sha256
               (base32
                "1fdafq5hkis1fxqlmhw0sn44zp2ar46nxhbc22cvwg7hsd8z5gsa"))))
    (build-system python-build-system)
    (home-page "https://github.com/berkerpeksag/astor")
    (synopsis "Read and write Python ASTs")
    (description
     "Astor is designed to allow easy manipulation of Python source via the
Abstract Syntax Tree.")
    (license license:bsd-3)))

(define-public python2-astor
  (package-with-python2 python-astor))

(define-public python-rply
  (package
    (name "python-rply")
    (version "0.7.4")
    (source (origin
              (method url-fetch)
              (uri (pypi-uri "rply" version))
              (sha256
               (base32
                "12rp1d9ba7nvd5rhaxi6xzx1rm67r1k1ylsrkzhpwnphqpb06cvj"))))
    (build-system python-build-system)
    (propagated-inputs
     `(("python-appdirs" ,python-appdirs)))
    (home-page "https://github.com/alex/rply")
    (synopsis "Parser generator for Python")
    (description
     "This package provides a pure Python based parser generator, that also
works with RPython.  It is a more-or-less direct port of David Bazzley's PLY,
with a new public API, and RPython support.")
    (license license:bsd-3)))

(define-public python2-rply
  (package-with-python2 python-rply))

(define-public python-hy
  (package
    (name "python-hy")
    (version "0.11.1")
    (source (origin
              (method url-fetch)
              (uri (pypi-uri "hy" version))
              (sha256
               (base32
                "1msqv747iz12r73mz4qvsmlwkddwjvrahlrk7ysrcz07h7dsscxs"))))
    (build-system python-build-system)
    (arguments
     '(#:phases
       (modify-phases %standard-phases
         (replace 'check
           (lambda _
             ;; Tests require write access to HOME.
             (setenv "HOME" "/tmp")
             (zero? (system* "nosetests")))))))
    (native-inputs
     `(("python-coverage" ,python-coverage)
       ("python-nose" ,python-nose)))
    (propagated-inputs
     `(("python-astor" ,python-astor)
       ("python-clint" ,python-clint)
       ("python-rply" ,python-rply)))
    (home-page "http://hylang.org/")
    (synopsis "Lisp frontend to Python")
    (description
     "Hy is a dialect of Lisp that's embedded in Python.  Since Hy transforms
its Lisp code into the Python Abstract Syntax Tree, you have the whole world of
Python at your fingertips, in Lisp form.")
    (license license:expat)))

(define-public python2-hy
  (package-with-python2 python-hy))

(define-public python-rauth
  (package
    (name "python-rauth")
    (version "0.7.2")
    (source
      (origin
        (method url-fetch)
        (uri (pypi-uri "rauth" version))
        (sha256
         (base32
          "00pq7zw429hhza9c0qzxiqp77m653jv09z92nralnmzwdf6pzicf"))))
    (build-system python-build-system)
    (arguments
     `(#:test-target "check"))
    (propagated-inputs
     `(("python-requests" ,python-requests)))
    (home-page "https://github.com/litl/rauth")
    (synopsis "Python library for OAuth 1.0/a, 2.0, and Ofly")
    (description
     "Rauth is a Python library for OAuth 1.0/a, 2.0, and Ofly.  It also
provides service wrappers for convenient connection initialization and
authenticated session objects providing things like keep-alive.")
    (license license:expat)
    (properties `((python2-variant . ,(delay python2-rauth))))))

(define-public python2-rauth
  (let ((base (package-with-python2 (strip-python2-variant python-rauth))))
    (package
      (inherit base)
      (native-inputs `(("python2-unittest2" ,python2-unittest2)
                       ,@(package-native-inputs base))))))

(define-public python2-functools32
  (package
    (name "python2-functools32")
    (version "3.2.3-2")
    (source
      (origin
        (method url-fetch)
        (uri (pypi-uri "functools32" version))
        (sha256
         (base32
          "0v8ya0b58x47wp216n1zamimv4iw57cxz3xxhzix52jkw3xks9gn"))))
    (build-system python-build-system)
    (arguments
     `(#:python ,python-2
       #:tests? #f)) ; no test target
    (home-page "https://github.com/MiCHiLU/python-functools32")
    (synopsis
     "Backport of the functools module from Python 3.2.3")
    (description
     "This package is a backport of the @code{functools} module from Python
3.2.3 for use with older versions of Python and PyPy.")
    (license license:expat)))

(define-public python2-futures
  (package
    (name "python2-futures")
    (version "3.0.3")
    (source
      (origin
        (method url-fetch)
        (uri (pypi-uri "futures" version))
        (sha256
         (base32
          "1vcb34dqhzkhbq1957vdjszhhm5y3j9ba88dgwhqx2zynhmk9qig"))))
    (build-system python-build-system)
    (arguments `(#:python ,python-2))
    (home-page "https://github.com/agronholm/pythonfutures")
    (synopsis
     "Backport of the concurrent.futures package from Python 3.2")
    (description
     "The concurrent.futures module provides a high-level interface for
asynchronously executing callables.  This package backports the
concurrent.futures package from Python 3.2")
    (license license:bsd-3)))

(define-public python-promise
  (package
    (name "python-promise")
    (version "0.4.2")
    (source
      (origin
        (method url-fetch)
        (uri (pypi-uri "promise" version))
        (sha256
         (base32
          "1k19ms8l3d5jzjh557rgkxb5sg4mqgfc315rn4hx1z3n8qq6lr3h"))))
    (build-system python-build-system)
    ;; Tests wants python-futures, which is a python2 only program, and
    ;; can't be found by python-promise at test time.
    (arguments `(#:tests? #f))
    (home-page "https://github.com/syrusakbary/promise")
    (synopsis "Promises/A+ implementation for Python")
    (description
     "Promises/A+ implementation for Python")
    (properties `((python2-variant . ,(delay python2-promise))))
    (license license:expat)))

(define-public python2-promise
  (let ((promise (package-with-python2
                   (strip-python2-variant python-promise))))
    (package (inherit promise)
      (arguments (substitute-keyword-arguments (package-arguments promise)
                   ((#:tests? _) #t)))
      (native-inputs
       `(("python2-futures" ,python2-futures)
         ("python2-pytest" ,python2-pytest)
         ,@(package-native-inputs promise))))))

(define-public python-urllib3
  (package
    (name "python-urllib3")
    (version "1.18.1")
    (source
      (origin
        (method url-fetch)
        (uri (pypi-uri "urllib3" version))
        (sha256
         (base32
          "1wb8aqnq53vzh2amrv8kc66f3h6fx217y0q62y6n30a64p2yqmam"))))
    (build-system python-build-system)
    (arguments `(#:tests? #f))
    (native-inputs
     `(;; some packages for tests
       ("python-nose" ,python-nose)
       ("python-mock" ,python-mock)
       ("python-tornado" ,python-tornado)))
    (propagated-inputs
     `(;; extra packages for https security
       ("python-certifi" ,python-certifi)
       ("python-ndg-httpsclient" ,python-ndg-httpsclient)
       ("python-pyasn1" ,python-pyasn1)
       ("python-pyopenssl" ,python-pyopenssl)))
    (home-page "https://urllib3.readthedocs.org/")
    (synopsis "HTTP library with thread-safe connection pooling")
    (description
     "Urllib3 supports features left out of urllib and urllib2 libraries.  It
can reuse the same socket connection for multiple requests, it can POST files,
supports url redirection and retries, and also gzip and deflate decoding.")
    (license license:expat)))

(define-public python2-urllib3
  (package-with-python2 python-urllib3))

(define-public python-colorama
  (package
   (name "python-colorama")
   (version "0.3.7")
   (source
    (origin
     (method url-fetch)
     (uri (pypi-uri "colorama" version))
     (sha256
      (base32
       "0avqkn6362v7k2kg3afb35g4sfdvixjgy890clip4q174p9whhz0"))))
   (build-system python-build-system)
   (synopsis "Colored terminal text rendering for Python")
   (description "Colorama is a Python library for rendering colored terminal
text.")
   (home-page "https://pypi.python.org/pypi/colorama")
   (license license:bsd-3)))

(define-public python2-colorama
  (package-with-python2 python-colorama))

(define-public python-rsa
  (package
   (name "python-rsa")
   (version "3.4.2")
   (source
    (origin
     (method url-fetch)
     (uri (pypi-uri "rsa" version))
     (sha256
      (base32
       "1dcxvszbikgzh99ybdc7jq0zb9wspy2ds8z9mjsqiyv3q884xpr5"))))
   (build-system python-build-system)
   (propagated-inputs
    `(("python-pyasn1" ,python-pyasn1)))
   (synopsis "Pure-Python RSA implementation")
   (description "Python-RSA is a pure-Python RSA implementation.  It supports
encryption and decryption, signing and verifying signatures, and key
generation according to PKCS#1 version 1.5.  It can be used as a Python
library as well as on the command line.")
   (home-page "http://stuvel.eu/rsa")
   (license license:asl2.0)))

(define-public python2-rsa
  (package-with-python2 python-rsa))

(define-public python-pluggy
  (package
   (name "python-pluggy")
   (version "0.3.1")
   (source
    (origin
     (method url-fetch)
     (uri (pypi-uri "pluggy" version))
     (sha256
      (base32
       "18qfzfm40bgx672lkg8q9x5hdh76n7vax99aank7vh2nw21wg70m"))))
   (build-system python-build-system)
   (synopsis "Plugin and hook calling mechanism for Python")
   (description "Pluggy is an extraction of the plugin manager as used by
Pytest but stripped of Pytest specific details.")
   (home-page "https://pypi.python.org/pypi/pluggy")
   (license license:expat)))

(define-public python2-pluggy
  (package-with-python2 python-pluggy))

(define-public python-tox
  (package
   (name "python-tox")
   (version "2.3.1")
   (source
    (origin
     (method url-fetch)
     (uri (pypi-uri "tox" version))
     (sha256
      (base32
       "1vj73ar4rimq3fwy5r2z3jv4g9qbh8rmpmncsc00g0k310acqzxz"))))
   (build-system python-build-system)
   (arguments
    ;; FIXME: Tests require pytest-timeout, which itself requires
    ;; pytest>=2.8.0 for installation.
    '(#:tests? #f))
   (propagated-inputs
    `(("python-pluggy" ,python-pluggy) ; >=0.3.0,<0.4.0
      ("python-py" ,python-py)
      ("python-virtualenv" ,python-virtualenv)))
   (native-inputs
    `(; FIXME: Missing: ("python-pytest-timeout" ,python-pytest-timeout)
      ("python-pytest" ,python-pytest)))  ; >= 2.3.5
   (home-page "http://tox.testrun.org/")
   (synopsis "Virtualenv-based automation of test activities")
   (description "Tox is a generic virtualenv management and test command line
tool.  It can be used to check that a package installs correctly with
different Python versions and interpreters, or run tests in each type of
supported environment, or act as a frontend to continuous integration
servers.")
   (license license:expat)))

(define-public python2-tox
  (package-with-python2 python-tox))

(define-public python-jmespath
  (package
   (name "python-jmespath")
   (version "0.9.0")
   (source
    (origin
     (method url-fetch)
     (uri (pypi-uri "jmespath" version))
     (sha256
      (base32
       "0g9xvl69y7nr3w7ag4fsp6sm4fqf6vrqjw7504x2hzrrsh3ampq8"))))
   (build-system python-build-system)
   (native-inputs
    `(("python-nose" ,python-nose)))
   (synopsis "JSON Matching Expressions")
   (description "JMESPath (pronounced “james path”) is a Python library that
allows one to declaratively specify how to extract elements from a JSON
document.")
   (home-page "https://github.com/jmespath/jmespath.py")
   (license license:expat)))

(define-public python2-jmespath
  (package-with-python2 python-jmespath))

(define-public python-botocore
  (package
   (name "python-botocore")
   (version "1.5.10")
   (source
    (origin
     (method url-fetch)
     (uri (pypi-uri "botocore" version))
     (sha256
      (base32
       "1hqvqwhgfcch4knm1l02ynx7qd1igxk3pj34c1x2b0r79jca524n"))))
   (build-system python-build-system)
   (arguments
    ;; FIXME: Many tests are failing.
    '(#:tests? #f))
   (propagated-inputs
    `(("python-dateutil" ,python-dateutil)
      ("python-docutils" ,python-docutils)
      ("python-jmespath" ,python-jmespath)))
   (native-inputs
    `(("python-mock" ,python-mock)
      ("python-nose" ,python-nose)
      ("behave" ,behave)
      ("python-tox" ,python-tox)
      ("python-wheel" ,python-wheel)))
   (home-page "https://github.com/boto/botocore")
   (synopsis "Low-level interface to AWS")
   (description "Botocore is a Python library that provides a low-level
interface to the Amazon Web Services (AWS) API.")
   (license license:asl2.0)))

(define-public python2-botocore
  (package-with-python2 python-botocore))

(define-public awscli
  (package
   (name "awscli")
   (version "1.11.47")
   (source
    (origin
     (method url-fetch)
     (uri (pypi-uri name version))
     (sha256
      (base32
       "0p0pila0k99fm87q1gb24wyd34ags0vkh37h1fa6hklq4mi69i1w"))))
   (build-system python-build-system)
   (propagated-inputs
    `(("python-colorama" ,python-colorama)
      ("python-botocore" ,python-botocore)
      ("python-s3transfer" ,python-s3transfer)
      ("python-docutils" ,python-docutils)
      ("python-rsa" ,python-rsa)))
   (arguments
    ;; FIXME: The 'pypi' release does not contain tests.
    '(#:tests? #f))
   (home-page "https://aws.amazon.com/cli/")
   (synopsis "Command line client for AWS")
   (description "AWS CLI provides a unified command line interface to the
Amazon Web Services (AWS) API.")
   (license license:asl2.0)))

(define-public python-hypothesis
  (package
    (name "python-hypothesis")
    (version "3.1.0")
    (source (origin
              (method url-fetch)
              (uri (pypi-uri "hypothesis" version))
              (sha256
               (base32
                "0qyqq9akm4vshhn8cngjc1qykcvsn7cz6dlm6njfsgpbraqrmbbw"))))
    (build-system python-build-system)
    (native-inputs
     `(("python-flake8" ,python-flake8)
       ("python-pytest" ,python-pytest)))
    (synopsis "Library for property based testing")
    (description "Hypothesis is a library for testing your Python code against a
much larger range of examples than you would ever want to write by hand.  It’s
based on the Haskell library, Quickcheck, and is designed to integrate
seamlessly into your existing Python unit testing work flow.")
    (home-page "https://github.com/DRMacIver/hypothesis")
    (license license:mpl2.0)
    (properties `((python2-variant . ,(delay python2-hypothesis))))))

(define-public python2-hypothesis
  (let ((hypothesis (package-with-python2
                     (strip-python2-variant python-hypothesis))))
    (package (inherit hypothesis)
      (native-inputs
       `(("python2-enum34" ,python2-enum34)
         ,@(package-native-inputs hypothesis))))))

(define-public python-pytest-subtesthack
  (package
    (name "python-pytest-subtesthack")
    (version "0.1.1")
    (source (origin
              (method url-fetch)
              (uri (pypi-uri "pytest-subtesthack" version))
              (sha256
               (base32
                "15kzcr5pchf3id4ikdvlv752rc0j4d912n589l4rifp8qsj19l1x"))))
    (build-system python-build-system)
    (propagated-inputs
     `(("python-pytest" ,python-pytest)))
    (synopsis "Set-up and tear-down fixtures for unit tests")
    (description "This plugin allows you to set up and tear down fixtures within
unit test functions that use @code{py.test}. This is useful for using
@command{hypothesis} inside py.test, as @command{hypothesis} will call the test
function multiple times, without setting up or tearing down fixture state as is
normally the case.")
    (home-page "https://github.com/untitaker/pytest-subtesthack/")
    (license license:unlicense)))

(define-public python2-pytest-subtesthack
  (package-with-python2 python-pytest-subtesthack))

(define-public python-xdo
  (package
    (name "python-xdo")
    (version "0.3")
    (source (origin
              (method url-fetch)
              (uri (string-append
                    "http://http.debian.net/debian/pool/main/p/python-xdo/"
                    "python-xdo_" version ".orig.tar.gz"))
              (sha256
               (base32
                "1vqh1n5yy5dhnq312kwrl90fnck4v26is3lq3lxdvcn60vv19da0"))))
    (build-system python-build-system)
    (arguments
     '(#:phases
       (modify-phases %standard-phases
         (add-before 'install 'patch-libxdo-path
           ;; Hardcode the path of dynamically loaded libxdo library.
           (lambda* (#:key inputs #:allow-other-keys)
             (let ((libxdo (string-append
                            (assoc-ref inputs "xdotool")
                            "/lib/libxdo.so")))
               (substitute* "xdo/_xdo.py"
                 (("find_library\\(\"xdo\"\\)")
                  (simple-format #f "\"~a\"" libxdo)))
               #t))))
       #:tests? #f))  ; no tests provided
    (propagated-inputs
     `(("python-six" ,python-six)))
    (inputs
     `(("xdotool" ,xdotool)
       ("libX11" ,libx11)))
    (home-page "https://tracker.debian.org/pkg/python-xdo")
    (synopsis "Python library for simulating X11 keyboard/mouse input")
    (description "Provides bindings to libxdo for manipulating X11 via simulated
input.  (Note that this is mostly a legacy library; you may wish to look at
python-xdo for newer bindings.)")
    (license license:bsd-3)))

(define-public python2-xdo
  (package-with-python2 python-xdo))

(define-public python-wtforms
  (package
    (name "python-wtforms")
    (version "2.1")
    (source
     (origin
       (method url-fetch)
       (uri (pypi-uri "WTForms" version ".zip"))
       (sha256
        (base32
         "0vyl26y9cg409cfyj8rhqxazsdnd0jipgjw06civhrd53yyi1pzz"))))
    (build-system python-build-system)
    (arguments
     '(#:phases
       (modify-phases %standard-phases
         (add-after 'unpack 'remove-django-test
           ;; Don't fail the tests when the inputs for the optional tests cannot be found.
           (lambda _
             (substitute*
               "tests/runtests.py"
               (("'ext_django.tests', 'ext_sqlalchemy', 'ext_dateutil', 'locale_babel'") "")
               (("sys.stderr.write(\"### Disabled test '%s', dependency not found\n\" % name)") ""))
             #t)))))
    (native-inputs
     `(("unzip" ,unzip)))
    (home-page "http://wtforms.simplecodes.com/")
    (synopsis
     "Form validation and rendering library for Python web development")
    (description
     "WTForms is a flexible forms validation and rendering library
for Python web development.  It is very similar to the web form API
available in Django, but is a standalone package.")
    (license license:bsd-3)))

(define-public python2-wtforms
  (package-with-python2 python-wtforms))

(define-public python-mako
  (package
    (name "python-mako")
    (version "1.0.6")
    (source
     (origin
       (method url-fetch)
       (uri (pypi-uri "Mako" version))
       (sha256
        (base32
         "03dyxgjknp4ffsv7vwfd28l5bbpzi0ylp20543wpg3iahyyrwma8"))))
    (build-system python-build-system)
    (propagated-inputs
     `(("python-markupsafe" ,python-markupsafe)))
    (native-inputs
     `(("python-mock" ,python-mock)
       ("python-nose" ,python-nose)
       ("python-pytest" ,python-pytest)))
    (home-page "http://www.makotemplates.org/")
    (synopsis "Templating language for Python")
    (description "Mako is a templating language for Python that compiles
templates into Python modules.")
    (license license:expat)))

(define-public python2-mako
  (package-with-python2 python-mako))

(define-public python-waitress
  (package
    (name "python-waitress")
    (version "0.8.10")
    (source
     (origin
       (method url-fetch)
       (uri (pypi-uri "waitress" version))
       (sha256
        (base32
         "017n9ra6vvmq9d5sfhdzyzr1mg15x2hj2dhm4pdlw98c1ypw2h3w"))))
    (build-system python-build-system)
    (home-page "https://github.com/Pylons/waitress")
    (synopsis "Waitress WSGI server")
    (description "Waitress is meant to be a production-quality pure-Python WSGI
server with very acceptable performance.")
    (license license:zpl2.1)))

(define-public python2-waitress
  (package-with-python2 python-waitress))

(define-public python-wsgiproxy2
  (package
    (name "python-wsgiproxy2")
    (version "0.4.2")
    (source
     (origin
       (method url-fetch)
       (uri (pypi-uri "WSGIProxy2" version ".zip"))
       (sha256
        (base32
         "13kf9bdxrc95y9vriaz0viry3ah11nz4rlrykcfvb8nlqpx3dcm4"))))
    (build-system python-build-system)
    (arguments
     '(;; Wsgiproxy2's test suite requires Restkit, which does not yet fully
       ;; support Python 3:
       ;; https://github.com/benoitc/restkit/issues/140
       #:tests? #f))
    (native-inputs
     `(("unzip" ,unzip)
       ("python-nose" ,python-nose)
       ("python-coverage" ,python-coverage)))
    (propagated-inputs
     `(("python-six" ,python-six)
       ("python-webob" ,python-webob)))
    (home-page
     "https://github.com/gawel/WSGIProxy2/")
    (synopsis "WSGI Proxy with various http client backends")
    (description "WSGI turns HTTP requests into WSGI function calls.
WSGIProxy turns WSGI function calls into HTTP requests.
It also includes code to sign requests and pass private data,
and to spawn subprocesses to handle requests.")
    (license license:expat)))

(define-public python2-wsgiproxy2
 (package-with-python2 python-wsgiproxy2))

(define-public python-pastedeploy
  (package
    (name "python-pastedeploy")
    (version "1.5.2")
    (source
     (origin
       (method url-fetch)
       (uri (pypi-uri "PasteDeploy" version))
       (sha256
        (base32
         "1jz3m4hq8v6hyhfjz9425nd3nvn52cvbfipdcd72krjmla4qz1fm"))))
    (build-system python-build-system)
    (native-inputs
     `(("python-nose" ,python-nose)))
    (home-page "http://pythonpaste.org/deploy/")
    (synopsis
     "Load, configure, and compose WSGI applications and servers")
    (description
     "This tool provides code to load WSGI applications and servers from URIs;
these URIs can refer to Python Eggs for INI-style configuration files.  Paste
Script provides commands to serve applications based on this configuration
file.")
    (license license:expat)))

(define-public python2-pastedeploy
  (package-with-python2 python-pastedeploy))

(define-public python-paste
  (package
    (name "python-paste")
    (version "2.0.3")
    (source
     (origin
       (method url-fetch)
       (uri (pypi-uri "Paste" version))
       (sha256
        (base32
         "062jk0nlxf6lb2wwj6zc20rlvrwsnikpkh90y0dn8cjch93s6ii3"))
       (patches (search-patches "python-paste-remove-website-test.patch"
                                "python-paste-remove-timing-test.patch"))))
    (build-system python-build-system)
    (native-inputs
     `(("python-nose" ,python-nose)))
    (propagated-inputs
     `(("python-six" ,python-six)))
    (home-page "http://pythonpaste.org")
    (synopsis
     "Python web development tools, focusing on WSGI")
    (description
     "Paste provides a variety of web development tools and middleware which
can be nested together to build web applications.  Paste's design closely
follows ideas flowing from WSGI (Web Standard Gateway Interface).")
    (license license:expat)))

(define-public python2-paste
  (package-with-python2 python-paste))

(define-public python-pastescript
  (package
    (name "python-pastescript")
    (version "2.0.2")
    (source
     (origin
       (method url-fetch)
       (uri (pypi-uri "PasteScript" version))
       (sha256
        (base32
         "1h3nnhn45kf4pbcv669ik4faw04j58k8vbj1hwrc532k0nc28gy0"))))
    (build-system python-build-system)
    (native-inputs
     `(("python-nose" ,python-nose)))
    (propagated-inputs
     `(("python-paste" ,python-paste)
       ("python-pastedeploy" ,python-pastedeploy)))
    (home-page "http://pythonpaste.org/script/")
    (arguments
     '(;; Unfortunately, this requires the latest unittest2,
       ;; but that requires traceback2 which requires linecache2 which requires
       ;; unittest2.  So we're skipping tests for now.
       ;; (Note: Apparently linetest2 only needs unittest2 for its tests,
       ;; so in theory we could get around this situation somehow.)
       #:tests? #f))
    (synopsis
     "Pluggable command line tool for serving web applications and more")
    (description
     "PasteScript is a plugin-friendly command line tool which provides a
variety of features, from launching web applications to bootstrapping project
layouts.")
    (license license:expat)))

(define-public python2-pastescript
  (package-with-python2 python-pastescript))

(define-public python-pyquery
  (package
    (name "python-pyquery")
    (version "1.2.17")
    (source
     (origin
       (method url-fetch)
       (uri (pypi-uri "pyquery" version))
       (sha256
        (base32
         "1xia20wm0vx5dk85kcwgh13bylz8qh47ffjxssd2586r60xi783a"))))
    (build-system python-build-system)
    (native-inputs
     `(("python-webob" ,python-webob)
       ("python-webtest" ,python-webtest)))
    (propagated-inputs
     `(("python-lxml" ,python-lxml)
       ("python-cssselect" ,python-cssselect)))
    (home-page "https://github.com/gawel/pyquery")
    (synopsis "Make jQuery-like queries on xml documents")
    (description "pyquery allows you to make jQuery queries on xml documents.
The API is as much as possible the similar to jQuery.  pyquery uses lxml for
fast xml and html manipulation.")
    (license license:bsd-3)))

(define-public python2-pyquery
  (package-with-python2 python-pyquery))

(define-public python-webtest
  (package
    (name "python-webtest")
    (version "2.0.20")
    (source
     (origin
       (method url-fetch)
       (uri (pypi-uri "WebTest" version))
       (sha256
        (base32
         "0bv0qhdjakdsdgj4sk21gnpp8xp8bga4x03p6gjb83ihrsb7n4xv"))))
    (build-system python-build-system)
    (arguments
     `(;; Unfortunately we have to disable tests!
       ;; This release of WebTest is pinned to python-nose < 1.3,
       ;; but older versions of python-nose are plagued with the following
       ;; bug(s), which rears its ugly head during test execution:
       ;;   https://github.com/nose-devs/nose/issues/759
       ;;   https://github.com/nose-devs/nose/pull/811
       #:tests? #f))
    ;; Commented out code is no good, but in this case, once tests
    ;; are ready to be enabled again, we should put the following
    ;; in place:
    ;;  (native-inputs
    ;;   `(("python-nose" ,python-nose) ; technially < 1.3,
    ;;                                  ; but see above comment
    ;;     ("python-coverage" ,python-coverage)
    ;;     ("python-mock" ,python-mock)
    ;;     ("python-pastedeploy" ,python-pastedeploy)
    ;;     ("python-wsgiproxy2" ,python-wsgiproxy2)
    ;;     ("python-pyquery" ,python-pyquery)))
    (propagated-inputs
     `(("python-waitress" ,python-waitress)
       ("python-webob" ,python-webob)
       ("python-six" ,python-six)
       ("python-beautifulsoup4" ,python-beautifulsoup4)))
    (home-page "http://webtest.pythonpaste.org/")
    (synopsis "Helper to test WSGI applications")
    (description "Webtest allows you to test your Python web applications
without starting an HTTP server.  It supports anything that supports the
minimum of WSGI.")
    (license license:expat)))

(define-public python2-webtest
  (package-with-python2 python-webtest))

(define-public python-anyjson
  (package
    (name "python-anyjson")
    (version "0.3.3")
    (source
     (origin
       (method url-fetch)
       (uri (pypi-uri "anyjson" version))
       (sha256
        (base32
         "1fjph4alvcscsl5d4b6qpv1yh31jy05jxi1l0xff7lws7j32v09p"))))
    (build-system python-build-system)
    (arguments
     `(;; We could possibly get tests working, but on Python 3 it's not so easy.
       ;; Very strangely, 2to3 is run *during setup.py install* (or bdist, or
       ;; whatever) so this transformation needs to be done before the tests
       ;; can be run.  Maybe we could add a build step to transform beforehand
       ;; but it could be annoying/difficult.
       ;; We can enable tests for the Python 2 version, though, and do below.
       #:tests? #f))
    (home-page "http://bitbucket.org/runeh/anyjson/")
    (synopsis
     "Wraps best available JSON implementation in a common interface")
    (description
     "Anyjson loads whichever is the fastest JSON module installed
and provides a uniform API regardless of which JSON implementation is used.")
    (license license:bsd-3)
    (properties `((python2-variant . ,(delay python2-anyjson))))))

(define-public python2-anyjson
  (let ((anyjson (package-with-python2
                  (strip-python2-variant python-anyjson))))
    (package
      (inherit anyjson)
      (arguments `(;; Unlike the python 3 variant, we do run tests.  See above!
                   #:tests? #t
                   ,@(package-arguments anyjson)))
      (native-inputs `(("python2-nose" ,python2-nose))))))

(define-public python-amqp
  (package
    (name "python-amqp")
    (version "1.4.9")
    (source
     (origin
       (method url-fetch)
       (uri (pypi-uri "amqp" version))
       (sha256
        (base32
         "06n6q0kxhjnbfz3vn8x9yz09lwmn1xi9d6wxp31h5jbks0b4vsid"))))
    (build-system python-build-system)
    (native-inputs
     `(("python-nose" ,python-nose)
       ("python-mock" ,python-mock)))
    (home-page "http://github.com/celery/py-amqp")
    (synopsis
     "Low-level AMQP client for Python (fork of amqplib)")
    (description
     "This is a fork of amqplib which was originally written by Barry Pederson.
It is maintained by the Celery project, and used by kombu as a pure python
alternative when librabbitmq is not available.")
    (license license:lgpl2.1+)
    (properties `((python2-variant . ,(delay python2-amqp))))))

(define-public python2-amqp
  (let ((amqp (package-with-python2
               (strip-python2-variant python-amqp))))
    (package
      (inherit amqp)
      (arguments `(;; Tries to run coverage tests with nose-cover3, which seems
                   ;; unmaintained.  Weirdly, does not do this on the python 3
                   ;; version?
                   #:tests? #f
                   ,@(package-arguments amqp))))))

(define-public python-kombu
  (package
    (name "python-kombu")
    (version "3.0.37")
    (source
     (origin
       (method url-fetch)
       (uri (pypi-uri "kombu" version))
       (sha256
        (base32
         "0l16chb314gpq2v7fh94a22c30lcv6w3ylmhsa60bldlcq6a0r70"))))
    (build-system python-build-system)
    (native-inputs
     `(("python-mock" ,python-mock)
       ("python-nose" ,python-nose)))
    (propagated-inputs
     `(("python-anyjson" ,python-anyjson)
       ("python-amqp" ,python-amqp)
       ("python-redis" ,python-redis)))
    (home-page "http://kombu.readthedocs.org")
    (synopsis "Message passing library for Python")
    (description "The aim of Kombu is to make messaging in Python as easy as
possible by providing an idiomatic high-level interface for the AMQ protocol,
and also provide proven and tested solutions to common messaging problems.
AMQP is the Advanced Message Queuing Protocol, an open standard protocol for
message orientation, queuing, routing, reliability and security, for which the
RabbitMQ messaging server is the most popular implementation.")
    (license license:bsd-3)
    (properties `((python2-variant . ,(delay python2-kombu))))))

(define-public python2-kombu
  (let ((kombu (package-with-python2
                (strip-python2-variant python-kombu))))
    (package
      (inherit kombu)
      (arguments `(;; FIXME: 'TestTransport.test_del_sync' fails on python2.
                   ;; It works fine on the python3 variant.
                   #:tests? #f
                   ,@(package-arguments kombu)))
      (native-inputs `(("python2-unittest2" ,python2-unittest2)
                ,@(package-native-inputs kombu))))))

(define-public python-billiard
  (package
    (name "python-billiard")
    (version "3.3.0.23")
    (source
     (origin
       (method url-fetch)
       (uri (pypi-uri "billiard" version))
       (sha256
        (base32
         "02wxsc6bhqvzh8j6w758kvgqbnj14l796mvmrcms8fgfamd2lak9"))))
    (build-system python-build-system)
    (native-inputs
     `(("python-nose" ,python-nose)))
    (home-page "http://github.com/celery/billiard")
    (synopsis
     "Python multiprocessing fork with improvements and bugfixes")
    (description
     "Billiard is a fork of the Python 2.7 multiprocessing package.  The
multiprocessing package itself is a renamed and updated version of R Oudkerk's
pyprocessing package.  This standalone variant is intended to be compatible with
Python 2.4 and 2.5, and will draw its fixes/improvements from python-trunk.")
    (license license:bsd-3)
    (properties `((python2-variant . ,(delay python2-billiard))))))

(define-public python2-billiard
  (let ((billiard (package-with-python2
                   (strip-python2-variant python-billiard))))
    (package
      (inherit billiard)
      (native-inputs `(("python2-unittest2" ,python2-unittest2)
                       ("python2-mock" ,python2-mock)
                       ,@(package-native-inputs billiard))))))

(define-public python-celery
  (package
    (name "python-celery")
    (version "3.1.24")
    (source
     (origin
       (method url-fetch)
       (uri (pypi-uri "celery" version))
       (sha256
        (base32
         "0yh2prhdnx2dgkb67a5drj12hh2zvzx5f611p7mqqg01ydghif4r"))))
    (build-system python-build-system)
    (arguments
     `(#:phases
       (modify-phases %standard-phases
         ;; These tests break with Python 3.5:
         ;; https://github.com/celery/celery/issues/2897#issuecomment-253066295
         (replace 'check
           (lambda _
             (zero?
               (system* "nosetests" "--exclude=^test_safe_to_remove.*")))))))
    (native-inputs
     `(("python-nose" ,python-nose)))
    (propagated-inputs
     `(("python-pytz" ,python-pytz)
       ("python-billiard" ,python-billiard)
       ("python-kombu" ,python-kombu)))
    (home-page "http://celeryproject.org")
    (synopsis "Distributed Task Queue")
    (description "Celery is an asynchronous task queue/job queue based on
distributed message passing.  It is focused on real-time operation, but
supports scheduling as well.  The execution units, called tasks, are executed
concurrently on a single or more worker servers using multiprocessing,
Eventlet, or gevent.  Tasks can execute asynchronously (in the background) or
synchronously (wait until ready).")
    (license license:bsd-3)
    (properties `((python2-variant . ,(delay python2-celery))))))

(define-public python2-celery
  (let ((celery (package-with-python2
                 (strip-python2-variant python-celery))))
    (package
      (inherit celery)
      (native-inputs `(("python2-unittest2" ,python2-unittest2)
                       ("python2-mock" ,python2-mock)
                       ,@(package-native-inputs celery))))))

(define-public python-translitcodec
  (package
    (name "python-translitcodec")
    (version "0.4.0")
    (source
     (origin
       (method url-fetch)
       (uri (pypi-uri "translitcodec" version))
       (sha256
        (base32
         "10x6pvblkzky1zhjs8nmx64nb9jdzxad4bxhq4iwv0j4z2aqjnki"))))
    (build-system python-build-system)
    (arguments
     `(#:tests? #f))  ; no tests provided
    (home-page
     "https://github.com/claudep/translitcodec")
    (synopsis
     "Unicode to 8-bit charset transliteration codec")
    (description
     "This package contains codecs for transliterating ISO 10646 texts into
best-effort representations using smaller coded character sets (ASCII,
ISO 8859, etc.).")
    (license license:expat)))

(define-public python2-translitcodec
  (package-with-python2 python-translitcodec))

(define-public python-editor
  (package
  (name "python-editor")
  (version "0.5")
  (source
    (origin
      (method url-fetch)
      (uri (pypi-uri "python-editor" version))
      (sha256
        (base32
          "1ypnpgvzpkbwsg4rdvy4sy51j28b5xq9v8pnkwxncn07vqz06p7n"))))
  (build-system python-build-system)
  (home-page
    "https://github.com/fmoo/python-editor")
  (synopsis
    "Programmatically open an editor, capture the result")
  (description
    "python-editor is a library that provides the editor module for
programmatically interfacing with your system's $EDITOR.")
  (license license:asl2.0)))

(define-public python2-editor
  (package-with-python2 python-editor))

(define-public python-sphinxcontrib-programoutput
  (package
    (name "python-sphinxcontrib-programoutput")
    (version "0.8")
    (source (origin
              (method url-fetch)
              (uri (pypi-uri "sphinxcontrib-programoutput" version))
              (sha256
               (base32
                "098as6z1s0gb4dh5xcr1fd2vpm91zj93jzvgawspxf5s4hqs0xhp"))))
    (build-system python-build-system)
    (arguments
     ;; FIXME: Many tests are failing and the upstream is gone.
     '(#:tests? #f))
    (propagated-inputs
     `(("python-sphinx" ,python-sphinx)))
    (synopsis "Sphinx extension to include program output")
    (description "A Sphinx extension to literally insert the output of arbitrary
commands into documents, helping you to keep your command examples up to date.")
    (home-page "https://github.com/lunaryorn/sphinxcontrib-programoutput")
    (license license:bsd-2)))

(define-public python2-sphinxcontrib-programoutput
  (package-with-python2 python-sphinxcontrib-programoutput))

(define-public python-sphinx-repoze-autointerface
  (package
    (name "python-sphinx-repoze-autointerface")
    (version "0.8")
    (source (origin
              (method url-fetch)
              (uri (pypi-uri "repoze.sphinx.autointerface" version))
              (sha256
               (base32
                "08ycivzf7bh4a1zcyp31hbyqs1b2c9r26raa3vxjwwmbfqr3iw4f"))))
    (build-system python-build-system)
    (arguments '(#:tests? #f)) ; No tests.
    (propagated-inputs
     `(("python-sphinx" ,python-sphinx)
       ("python-zope-interface" ,python-zope-interface)))
    (synopsis "Auto-generate Sphinx API docs from Zope interfaces")
    (description "This package defines an extension for the Sphinx documentation
system.  The extension allows generation of API documentation by
introspection of @code{zope.interface} instances in code.")
    (home-page "https://github.com/repoze/repoze.sphinx.autointerface")
    (license license:repoze)))

(define-public python2-sphinx-repoze-autointerface
  (package-with-python2 python-sphinx-repoze-autointerface))

(define-public python-psycopg2
  (package
    (name "python-psycopg2")
    (version "2.6.1")
    (source
     (origin
       (method url-fetch)
       (uri (pypi-uri "psycopg2" version))
       (sha256
        (base32
         "0k4hshvrwsh8yagydyxgmd0pjm29lwdxkngcq9fzfzkmpsxrmkva"))))
    (build-system python-build-system)
    (arguments
     ;; Tests would require a postgresql database "psycopg2_test"
     ;; and a running postgresql database management service.
     `(#:tests? #f)) ; TODO re-enable after providing a test-db.
    (inputs
     `(("postgresql" ,postgresql))) ; libpq
    (home-page "http://initd.org/psycopg/")
    (synopsis "Python PostgreSQL adapter")
    (description
     "psycopg2 is a thread-safe PostgreSQL adapter that implements DB-API 2.0. ")
    (license license:lgpl3+)))

(define-public python2-psycopg2
  (package-with-python2 python-psycopg2))

(define-public python-vobject
  (package
    (name "python-vobject")
    (version "0.9.2")
    (source (origin
              (method url-fetch)
              (uri (pypi-uri "vobject" version))
              (sha256
               (base32
                "1qfnwlx8qwkgr6nf5wvl6ff1r3kll53dh3z6nyp173nmlhhhqccb"))))
    (build-system python-build-system)
    (arguments
     '(;; The test suite relies on some non-portable Windows interfaces.
       #:tests? #f))
    (propagated-inputs
     `(("python-dateutil" ,python-dateutil)
       ("python-pyicu" ,python-pyicu)))
    (synopsis "Parse and generate vCard and vCalendar files")
    (description "Vobject is intended to be a full featured Python package for
parsing and generating vCard and vCalendar files.  Currently, iCalendar files
are supported and well tested. vCard 3.0 files are supported, and all data
should be imported, but only a few components are understood in a sophisticated
way.")
    (home-page "http://eventable.github.io/vobject/")
    (license license:asl2.0)))

(define-public python2-vobject
  (package-with-python2 python-vobject))

(define-public python-munkres
  (package
    (name "python-munkres")
    (version "1.0.8")
    (source (origin
              (method url-fetch)
              (uri (pypi-uri "munkres" version))
              (sha256
               (base32
                "0mbspx4zv8id4x6pim6ybsa1xh96qwpbqj7skbqz4c9c9nf1lpqq"))))
    (build-system python-build-system)
    (arguments
     '(#:tests? #f)) ; no test suite
    (home-page "http://software.clapper.org/munkres/")
    (synopsis "Implementation of the Munkres algorithm")
    (description "The Munkres module provides an implementation of the Munkres
algorithm (also called the Hungarian algorithm or the Kuhn-Munkres algorithm),
useful for solving the Assignment Problem.")
    (license license:bsd-3)))

(define-public python2-munkres
  (package-with-python2 python-munkres))

(define-public python-flask
  (package
    (name "python-flask")
    (version "0.11.1")
    (source (origin
              (method url-fetch)
              (uri (pypi-uri "Flask" version))
              (sha256
               (base32
                "03kbfll4sj3v5z7r31c7bhfpi11r1np076d4p1k2kg4yzcmkywdl"))))
    (build-system python-build-system)
    (propagated-inputs
     `(("python-itsdangerous" ,python-itsdangerous)
       ("python-jinja2" ,python-jinja2)
       ("python-click" ,python-click)
       ("python-werkzeug" ,python-werkzeug)))
    (home-page "https://github.com/mitsuhiko/flask/")
    (synopsis "Microframework based on Werkzeug, Jinja2 and good intentions")
    (description "Flask is a micro web framework based on the Werkzeug toolkit
and Jinja2 template engine.  It is called a micro framework because it does not
presume or force a developer to use a particular tool or library.")
    (license license:bsd-3)))

(define-public python2-flask
  (package-with-python2 python-flask))

(define-public python-flask-wtf
  (package
    (name "python-flask-wtf")
    (version "0.13.1")
    (source
     (origin
       (method url-fetch)
       (uri (pypi-uri "Flask-WTF" version))
       (sha256
        (base32
         "04l5743j2dici46038sqlzvf0xzpg8rf7s9ld2x24xv7f4idg990"))))
    (build-system python-build-system)
    (arguments
     '(#:phases
       (modify-phases %standard-phases
         (add-before 'check 'drop-failing-test
           (lambda _
             ;; FIXME: This file tries resolving an external server, which
             ;; fails. Try to patch out the offending section instead of
             ;; deleting the whole thing.
             (delete-file "tests/test_recaptcha.py")
             #t)))))
    (propagated-inputs
     `(("python-flask-babel" ,python-flask-babel)
       ("python-babel" ,python-babel)
       ("python-wtforms" ,python-wtforms)))
    (native-inputs
     `(("python-nose" ,python-nose)))
    (home-page "https://github.com/lepture/flask-wtf")
    (synopsis "Simple integration of Flask and WTForms")
    (description "Flask-WTF integrates Flask and WTForms, including CSRF, file
upload, and reCAPTCHA.")
    (license license:bsd-3)))

(define-public python2-flask-wtf
  (package-with-python2 python-flask-wtf))

(define-public python-flask-multistatic
  (package
    (name "python-flask-multistatic")
    (version "1.0")
    (source
     (origin
       (method url-fetch)
       (uri (pypi-uri "flask-multistatic" version))
       (sha256
        (base32
         "0p4v50rwv64wcd0zlq7rzl4waprwr4hj19s3cgf1isywa7jcisgm"))))
    (build-system python-build-system)
    (propagated-inputs
     `(("python-flask" ,python-flask)))
    (home-page "https://pagure.io/flask-multistatic")
    (synopsis "Flask plugin to allow overriding static files")
    (description "@code{flask-multistatic} is a flask plugin that adds support
for overriding static files.")
    (license license:gpl3+)))

(define-public python2-flask-multistatic
  (package-with-python2 python-flask-multistatic))

(define-public python-cookies
  (package
    (name "python-cookies")
    (version "2.2.1")
    (source (origin
              (method url-fetch)
              (uri (pypi-uri "cookies" version))
              (sha256
               (base32
                "13pfndz8vbk4p2a44cfbjsypjarkrall71pgc97glk5fiiw9idnn"))))
    (build-system python-build-system)
    (arguments
     `(;; test are broken: https://gitlab.com/sashahart/cookies/issues/3
       #:tests? #f))
    (native-inputs
     `(("python-pytest" ,python2-pytest)))
    (synopsis "HTTP cookie parser and renderer")
    (description "A RFC 6265-compliant HTTP cookie parser and renderer in
Python.")
    (home-page "https://gitlab.com/sashahart/cookies")
    (license license:expat)))

(define-public python2-cookies
  (package-with-python2 python-cookies))

(define-public python-responses
  (package
    (name "python-responses")
    (version "0.5.1")
    (source (origin
              (method url-fetch)
              (uri (pypi-uri "responses" version))
              (sha256
               (base32
                "1spcfxixyk9k7pk82jm6zqkwk031s95lh8q0mz7539jrb7269bcc"))))
    (build-system python-build-system)
    (arguments
     `(;; Test suite is not distributed:
       ;; https://github.com/getsentry/responses/issues/38
       #:tests? #f))
    (native-inputs
     `(("python-mock" ,python-mock)))
    (propagated-inputs
     `(("python-requests" ,python-requests)
       ("python-cookies" ,python-cookies)
       ("python-six" ,python-six)))
    (home-page "https://github.com/getsentry/responses")
    (synopsis "Utility for mocking out the `requests` Python library")
    (description "A utility library for mocking out the `requests` Python
library.")
    (license license:asl2.0)))

(define-public python2-responses
  (package-with-python2 python-responses))

(define-public python-whoosh
  (package
    (name "python-whoosh")
    (version "2.7.4")
    (source
     (origin
       (method url-fetch)
       (uri (pypi-uri "Whoosh" version))
       (sha256
        (base32
         "10qsqdjpbc85fykc1vgcs8xwbgn4l2l52c8d83xf1q59pwyn79bw"))))
    (build-system python-build-system)
    (native-inputs
     `(("python-pytest" ,python-pytest)))
    (home-page "http://bitbucket.org/mchaput/whoosh")
    (synopsis "Full text indexing, search, and spell checking library")
    (description
     "Whoosh is a fast, pure-Python full text indexing, search, and spell
checking library.")
    (license license:bsd-2)))

(define-public python2-whoosh
  (let ((whoosh (package-with-python2 (strip-python2-variant python-whoosh))))
    (package (inherit whoosh)
      (propagated-inputs
       `(("python2-backport-ssl-match-hostname"
          ,python2-backport-ssl-match-hostname)
          ,@(package-propagated-inputs whoosh))))))

(define-public python-pathlib
  (package
    (name "python-pathlib")
    (version "1.0.1")
    (source (origin
              (method url-fetch)
              (uri (pypi-uri "pathlib" version))
              (sha256
               (base32
                "17zajiw4mjbkkv6ahp3xf025qglkj0805m9s41c45zryzj6p2h39"))))
    (build-system python-build-system)
    ;; The tests depend on the internal "test" module, which does not provide
    ;; a stable interface.
    (arguments `(#:tests? #f))
    (home-page "https://pathlib.readthedocs.org/")
    (synopsis "Object-oriented file system paths")
    (description "Pathlib offers a set of classes to handle file system paths.
It offers the following advantages over using string objects:

@enumerate
@item No more cumbersome use of os and os.path functions.  Everything can
be done easily through operators, attribute accesses, and method calls.
@item Embodies the semantics of different path types.  For example,
comparing Windows paths ignores casing.
@item Well-defined semantics, eliminating any inconsistencies or
ambiguities (forward vs. backward slashes, etc.).
@end enumerate

Note: In Python 3.4, pathlib is now part of the standard library.  For other
Python versions please consider python-pathlib2 instead, which tracks the
standard library module.  This module (python-pathlib) isn't maintained
anymore.")
    (license license:expat)))

(define-public python2-pathlib
  (package-with-python2 python-pathlib))

(define-public python2-pathlib2
  (package
    (name "python2-pathlib2")
    (version "2.1.0")
    (source (origin
              (method url-fetch)
              (uri (pypi-uri "pathlib2" version))
              (sha256
               (base32
                "0p050msg5c8d0kadv702jnfshaxrb0il765cpkgnhn6mq5hakcyy"))))
    (build-system python-build-system)
    ;; We only need the the Python 2 variant, since for Python 3 our minimum
    ;; version is 3.4 which already includes this package as part of the
    ;; standard library.
    (arguments
     `(#:python ,python-2))
    (native-inputs
     `(("python2-six" ,python2-six)))
    (home-page "http://pypi.python.org/pypi/pathlib2/")
    (synopsis "Object-oriented file system paths - backport of standard
pathlib module")
    (description "The goal of pathlib2 is to provide a backport of standard
pathlib module which tracks the standard library module, so all the newest
features of the standard pathlib can be used also on older Python versions.

Pathlib offers a set of classes to handle file system paths.  It offers the
following advantages over using string objects:

@enumerate
@item No more cumbersome use of os and os.path functions.  Everything can
be done easily through operators, attribute accesses, and method calls.
@item Embodies the semantics of different path types.  For example,
comparing Windows paths ignores casing.
@item Well-defined semantics, eliminating any inconsistencies or
ambiguities (forward vs. backward slashes, etc.).
@end enumerate")
    (license license:expat)))

(define-public python-jellyfish
  (package
    (name "python-jellyfish")
    (version "0.5.6")
    (source (origin
              (method url-fetch)
              (uri (pypi-uri "jellyfish" version))
              (sha256
               (base32
                "1j9rplb16ba2prjj6mip46z0w9pnhnqpwgiwi0x93vnas14rlyl8"))))
    (build-system python-build-system)
    (native-inputs
     `(("python-pytest" ,python-pytest)))
    (home-page "https://github.com/jamesturk/jellyfish")
    (synopsis "Approximate and phonetic matching of strings")
    (description "Jellyfish uses a variety of string comparison and phonetic
encoding algorithms to do fuzzy string matching.")
    (license license:bsd-2)
    (properties `((python2-variant . ,(delay python2-jellyfish))))))

(define-public python2-jellyfish
  (let ((jellyfish (package-with-python2
                     (strip-python2-variant python-jellyfish))))
    (package (inherit jellyfish)
      (native-inputs `(("python2-unicodecsv" ,python2-unicodecsv)
                       ,@(package-native-inputs jellyfish))))))

(define-public python2-unicodecsv
  (package
    (name "python2-unicodecsv")
    (version "0.14.1")
    (source (origin
             (method url-fetch)
             ;; The test suite is not included in the PyPi release.
             ;; https://github.com/jdunck/python-unicodecsv/issues/19
             (uri (string-append "https://github.com/jdunck/python-unicodecsv/"
                                 "archive/" version ".tar.gz"))
             (file-name (string-append name "-" version ".tar.gz"))
             (sha256
              (base32
               "087nqanfcyp6mlfbbr5lva5f3w6iz1bybls9xlrb8icmc474wh4w"))))
    (build-system python-build-system)
    (arguments
     `(;; It supports Python 3, but Python 3 can already do Unicode CSV.
       #:python ,python-2))
    (native-inputs
     `(("python2-unittest2" ,python2-unittest2)))
    (home-page "https://github.com/jdunck/python-unicodecsv")
    (synopsis "Unicode CSV module for Python 2")
    (description "Unicodecsv is a drop-in replacement for Python 2.7's CSV
module, adding support for Unicode strings.")
    (license license:bsd-2)))

(define-public python-rarfile
  (package
    (name "python-rarfile")
    (version "2.8")
    (source (origin
              (method url-fetch)
              (uri (pypi-uri "rarfile" version))
              (sha256
               (base32
                "0qfad483kcbga0bn4qmcz953xjk16r52fahiy46zzn56v80y89ra"))))
    (build-system python-build-system)
    (arguments
     '(#:phases
       (modify-phases %standard-phases
         (replace 'check
           ;; Many tests fail, but the installation proceeds.
           (lambda _ (zero? (system* "make" "-C" "test" "test")))))))
    (native-inputs
     `(("which" ,which))) ; required for tests
    (propagated-inputs
     `(("libarchive" ,libarchive)))
    (home-page "https://github.com/markokr/rarfile")
    (synopsis "RAR archive reader for Python")
    (description "This is Python module for RAR archive reading.  The interface
is made as zipfile like as possible.")
    (license license:isc)))

(define-public python2-rarfile
  (package-with-python2 python-rarfile))

(define-public python-magic
  (package
    (name "python-magic")
    (version "0.4.3")
    (source
     (origin
       (method url-fetch)
       (uri (string-append "https://github.com/ahupp/python-magic/archive/"
                           version ".tar.gz"))
       (sha256
        (base32
         "17bgy92i7sb021f2s4mw1dcvpm6p1mi9jihridwy1pyn8mzvpjgk"))
       (file-name (string-append name "-" version "-checkout"))))
    (build-system python-build-system)
    (arguments
     ;; The tests are unreliable, so don't run them.  The tests fail
     ;; under Python3 because they were written for Python2 and
     ;; contain import statements that do not work in Python3.  One of
     ;; the tests fails under Python2 because its assertions are
     ;; overly stringent; it relies on comparing output strings which
     ;; are brittle and can change depending on the version of
     ;; libmagic being used and the system on which the test is
     ;; running.  In my case, under GuixSD 0.10.0, only one test
     ;; failed, and it seems to have failed only because the version
     ;; of libmagic that is packaged in Guix outputs a slightly
     ;; different (but not wrong) string than the one that the test
     ;; expected.
     '(#:tests? #f
       #:phases (modify-phases %standard-phases
         ;; Replace a specific method call with a hard-coded
         ;; path to the necessary libmagic.so file in the
         ;; store.  If we don't do this, then the method call
         ;; will fail to find the libmagic.so file, which in
         ;; turn will cause any application using
         ;; python-magic to fail.
         (add-before 'build 'hard-code-path-to-libmagic
           (lambda* (#:key inputs #:allow-other-keys)
             (let ((file (assoc-ref inputs "file")))
               (substitute* "magic.py"
                 (("ctypes.util.find_library\\('magic'\\)")
                  (string-append "'" file "/lib/libmagic.so'")))
           #t)))
         (add-before 'install 'disable-egg-compression
           (lambda _
             (let ((port (open-file "setup.cfg" "a")))
               (display "\n[easy_install]\nzip_ok = 0\n"
                        port)
               (close-port port)
               #t))))))
    (inputs
     ;; python-magic needs to be able to find libmagic.so.
     `(("file" ,file)))
    (home-page "https://github.com/ahupp/python-magic")
    (synopsis "File type identification using libmagic")
    (description
     "This module uses ctypes to access the libmagic file type
identification library.  It makes use of the local magic database and
supports both textual and MIME-type output.  Note that this module and
the python-file module both provide a \"magic.py\" file; these two
modules, which are different and were developed separately, both serve
the same purpose: to provide Python bindings for libmagic.")
    (license license:expat)))

(define-public python2-magic
  (package-with-python2 python-magic))

(define-public python2-s3cmd
  (package
    (name "python2-s3cmd")
    (version "1.6.1")
    (source
      (origin
        (method url-fetch)
        (uri (string-append "mirror://sourceforge/s3tools/s3cmd/" version "/"
                            "s3cmd-" version ".tar.gz"))
        (sha256
          (base32
            "0ki1rzhm5icvi9ry5jswi4b22yqwyj0d2wsqsgilwx6qhi7pjxa6"))))
    (build-system python-build-system)
    (arguments
     ;; s3cmd is written for python2 only and contains no tests.
     `(#:python ,python-2
       #:tests? #f))
    (propagated-inputs
     `(("python2-dateutil" ,python2-dateutil)
       ;; The python-file package also provides a magic.py module.
       ;; This is an unfortunate state of affairs; however, s3cmd
       ;; fails to install if it cannot find specifically the
       ;; python-magic package.  Thus we include it, instead of using
       ;; python-file.  Ironically, s3cmd sometimes works better
       ;; without libmagic bindings at all:
       ;; https://github.com/s3tools/s3cmd/issues/198
       ("python2-magic" ,python2-magic)))
    (home-page "http://s3tools.org/s3cmd")
    (synopsis "Command line tool for S3-compatible storage services")
    (description
     "S3cmd is a command line tool for uploading, retrieving and managing data
in storage services that are compatible with the Amazon Simple Storage
Service (S3) protocol, including S3 itself.  It supports rsync-like backup,
GnuPG encryption, and more.  It also supports management of Amazon's
CloudFront content delivery network.")
    (license license:gpl2+)))

(define-public python-pkgconfig
  (package
    (name "python-pkgconfig")
    (version "1.1.0")
    (source
      (origin
        (method url-fetch)
        (uri (pypi-uri "pkgconfig" version))
        (sha256
          (base32
            "1pw0kmvc57sjmaxi6c54fqsnihqj6hvhc9y1vaz36axafzqam7bh"))))
    (build-system python-build-system)
    (native-inputs
      `(("python-nose" ,python-nose)))
    (inputs
      `(("pkg-config" ,pkg-config)))
    (arguments
      `(;; Tests fail with "ValueError: _type_ 'v' not supported" on Python 3,
        ;; and on Python 2 they need the dl module deprecated since Python 2.6.
        #:tests? #f
        ;; Hard-code the path to pkg-config.
        #:phases
        (modify-phases %standard-phases
          (add-before
           'build 'patch
           (lambda _
             (substitute* "pkgconfig/pkgconfig.py"
               (("cmd = 'pkg-config")
                (string-append "cmd = '" (which "pkg-config"))))
             #t)))))
    (home-page "http://github.com/matze/pkgconfig")
    (synopsis "Python interface for pkg-config")
    (description "This module provides a Python interface to pkg-config.  It
can be used to find all pkg-config packages, check if a package exists,
check if a package meets certain version requirements, query CFLAGS and
LDFLAGS and parse the output to build extensions with setup.py.")
    (license license:expat)))

(define-public python2-pkgconfig
  (package-with-python2 python-pkgconfig))

(define-public python-bz2file
  (package
    (name "python-bz2file")
    (version "0.98")
    (source
     (origin
       (method url-fetch)
       (uri (pypi-uri "bz2file" version))
       (sha256
        (base32
         "126s53fkpx04f33a829yqqk8fj4png3qwg4m66cvlmhmwc8zihb4"))))
    (build-system python-build-system)
    (arguments
     `(#:tests? #f)) ; Tests use deprecated python modules.
    (home-page "https://github.com/nvawda/bz2file")
    (synopsis "Read and write bzip2-compressed files")
    (description
     "Bz2file is a Python library for reading and writing bzip2-compressed
files.  It contains a drop-in replacement for the I/O interface in the
standard library's @code{bz2} module, including features from the latest
development version of CPython that are not available in older releases.")
    (license license:asl2.0)
    (properties `((python2-variant . ,(delay python2-bz2file))))))

(define-public python2-bz2file
  (let ((base (package-with-python2
               (strip-python2-variant python-bz2file))))
    (package
      (inherit base)
      (arguments
       `(#:python ,python-2
         #:phases
         (modify-phases %standard-phases
           ;; 'python setup.py test' does not work as of 0.98.
           ;; There is only the one test file, so we run it directly.
           (replace 'check
                    (lambda _ (zero? (system* "python"
                                              "test_bz2file.py"))))))))))

(define-public python-future
  (package
    (name "python-future")
    (version "0.15.2")
    (source
     (origin
       (method url-fetch)
       (uri (pypi-uri "future" version))
       (sha256
        (base32
         "15wvcfzssc68xqnqi1dq4fhd0848hwi9jn42hxyvlqna40zijfrx"))))
    (build-system python-build-system)
    ;; Many tests connect to the network or are otherwise flawed.
    ;; https://github.com/PythonCharmers/python-future/issues/210
    (arguments
     `(#:tests? #f))
    (home-page "http://python-future.org")
    (synopsis "Single-source support for Python 3 and 2")
    (description
     "@code{python-future} is the missing compatibility layer between Python 2 and
Python 3.  It allows you to use a single, clean Python 3.x-compatible codebase
to support both Python 2 and Python 3 with minimal overhead.")
    (license license:expat)))

(define-public python2-future
  (package-with-python2 python-future))

(define-public python-cysignals
  (package
    (name "python-cysignals")
    (version "1.1.0")
    (source
      (origin
        (method url-fetch)
        (uri (pypi-uri "cysignals" version ".tar.bz2"))
        (sha256
          (base32
            "14cbyd9znlz6cxy1s3g6v6dv5jj45hn27pywkidd9b1zanaysqc6"))))
    (build-system python-build-system)
    (native-inputs
      `(("python-cython" ,python-cython)
        ("python-sphinx" ,python-sphinx)))
    (inputs
      `(("pari-gp" ,pari-gp)))
    (arguments
     `(#:modules ((guix build python-build-system)
                  ((guix build gnu-build-system) #:prefix gnu:)
                  (guix build utils))
       ;; FIXME: Tests are executed after installation and currently fail
       ;; when not installing into standard locations; the author is working
       ;; on a fix.
       #:tests? #f
       #:phases
       (modify-phases %standard-phases
         (add-before
          'build 'configure
          (assoc-ref gnu:%standard-phases 'configure)))))
    (home-page
      "https://github.com/sagemath/cysignals")
    (synopsis
      "Handling of interrupts and signals for Cython")
    (description
      "The cysignals package provides mechanisms to handle interrupts (and
other signals and errors) in Cython code, using two related approaches,
for mixed Cython/Python code or external C libraries and pure Cython code,
respectively.")
    (license license:lgpl3+)))

(define-public python2-cysignals
  (package-with-python2 python-cysignals))

(define-public python2-shedskin
 (package
  (name "python2-shedskin")
  (version "0.9.4")
  (source
    (origin
      (method url-fetch)
      (uri (string-append "https://github.com/shedskin/shedskin/"
                          "releases/download/v" version
                          "/shedskin-" version ".tgz"))
      (sha256
        (base32
          "0nzwrzgw1ga8rw6f0ryq7zr9kkiavd1cqz5hzxkcbicl1dk7kz41"))))
  (build-system python-build-system)
  (arguments
   `(#:python ,python-2
     #:phases (modify-phases %standard-phases
               (add-after 'unpack 'fix-resulting-include-libs
                (lambda* (#:key inputs #:allow-other-keys)
                 (let ((libgc (assoc-ref inputs "libgc"))
                       (pcre (assoc-ref inputs "pcre")))
                  (substitute* "shedskin/makefile.py"
                   (("variable == 'CCFLAGS':[ ]*")
                    (string-append "variable == 'CCFLAGS':\n"
                                   "            line += ' -I " pcre "/include"
                                   " -I " libgc "/include'"))
                   (("variable == 'LFLAGS':[ ]*")
                    (string-append "variable == 'LFLAGS':\n"
                                   "            line += ' -L" pcre "/lib"
                                   " -L " libgc "/lib'")))
                  #t))))))
  (inputs `(("pcre" ,pcre)
            ("libgc" ,libgc)))
  (home-page "https://shedskin.github.io/")
  (synopsis "Experimental Python-2 to C++ Compiler")
  (description (string-append "This is an experimental compiler for a subset of
Python.  It generates C++ code and a Makefile."))
  (license (list license:gpl3 license:bsd-3 license:expat))))

(define-public python2-rope
  (package
    (name "python2-rope")
    (version "0.10.3")
    (source
     (origin
      (method url-fetch)
      (uri (pypi-uri "rope" version))
      (sha256
        (base32
         "18k5znhpwvrfck3yp0jmhd5j8r0f0s8bk1zh5yhs2cfgmfhbwigb"))))
    (arguments
     ;; Rope is currently python-2 only.
     ;; https://github.com/python-rope/rope/issues/57
     `(#:python ,python-2))
    (build-system python-build-system)
    (native-inputs
     `(("python2-unittest2" ,python2-unittest2)))
    (home-page "https://github.com/python-rope/rope")
    (synopsis "Refactoring library for Python")
    (description "Rope is a refactoring library for Python.  It facilitates
the renaming, moving and extracting of attributes, functions, modules, fields
and parameters in Python 2 source code.  These refactorings can also be applied
to occurences in strings and comments.")
    (license license:gpl2)))

(define-public python-py3status
  (package
    (name "python-py3status")
    (version "3.1")
    (source
     (origin
       (method url-fetch)
       (uri (pypi-uri "py3status" version))
       (sha256
        (base32
         "0i283z1pivmir61z8kbiycigc94l61v33ygzkhczf1ifq7cppyds"))))
    (build-system python-build-system)
    (arguments
     '(#:tests? #f)) ; TODO: Requires many libraries not in Guix.
    (home-page "https://github.com/ultrabug/py3status")
    (synopsis "Extensible i3status wrapper written in Python")
    (description "py3status is an i3status wrapper which extends i3status
functionality in a modular way, allowing you to extend your panel with your
own code, responding to click events and updating clock every second.")
    (license license:bsd-3)))

(define-public python-tblib
  (package
    (name "python-tblib")
    (version "1.3.0")
    (source (origin
              (method url-fetch)
              (uri (pypi-uri "tblib" version))
              (sha256 (base32
                       "02iahfkfa927hb4jq2bak36ldihwapzacfiq5lyxg8llwn98a1yi"))))
    (build-system python-build-system)
    (arguments
     `(#:phases
       (modify-phases %standard-phases
         (replace 'check
           (lambda _
             ;; Upstream runs tests after installation and the package itself
             ;; resides in a subdirectory. Extend PYTHONPATH so it will be
             ;; found.
             (setenv "PYTHONPATH"
                     (string-append (getcwd) "/build/lib:"
                                    (getenv "PYTHONPATH")))
             (zero? (system* "py.test" "-vv" "tests" "README.rst")))))))
    (native-inputs
     `(("python-pytest" ,python-pytest)
       ("python-six" ,python-six)))
    (home-page "https://github.com/ionelmc/python-tblib")
    (synopsis "Traceback serialization library")
    (description
     "Traceback serialization allows you to:

@enumerate
@item Pickle tracebacks and raise exceptions with pickled tracebacks in
different processes.  This allows better error handling when running code over
multiple processes (imagine multiprocessing, billiard, futures, celery etc).

@item Parse traceback strings and raise with the parsed tracebacks.
@end enumerate\n")
    (license license:bsd-3)))

(define-public python2-tblib
  (package-with-python2 python-tblib))

(define-public python-sqlparse
  (package
    (name "python-sqlparse")
    (version "0.1.19")
    (source (origin
              (method url-fetch)
              (uri (pypi-uri "sqlparse" version))
              (sha256
               (base32
                "1s2fvaxgh9kqzrd6iwy5h7i61ckn05plx9np13zby93z3hdbx5nq"))))
    (build-system python-build-system)
    (arguments
     `(#:phases
       (modify-phases %standard-phases
         (replace 'check
           (lambda* _
             ;; setup.py-integrated 2to3 only affects the build files, but
             ;; py.test is using the source files. So we need to convert them
             ;; manually.
             (when (zero? (system* "python3"))
               (system* "2to3" "--no-diff" "-wn" "sqlparse" "tests"))
             (zero? (system* "py.test")))))))
    (native-inputs
     `(("python-pytest" ,python-pytest)))
    (home-page "https://github.com/andialbrecht/sqlparse")
    (synopsis "Non-validating SQL parser")
    (description "Sqlparse is a non-validating SQL parser for Python.  It
provides support for parsing, splitting and formatting SQL statements.")
    (license license:bsd-3)))

(define-public python2-sqlparse
  (package-with-python2 python-sqlparse))

(define-public python-greenlet
  (package
    (name "python-greenlet")
    (version "0.4.11")
    (source (origin
              (method url-fetch)
              (uri (pypi-uri "greenlet" version))
              (sha256
               (base32
                "1xhik26j4f3kc4qw9xmj0c567rb5h1zryb4ijwqnqwwjvfhbv59h"))))
    (build-system python-build-system)
    (home-page "https://greenlet.readthedocs.io/")
    (synopsis "Lightweight in-process concurrent programming")
    (description
     "Greenlet package is a spin-off of Stackless, a version of CPython
that supports micro-threads called \"tasklets\".  Tasklets run
pseudo-concurrently (typically in a single or a few OS-level threads) and
are synchronized with data exchanges on \"channels\".")
    (license (list license:psfl license:expat))))

(define-public python2-greenlet
  (package-with-python2 python-greenlet))

(define-public python-gevent
  (package
    (name "python-gevent")
    (version "1.1.1")
    (source (origin
              (method url-fetch)
              (uri (pypi-uri "gevent" version))
              (sha256
               (base32
                "1smf3kvidpdiyi2c81alal74p2zm0clrm6xbyy6y1k9a3f2vkrbf"))
              (modules '((guix build utils)))
              (snippet
               '(begin
                  ;; unbunding libev and c-ares
                  (for-each delete-file-recursively '("libev" "c-ares"))
                  ;; fixing testsuite
                  (call-with-output-file "greentest/__init__.py" noop)
                  (substitute* "greentest/testrunner.py"
                    (("import util") "from . import util")
                    (("from util import log") "from .util import log"))))))
    (build-system python-build-system)
    (propagated-inputs
     `(("python-greenlet" ,python-greenlet)))
    (native-inputs
     `(("python-six" ,python-six)))
    (inputs
     `(("c-ares" ,c-ares)
       ("libev" ,libev)))
    (home-page "http://www.gevent.org/")
    (synopsis "Coroutine-based network library")
    (description
     "gevent is a coroutine-based Python networking library that uses greenlet
to provide a high-level synchronous API on top of the libev event loop.")
    (license license:expat)))

(define-public python2-gevent
  (package-with-python2 python-gevent))

(define-public python-geventhttpclient
  (package
    (name "python-geventhttpclient")
    (version "1.3.1")
    (source (origin
              (method url-fetch)
              (uri (pypi-uri "geventhttpclient" version))
              (sha256
               (base32
                "07d0q3wzmml75227r6y6mrl5a0zpf4v9gj0ni5rhbyzmaj4az1xx"))
              (modules '((guix build utils)))
              (snippet
               '(begin
                  ;; Delete pre-compiled files.
                  (for-each delete-file (find-files "src/geventhttpclient"
                                                    ".*\\.pyc"))
                  #t))))
    (build-system python-build-system)
    (arguments
     '(#:phases
       (modify-phases %standard-phases
         (add-after 'unpack 'delete-network-tests
           (lambda _
             (delete-file "src/geventhttpclient/tests/test_client.py")
             #t))
         (delete 'check)
         (add-after 'install 'check
           (lambda* (#:key inputs outputs #:allow-other-keys)
             (add-installed-pythonpath inputs outputs)
             (zero? (system* "py.test" "src/geventhttpclient/tests" "-v")))))))
    (native-inputs
     `(("python-pytest" ,python-pytest)))
    (propagated-inputs
     `(("python-certifi" ,python-certifi)
       ("python-gevent" ,python-gevent)
       ("python-six" ,python-six)))
    (home-page "https://github.com/gwik/geventhttpclient")
    (synopsis "HTTP client library for gevent")
    (description "@code{python-geventhttpclient} is a high performance,
concurrent HTTP client library for python using @code{gevent}.")
    (license license:expat)))

(define-public python2-geventhttpclient
  (package-with-python2 python-geventhttpclient))

(define-public python-fastimport
  (package
    (name "python-fastimport")
    (version "0.9.6")
    (source
      (origin
        (method url-fetch)
        (uri (pypi-uri "fastimport" version))
        (sha256
          (base32 "1aqjsin4rmqm7ln4j0p73fzxifws6c6ikgyhav7r137m2ixsxl43"))))
    (build-system python-build-system)
    (home-page "https://github.com/jelmer/python-fastimport")
    (synopsis "VCS fastimport parser and generator in Python")
    (description "This package provides a parser for and generator of the Git
@url{https://www.kernel.org/pub/software/scm/git/docs/git-fast-import.html,fastimport}
format.")
    (license license:gpl2+)))

(define-public python2-fastimport
  (package-with-python2 python-fastimport))

(define-public python-twisted
  (package
    (name "python-twisted")
    (version "16.2.0")
    (source (origin
              (method url-fetch)
              (uri (pypi-uri "Twisted" version ".tar.bz2"))
              (sha256
               (base32
                "0ydxrp9myw1mvsz3qfzx5579y5llmqa82pxvqchgp5syczffi450"))))
    (build-system python-build-system)
    (arguments
     '(#:tests? #f)) ; FIXME: Some tests are failing.
       ;; #:phases
       ;; (modify-phases %standard-phases
       ;;   (replace 'check
       ;;     (lambda _
       ;;       (zero? (system* "./bin/trial" "twisted")))))
    (propagated-inputs
     `(("python-zope-interface" ,python-zope-interface)))
    (home-page "https://twistedmatrix.com/")
    (synopsis "Asynchronous networking framework written in Python")
    (description
     "Twisted is an extensible framework for Python programming, with special
focus on event-based network programming and multiprotocol integration.")
    (license license:expat)))

(define-public python2-twisted
  (package-with-python2 python-twisted))

(define-public python-pika
  (package
    (name "python-pika")
    (version "0.10.0")
    (source
      (origin
        (method url-fetch)
        (uri (pypi-uri "pika" version))
        (sha256
         (base32
          "0nb4h08di432lv7dy2v9kpwgk0w92f24sqc2hw2s9vwr5b8v8xvj"))))
    (build-system python-build-system)
    (native-inputs
     `(("python-pyev" ,python-pyev)
       ("python-tornado" ,python-tornado)
       ("python-twisted" ,python-twisted)))
    (home-page "https://pika.readthedocs.org")
    (synopsis "Pure Python AMQP Client Library")
    (description
     "Pika is a pure-Python implementation of the AMQP (Advanced Message Queuing
Protocol) 0-9-1 protocol that tries to stay fairly independent of the underlying
network support library.")
    (license license:bsd-3)))

(define-public python2-pika
  (package-with-python2 python-pika))

(define-public python-ply
  (package
    (name "python-ply")
    (version "3.9")
    (source
      (origin
        (method url-fetch)
        (uri (pypi-uri "ply" version))
        (sha256
          (base32
            "0gpl0yli3w03ipyqfrp3w5nf0iawhsq65anf5wwm2wf5p502jzhd"))))
    (build-system python-build-system)
    (home-page "http://www.dabeaz.com/ply/")
    (synopsis "Python Lex & Yacc")
    (description "PLY is a @code{lex}/@code{yacc} implemented purely in Python.
It uses LR parsing and does extensive error checking.")
    (license license:bsd-3)))

(define-public python2-ply
  (package-with-python2 python-ply))

(define-public python-tabulate
  (package
    (name "python-tabulate")
    (version "0.7.7")
    (source (origin
             (method url-fetch)
             (uri (pypi-uri "tabulate" version))
             (sha256
              (base32
               "1inqhspd4frxnp08c32yndr0lc4px1xfkqah184i5w09gkhvi843"))))
    (build-system python-build-system)
    (arguments
     ;; FIXME: The pypi release tarball is missing a 'test/common.py'
     ;; and the latest release is not tagged in the upstream repository.
     '(#:tests? #f))
    (home-page "https://bitbucket.org/astanin/python-tabulate")
    (synopsis "Pretty-print tabular data")
    (description
     "Tabulate is a library and command-line utility to pretty-print tabular
data in Python.")
    (license license:expat)))

(define-public python2-tabulate
  (package-with-python2 python-tabulate))

(define-public python-kazoo
  (package
    (name "python-kazoo")
    (version "2.2.1")
    (source
     (origin
       (method url-fetch)
       (uri (pypi-uri "kazoo" version))
       (sha256
        (base32
         "10pb864if9qi2pq9lfb9m8f7z7ss6rml80gf1d9h64lap5crjnjj"))))
    (build-system python-build-system)
    (arguments '(#:tests? #f)) ; XXX: needs zookeeper
    (propagated-inputs
     `(("python-six" ,python-six)))
    (home-page "https://kazoo.readthedocs.org")
    (synopsis "High-level Zookeeper client library")
    (description
     "Kazoo is a Python client library for the Apache Zookeeper distributed
application service.  It is designed to be easy to use and to avoid common
programming errors.")
    (license license:asl2.0)))

(define-public python2-kazoo
  (package-with-python2 python-kazoo))

(define-public python-pykafka
  (package
    (name "python-pykafka")
    (version "2.4.0")
    (source (origin
              (method url-fetch)
              (uri (string-append
                     "https://pypi.python.org/packages/8b/3e/"
                     "384eeff406b06315738b62483fd2126c6e4f544167116b17cc04ea7d2a59/"
                     "pykafka-" version ".tar.gz"))
              (sha256
               (base32
                "1id6sr159p6aa13bxcqyr9gln8sqg1l0ddzns5iws8kk5q1p5cfv"))))
    (build-system python-build-system)
    (arguments '(#:tests? #f)) ; XXX: needs zookeeper, kafka, etc.
    (propagated-inputs
     `(("python-gevent" ,python-gevent)
       ("python-kazoo" ,python-kazoo)
       ("python-tabulate" ,python-tabulate)))
    (inputs
     `(("librdkafka" ,librdkafka)))
    (home-page "https://pykafka.readthedocs.io/")
    (synopsis "Apache Kafka client for Python")
    (description
     "PyKafka is a client for the Apache Kafka distributed messaging system.
It includes Python implementations of Kafka producers and consumers, which
are optionally backed by a C extension built on librdkafka.")
    (license license:asl2.0)))

(define-public python2-pykafka
  (package-with-python2 python-pykafka))

(define-public python-wcwidth
 (package
  (name "python-wcwidth")
  (version "0.1.6")
  (source
    (origin
      (method url-fetch)
      (uri (string-append
             "https://pypi.python.org/packages/"
             "c2/d1/7689293086a8d5320025080cde0e3155b94ae0a7496fb89a3fbaa92c354a/"
             "wcwidth-" version ".tar.gz"))
      (sha256
        (base32
          "02wjrpf001gjdjsaxxbzcwfg19crlk2dbddayrfc2v06f53yrcyw"))))
  (build-system python-build-system)
  (home-page "https://github.com/jquast/wcwidth")
  (synopsis "Measure number of terminal column cells of wide-character codes")
  (description "Wcwidth measures the number of terminal column cells of
wide-character codes.  It is useful for those implementing a terminal emulator,
or programs that carefully produce output to be interpreted by one.  It is a
Python implementation of the @code{wcwidth} and @code{wcswidth} C functions
specified in POSIX.1-2001 and POSIX.1-2008.")
  (license license:expat)))

(define-public python2-wcwidth
  (package-with-python2 python-wcwidth))

(define-public python2-jsonrpclib
  (package
    (name "python2-jsonrpclib")
    (version "0.1.7")
    (source (origin
              (method url-fetch)
              (uri (string-append
                    "https://pypi.python.org/packages/source/j/jsonrpclib/"
                    "jsonrpclib-" version ".tar.gz"))
              (sha256
               (base32
                "02vgirw2bcgvpcxhv5hf3yvvb4h5wzd1lpjx8na5psdmaffj6l3z"))))
    (build-system python-build-system)
    (arguments
     `(#:tests? #f
       #:python ,python-2))
    (home-page "https://github.com/joshmarshall/jsonrpclib/")
    (synopsis "Implementation of JSON-RPC specification for Python")
    (description
     "This library is an implementation of the JSON-RPC specification.
It supports both the original 1.0 specification, as well as the
new (proposed) 2.0 spec, which includes batch submission, keyword arguments,
etc.")
    (license license:asl2.0)))

(define-public python-chai
  (package
    (name "python-chai")
    (version "1.1.1")
    (source (origin
              (method url-fetch)
              (uri (pypi-uri "chai" version))
              (sha256
               (base32
                "016kf3irrclpkpvcm7q0gmkfibq7jgy30a9v73pp42bq9h9a32bl"))))
    (build-system python-build-system)
    (home-page "https://github.com/agoragames/chai")
    (synopsis "Mocking framework for Python")
    (description
     "Chai provides an api for mocking, stubbing and spying your python
objects, patterned after the Mocha library for Ruby.")
    (license license:bsd-3)))

(define-public python2-chai
  (package-with-python2 python-chai))

(define-public python-arrow
  (package
    (name "python-arrow")
    (version "0.8.0")
    (source (origin
              (method url-fetch)
              (uri (pypi-uri "arrow" version))
              (sha256
               (base32
                "1bz7hkdgpqcjs866y58z8jywpy7al0f4rxdr00bh2l5qddyw245j"))))
    (build-system python-build-system)
    (native-inputs
     `(;; For testing
       ("python-chai" ,python-chai)
       ("python-simplejson" ,python-simplejson)))
    (propagated-inputs
     `(("python-dateutil" ,python-dateutil)))
    (home-page "https://github.com/crsmithdev/arrow/")
    (synopsis "Dates and times for Python")
    (description
     "Arrow is a Python library to creating, manipulating, formatting and
converting dates, times, and timestamps.  It implements and updates the
datetime type.")
    (license license:asl2.0)))

(define-public python2-arrow
  (package-with-python2 python-arrow))

(define-public python-inflection
  (package
    (name "python-inflection")
    (version "0.3.1")
    (source
     (origin (method url-fetch)
             (uri (pypi-uri "inflection" version))
             (sha256
              (base32
               "1jhnxgnw8y3mbzjssixh6qkc7a3afc4fygajhqrqalnilyvpzshq"))))
    (build-system python-build-system)
    (native-inputs
     `(("python-pytest" ,python-pytest)))
    (home-page "http://github.com/jpvanhal/inflection")
    (synopsis "Python string transformation library")
    (description
     "Inflection is a string transformation library.  It singularizes
and pluralizes English words, and transforms strings from CamelCase to
underscored string.")
    (license license:expat)))

(define-public python2-inflection
  (package-with-python2 python-inflection))

(define-public python-pylev
  (package
    (name "python-pylev")
    (version "1.3.0")
    (source (origin
              (method url-fetch)
              (uri (pypi-uri "pylev" version))
              (sha256
               (base32
                "1hz1x9blsbxya1y9nnhnwwdnqmakxi9mc0jkwj0rn6b1h44i0f86"))))
    (build-system python-build-system)
    (home-page "http://github.com/toastdriven/pylev")
    (synopsis "Levenshtein distance implementation in Python")
    (description "Pure Python Levenshtein implementation, based off the
Wikipedia code samples at
@url{http://en.wikipedia.org/wiki/Levenshtein_distance}.")
    (license license:bsd-3)))

(define-public python2-pylev
  (package-with-python2 python-pylev))

(define-public python-cleo
  (package
    (name "python-cleo")
    (version "0.4.1")
    (source (origin
              (method url-fetch)
              (uri (pypi-uri "cleo" version))
              (sha256
               (base32
                "1k2dcl6mqpn5bljyl6w42rqyd9mb3y9kh2mg7m2x3kfjwvg0rpva"))))
    (build-system python-build-system)
    (native-inputs
     `(;; For testing
       ("python-mock" ,python-mock)
       ("python-pytest" ,python-pytest)))
    (propagated-inputs
     `(("python-psutil" ,python-psutil)
       ("python-pylev" ,python-pylev)))
    (home-page "https://github.com/sdispater/cleo")
    (synopsis "Command-line arguments library for Python")
    (description
     "Cleo allows you to create command-line commands with signature in
docstring and colored output.")
    (license license:expat)))

(define-public python2-cleo
  (package-with-python2 python-cleo))

(define-public python-lazy-object-proxy
  (package
    (name "python-lazy-object-proxy")
    (version "1.2.2")
    (source (origin
              (method url-fetch)
              (uri (pypi-uri "lazy-object-proxy" version))
              (sha256
               (base32
                "0s22aqqkdscyh8sjspyyax7qa1aiz8p4midrnyf39717fhfczm6x"))))
    (build-system python-build-system)
    (home-page "https://github.com/ionelmc/python-lazy-object-proxy")
    (synopsis "Lazy object proxy for python")
    (description
     "Lazy object proxy is an object that wraps a callable but defers the call
until the object is actually required, and caches the result of said call.")
    (license license:bsd-2)))

(define-public python2-lazy-object-proxy
  (package-with-python2 python-lazy-object-proxy))

(define-public python-dnspython
  (package
  (name "python-dnspython")
  (version "1.15.0")
  (source (origin
            (method url-fetch)
            (uri (string-append "http://www.dnspython.org/kits/"
                                version "/dnspython-" version ".tar.gz"))
            (sha256
             (base32
              "0jr4v2pd90i6l1xxbss2m05psbjaxvyvvvpq44wycijpfgjqln8i"))))
  (build-system python-build-system)
  (arguments '(#:tests? #f)) ; XXX: requires internet access
  (home-page "http://www.dnspython.org")
  (synopsis "DNS toolkit for Python")
  (description
   "dnspython is a DNS toolkit for Python.  It supports almost all record
types.  It can be used for queries, zone transfers, and dynamic updates.
It supports TSIG authenticated messages and EDNS0.")
  (license license:expat)))

(define-public python2-dnspython
  (package-with-python2 python-dnspython))

(define-public python-email-validator
  (package
    (name "python-email-validator")
    (version "1.0.2")
    (source
     (origin (method url-fetch)
             (uri (pypi-uri "email_validator" version))
             (sha256
              (base32
               "1ja9149l9ck5n45a72h3is7v476hjny5ybxbcamx1nw6iplsm7k6"))))
    (build-system python-build-system)
    (arguments
     '(#:phases
       (modify-phases %standard-phases
         (add-before 'build 'use-dnspython
           (lambda _
             (substitute* "setup.py"
               (("dnspython3") "dnspython"))
             #t)))))
    (propagated-inputs
     `(("python-dnspython" ,python-dnspython)
       ("python-idna" ,python-idna)))
    (home-page "https://github.com/JoshData/python-email-validator")
    (synopsis "Email address validation library for Python")
    (description
     "This library validates email address syntax and deliverability.")
    (license license:cc0)))

(define-public python2-email-validator
  (package-with-python2 python-email-validator))

(define-public python-ukpostcodeparser
  (package
    (name "python-ukpostcodeparser")
    (version "1.0.3")
    (source (origin
              (method url-fetch)
              (uri (pypi-uri "UkPostcodeParser" version))
              (sha256
               (base32
                "1jwg9z4rz51mcka1821rwgycsd0mcicyp1kiwjfa2kvg8bm9p2qd"))))
    (build-system python-build-system)
    (home-page "https://github.com/hamstah/ukpostcodeparser")
    (synopsis "UK Postcode parser for Python")
    (description
     "This library provides the @code{parse_uk_postcode} function for
parsing UK postcodes.")
    (license license:expat)))

(define-public python2-ukpostcodeparser
  (package-with-python2 python-ukpostcodeparser))

(define-public python-fake-factory
  (package
  (name "python-fake-factory")
  (version "0.7.2")
  (source (origin
            (method url-fetch)
            (uri (pypi-uri "fake-factory" version))
            (sha256
             (base32
              "0vs0dkmg0dlaxf8w6q2i3k0i03gmp56ablldv7ci9x3nbadkn71g"))
            (patches
             (search-patches
              "python-fake-factory-fix-build-32bit.patch"))))
  (build-system python-build-system)
  (arguments
   '(#:phases
     (modify-phases %standard-phases
       (replace 'check
         (lambda _
           (zero? (system* "python" "-m" "unittest" "-v" "faker.tests")))))))
  (native-inputs
   `(;; For testing
     ("python-email-validator" ,python-email-validator)
     ("python-mock" ,python-mock)
     ("python-ukpostcodeparser" ,python-ukpostcodeparser)))
  (propagated-inputs
   `(("python-dateutil" ,python-dateutil)
     ("python-six" ,python-six)))
  (home-page "https://github.com/joke2k/faker")
  (synopsis "Python package that generates fake data")
  (description
   "Faker is a Python package that generates fake data such as names,
addresses, and phone numbers.")
  (license license:expat)
  (properties `((python2-variant . ,(delay python2-fake-factory))))))

(define-public python2-fake-factory
  (let ((base (package-with-python2 (strip-python2-variant
                                     python-fake-factory))))
    (package
      (inherit base)
      (propagated-inputs
       `(("python2-ipaddress" ,python2-ipaddress)
         ,@(package-propagated-inputs base))))))

(define-public python-pyaml
  (package
    (name "python-pyaml")
    (version "15.8.2")
    (source (origin
              (method url-fetch)
              (uri (pypi-uri "pyaml" version))
              (sha256
               (base32
                "1f5m28vkh4ksq3d80d8mmd2z8wxvc3mgy2pmrv2751dm2xgznm4w"))))
    (build-system python-build-system)
    (native-inputs
     `(("python-unidecode" ,python-unidecode)))
    (propagated-inputs
     `(("python-pyyaml" ,python-pyyaml)))
    (home-page "https://github.com/mk-fg/pretty-yaml")
    (synopsis "YAML pretty-print library for Python")
    (description
     "pyaml is a PyYAML based python module to produce pretty and readable
YAML-serialized data.")
    (license (license:non-copyleft "http://www.wtfpl.net/txt/copying/"))))

(define-public python2-pyaml
  (package-with-python2 python-pyaml))

(define-public python-flexmock
  (package
    (name "python-flexmock")
    (version "0.10.2")
    (source (origin
              (method url-fetch)
              (uri (pypi-uri "flexmock" version))
              (sha256
               (base32
                "0arc6njvs6i9v9hgvzk5m50296g7zy5m9d7pyb43vdsdgxrci5gy"))))
    (build-system python-build-system)
    (home-page "https://flexmock.readthedocs.org")
    (synopsis "Testing library for Python")
    (description
     "flexmock is a testing library for Python that makes it easy to create
mocks, stubs and fakes.")
    (license license:bsd-3)))

(define-public python2-flexmock
  (package-with-python2 python-flexmock))

(define-public python-orator
  (package
    (name "python-orator")
    (version "0.8.2")
    (source (origin
              (method url-fetch)
              (uri (pypi-uri "orator" version))
              (sha256
               (base32
                "1li49irsqha17nrda4nsb48biyy0rarp9pphf0jpqwm5zr8hv569"))))
    (build-system python-build-system)
    (arguments '(#:tests? #f)) ; no tests
    (propagated-inputs
     `(("python-arrow" ,python-arrow)
       ("python-blinker" ,python-blinker)
       ("python-cleo" ,python-cleo)
       ("python-fake-factory" ,python-fake-factory)
       ("python-inflection" ,python-inflection)
       ("python-lazy-object-proxy" ,python-lazy-object-proxy)
       ("python-pyaml" ,python-pyaml)
       ("python-simplejson" ,python-simplejson)
       ("python-wrapt" ,python-wrapt)))
    (home-page "https://orator-orm.com/")
    (synopsis "ActiveRecord ORM for Python")
    (description
     "Orator provides a simple ActiveRecord-like Object Relational Mapping
implementation for Python.")
    (license license:expat)
    (properties `((python2-variant . ,(delay python2-orator))))))

(define-public python2-orator
  (let ((base (package-with-python2 (strip-python2-variant python-orator))))
    (package
      (inherit base)
      (propagated-inputs
       `(("python2-ipaddress" ,python2-ipaddress)
         ,@(package-propagated-inputs base))))))

(define-public python-prompt-toolkit
 (package
  (name "python-prompt-toolkit")
  (version "1.0.9")
  (source
    (origin
      (method url-fetch)
      (uri (pypi-uri "prompt_toolkit" version ".tar.gz"))
      (sha256
        (base32
          "172r15k9kwdw2lnajvpz1632dd16nqz1kcal1p0lq5ywdarj6rfd"))))
  (build-system python-build-system)
  (arguments
   '(#:tests? #f)) ; The test suite uses some Windows-specific data types.
  (propagated-inputs
   `(("python-wcwidth" ,python-wcwidth)
     ("python-six" ,python-six)
     ("python-pygments" ,python-pygments)))
  (home-page "https://github.com/jonathanslenders/python-prompt-toolkit")
  (synopsis "Library for building command line interfaces in Python")
  (description
    "Prompt-Toolkit is a library for building interactive command line
interfaces in Python.  It's like GNU Readline but it also features syntax
highlighting while typing, out-of-the-box multi-line input editing, advanced
code completion, incremental search, support for Chinese double-width
characters, mouse support, and auto suggestions.")
  (license license:bsd-3)))

(define-public python2-prompt-toolkit
  (package-with-python2 python-prompt-toolkit))

(define-public python-jedi
  (package
    (name "python-jedi")
    (version "0.9.0")
    (source
      (origin
        (method url-fetch)
        (uri (pypi-uri "jedi" version))
        (sha256
          (base32
            "0c8x962ynpx001fdvp07m2q5jk4igkxbj3rmnydavphvlgxijk1v"))))
    (build-system python-build-system)
    (arguments
     ;; FIXME: One test fails (use "py.test" instead of 'setup.py test').
     '(#:tests? #f))
    (native-inputs
     `(("python-pytest" ,python-pytest)))
    (home-page "https://github.com/davidhalter/jedi")
    (synopsis
      "Autocompletion for Python that can be used for text editors")
    (description
      "Jedi is an autocompletion tool for Python that can be used for text editors.")
    (license license:expat)))

(define-public python2-jedi
  (package-with-python2 python-jedi))

(define-public ptpython
  (package
    (name "ptpython")
    (version "0.34")
    (source (origin
              (method url-fetch)
              (uri (pypi-uri "ptpython" version))
              (sha256
               (base32
                "1mmbiyzf0n8hm7z2a562x7w5cbl6jc0zsk6vp40q1z4cyblv1k13"))))
    (build-system python-build-system)
    (arguments
     '(#:tests? #f)) ; FIXME: No tests in pypi tarball.
    (propagated-inputs
     `(("python-docopt" ,python-docopt)
       ("python-jedi" ,python-jedi)
       ("python-prompt-toolkit" ,python-prompt-toolkit)
       ("python-pygments" ,python-pygments)))
    (home-page "https://github.com/jonathanslenders/ptpython")
    (synopsis "Python Read-Eval-Print-Loop with nice IDE-like features")
    (description
     "ptpython is a Python read-eval-print loop with IDE-like features.
It supports syntax highlighting, multiline editing, autocompletion, mouse,
color schemes, bracketed paste, Vi and Emacs keybindings, Chinese characters
etc.")
    (license license:bsd-3)
    (properties `((python2-variant . ,(delay ptpython-2))))))

(define-public ptpython-2
  (let ((base (package-with-python2 (strip-python2-variant ptpython))))
    (package
      (inherit base)
      (name "ptpython2"))))

(define-public python-requests-oauthlib
  (package
    (name "python-requests-oauthlib")
    (version "0.6.2")
    (source
     (origin
       (method url-fetch)
       (uri (pypi-uri "requests-oauthlib" version))
       (sha256
        (base32
         "0ykff67sjcl227c23g0rxzfx34rr5bf21kwv0z3zmgk0lfmch7hn"))))
    (build-system python-build-system)
    (arguments
     `(#:phases
       (modify-phases %standard-phases
         ;; removes tests that require network access
         (add-before 'check 'pre-check
           (lambda _
             (delete-file "tests/test_core.py")
             #t)))))
    (native-inputs
     `(("python-requests-mock" ,python-requests-mock)
       ("python-mock" ,python-mock)))
    (propagated-inputs
     `(("python-oauthlib" ,python-oauthlib)
       ("python-requests" ,python-requests)))
    (home-page
     "https://github.com/requests/requests-oauthlib")
    (synopsis
     "OAuthlib authentication support for Requests")
    (description
     "Requests-OAuthlib uses the Python Requests and OAuthlib libraries to
provide an easy-to-use Python interface for building OAuth1 and OAuth2 clients.")
    (license license:isc)))

(define-public python2-requests-oauthlib
  (package-with-python2 python-requests-oauthlib))

(define-public python-stem
  (package
    (name "python-stem")
    (version "1.5.4")
    (source
     (origin
       (method url-fetch)
       (uri (pypi-uri "stem" version))
       (sha256
        (base32
         "1j7pnblrn0yr6jmxvsq6y0ihmxmj5x50jl2n2606w67f6wq16j9n"))))
    (build-system python-build-system)
    (arguments
     `(#:phases
       (modify-phases %standard-phases
         (replace 'check
           (lambda _
             (zero? (system* "./run_tests.py" "--unit")))))))
    (native-inputs
     `(("python-mock" ,python-mock)
       ("python-pep8" ,python-pep8)
       ("python-pyflakes" ,python-pyflakes)))
    (home-page "https://stem.torproject.org/")
    (synopsis
     "Python controller library that allows applications to interact with Tor")
    (description
     "Stem is a Python controller library for Tor.  With it you can use Tor's
control protocol to script against the Tor process and read descriptor data
relays publish about themselves.")
    (license license:lgpl3)))

(define-public python2-stem
  (package-with-python2 python-stem))

(define-public python-pyserial
  (package
    (name "python-pyserial")
    (version "3.1.1")
    (source
      (origin
        (method url-fetch)
        (uri (pypi-uri "pyserial" version))
        (sha256
          (base32
            "0k1nfdrxxkdlv4zgaqsdv8li0pj3gbh2pyxw8q2bsg6f9490amyn"))))
    (build-system python-build-system)
    (arguments
     '(#:tests? #f)) ; FIXME: 3/49 tests are failing.
       ;; #:phases
       ;; (modify-phases %standard-phases
       ;;   (replace 'check
       ;;     (lambda _
       ;;       (zero? (system* "python" "test/run_all_tests.py" "loop://")))))))
    (home-page
      "https://github.com/pyserial/pyserial")
    (synopsis "Python Serial Port Bindings")
    (description "@code{pyserial} provide serial port bindings for Python.  It
supports different byte sizes, stop bits, parity and flow control with RTS/CTS
and/or Xon/Xoff.  The port is accessed in RAW mode.")
    (license license:bsd-3)))

(define-public python2-pyserial
  (package-with-python2 python-pyserial))

(define-public python-kivy
  (package
    (name "python-kivy")
    (version "1.9.1")
    (source
     (origin
       (method url-fetch)
       (uri (pypi-uri "kivy" version))
       (file-name (string-append name "-" version ".tar.gz"))
       (sha256
        (base32
         "0zk3g1j1z0lzcm9d0k1lprrs95zr8n8k5pdg3p5qlsn26jz4bg19"))))
    (build-system python-build-system)
    (arguments
     `(#:tests? #f              ; Tests require many optional packages
       #:phases
       (modify-phases %standard-phases
         (replace 'build (lambda _ (zero? (system* "make" "force"))))
         (add-after 'patch-generated-file-shebangs 'set-sdl-paths
           (lambda* (#:key inputs #:allow-other-keys)
             (setenv "KIVY_SDL2_PATH"
                     (string-append (assoc-ref inputs "sdl-union")
                                    "/include/SDL2"))
             #t)))))
    (native-inputs
     `(("pkg-config" ,pkg-config)
       ("python-cython" ,python-cython)))
    (inputs
     `(("gstreamer" ,gstreamer)
       ("mesa" ,mesa)
       ("sdl-union"
        ,(sdl-union (list sdl2 sdl2-image sdl2-mixer sdl2-ttf)))))
    (home-page "http://kivy.org")
    (synopsis
     "Multitouch application framework")
    (description
     "A software library for rapid development of
hardware-accelerated multitouch applications.")
    (license license:expat)))

(define-public python2-kivy
  (package-with-python2 python-kivy))

(define-public python-kivy-next
  (let ((commit "a988c5e7a47da56263ff39514264a3de516ef2fe")
        (revision "1"))
    (package (inherit python-kivy)
      (name "python-kivy-next")
      (version (string-append "1.9.1-" revision "."
                              (string-take commit 7)))
      (source
       (origin
         (method git-fetch)
         (uri (git-reference
               (url "https://github.com/kivy/kivy")
               (commit commit)))
         (file-name (string-append name "-" version "-checkout"))
         (sha256
          (base32
           "0jk92b4a8l7blkvkgkjihk171s0dfnq582cckff5srwc8kal5m0p")))))))

(define-public python2-kivy-next
  (package-with-python2 python-kivy-next))

(define-public python-binaryornot
  (package
    (name "python-binaryornot")
    (version "0.4.0")
    (source (origin
              (method url-fetch)
              (uri (pypi-uri "binaryornot" version))
              (sha256
               (base32
                "1j4f51dxic39mdwf6alj7gd769wy6mhk916v031wjali51xkh3xb"))))
    (build-system python-build-system)
    (propagated-inputs
     `(("python-chardet" ,python-chardet)
       ("python-hypothesis" ,python-hypothesis)))
    (home-page "https://github.com/audreyr/binaryornot")
    (synopsis "Package to check if a file is binary or text")
    (description "Ultra-lightweight pure Python package to check if a file is
binary or text.")
    (license license:bsd-3)
    (properties `((python2-variant . ,(delay python2-binaryornot))))))

(define-public python2-binaryornot
  (let ((base (package-with-python2 (strip-python2-variant python-binaryornot))))
    (package (inherit base)
      (propagated-inputs
       `(("python2-enum34" ,python2-enum34)
         ,@(package-propagated-inputs base))))))

(define-public python-nltk
  (package
    (name "python-nltk")
    (version "3.2.1")
    (source (origin
              (method url-fetch)
              (uri (pypi-uri "nltk" version))
              (sha256
               (base32
                "0skxbhnymwlspjkzga0f7x1hg3y50fwpfghs8g8k7fh6f4nknlym"))))
    (build-system python-build-system)
    (arguments
     '(;; The tests require some extra resources to be downloaded.
       ;; TODO Try packaging these resources.
       #:tests? #f))
    (home-page "http://nltk.org/")
    (synopsis "Natural Language Toolkit")
    (description "It provides interfaces to over 50 corpora and lexical
resources such as WordNet, along with a suite of text processing libraries
for classification, tokenization, stemming, tagging, parsing, and semantic
reasoning, wrappers for natural language processing libraries.")
    (license license:asl2.0)))

(define-public python2-nltk
  (package-with-python2 python-nltk))

(define-public python-pymongo
  (package
    (name "python-pymongo")
    (version "3.3.0")
    (source (origin
              (method url-fetch)
              (uri (pypi-uri "pymongo" version))
              (sha256
               (base32
                "07mra6w86wjqy4lx5fvimidjhhfzd562gfjn8grsnbv2q8pk0i9x"))))
    (build-system python-build-system)
    (propagated-inputs
     `(("python-certifi" ,python-certifi)))
    (home-page "http://github.com/mongodb/mongo-python-driver")
    (synopsis "Python driver for MongoDB")
    (description "Python driver for MongoDB.")
    (license license:asl2.0)))

(define-public python2-pymongo
  (package-with-python2 python-pymongo))

(define-public python-sh
  (package
    (name "python-sh")
    (version "1.11")
    (source (origin
              (method url-fetch)
              (uri (pypi-uri "sh" version))
              (sha256
               (base32
                "192r0mpv6dmkysjzhc43ddffiwb5g7c76bgr1mb1z2xz9awbj3sr"))))
    (build-system python-build-system)
    (arguments
     `(#:tests? #f)) ; no tests
    (home-page "https://github.com/amoffat/sh")
    (synopsis "Python subprocess interface")
    (description "Abstracts process invocation by providing a function
interface for programs.")
    (license license:expat)))

(define-public python2-sh
  (package-with-python2 python-sh))

(define-public python-consul
  (package
    (name "python-consul")
    (version "0.6.1")
    (source
      (origin
        (method url-fetch)
        (uri (pypi-uri "python-consul" version))
        (sha256
         (base32
          "0rfyxcy4cr3x848vhx876ifalxd5ghq6l5x813m49h4vq2d4jiq8"))))
    (build-system python-build-system)
    (native-inputs
     `(("python-pytest" ,python-pytest)))
    (propagated-inputs
     `(("python-requests" ,python-requests)
       ("python-six" ,python-six)))
    (home-page "https://github.com/cablehead/python-consul")
    (synopsis "Python client for Consul")
    (description
     "Python client for @url{http://www.consul.io/,Consul}, a tool for service
discovery, monitoring and configuration.")
    (license license:expat)))

(define-public python2-consul
  (package-with-python2 python-consul))

(define-public python-schematics
  (package
    (name "python-schematics")
    (version "1.1.1")
    (source
      (origin
        (method url-fetch)
        (uri (string-append
               "https://github.com/schematics/schematics/archive/v" version ".tar.gz"))
        (file-name (string-append name "-" version ".tar.gz"))
        (sha256
         (base32
          "19v1i69bf3bzarfxmbv0v6ivpcn758x3shvbiy9l2hy0lvqwnp6l"))))
    (build-system python-build-system)
    (propagated-inputs
     `(("python-six" ,python-six)))
    (arguments
     `(#:tests? #f)) ; requires a bunch of not very nice packages with fixed
                     ; version requirements (eg python-coveralls)
    (home-page "https://github.com/schematics/schematics")
    (synopsis "Python Data Structures for Humans")
    (description "Python Data Structures for Humans.")
    (license license:bsd-3)))

(define-public python2-schematics
  (package-with-python2 python-schematics))

(define-public python-publicsuffix
  (package
    (name "python-publicsuffix")
    (version "1.1.0")
    (source (origin
              (method url-fetch)
              (uri (pypi-uri "publicsuffix" version))
              (sha256
               (base32
                "1adx520249z2cy7ykwjr1k190mn2888wqn9jf8qm27ly4qymjxxf"))))
    (build-system python-build-system)
    (arguments
     `(#:tests? #f)) ; tests use the internet
    (home-page "https://www.tablix.org/~avian/git/publicsuffix.git")
    (synopsis "Get suffix for a domain name")
    (description "Get a public suffix for a domain name using the Public Suffix
List.")
    (license license:expat)))

(define-public python2-publicsuffix
  (package-with-python2 python-publicsuffix))

(define-public python-publicsuffix2
  (package
    (name "python-publicsuffix2")
    (version "2.20160621")
    (source
     (origin
       (method url-fetch)
       (uri (pypi-uri "publicsuffix2" version ".tar.bz2"))
       (sha256
        (base32
         "06lx603gdwad5hc3hmn763ngq0rq9bzz1ni3ga72nzk5n872arkd"))))
    (build-system python-build-system)
    (arguments
     '(#:tests? #f)) ; The test suite requires network access.
    (home-page "https://github.com/pombredanne/python-publicsuffix2")
    (synopsis "Get a public suffix for a domain name using the Public Suffix List")
    (description "Get a public suffix for a domain name using the Public Suffix
List.  Forked from and using the same API as the publicsuffix package.")
    (license (list license:expat license:mpl2.0))))

(define-public python2-publicsuffix2
  (package-with-python2 python-publicsuffix2))

(define-public python-url
  (package
    (name "python-url")
    (version "0.2.0")
    (source (origin
              (method url-fetch)
              (uri (pypi-uri "url" version))
              (sha256
               (base32
                "0v879yadcz9qxfl41ak6wkga1kimp9cflla9ddz03hjjvgkqy5ki"))))
    (build-system python-build-system)
    (propagated-inputs
     `(("python-publicsuffix" ,python-publicsuffix)))
    (native-inputs
     `(("python-coverage" ,python-coverage)
       ("python-nose" ,python-nose)))
    (arguments
     `(#:tests? #f)) ; FIXME: tests fail with "ImportError: No module named 'tests'"
    (home-page "http://github.com/seomoz/url-py")
    (synopsis "URL Parsing")
    (description "Library for parsing urls.")
    (license license:expat)
    (properties `((python2-variant . ,(delay python2-url))))))

(define-public python2-url
  (let ((base (package-with-python2 (strip-python2-variant python-url))))
    (package (inherit base)
      (propagated-inputs
       `(("python2-publicsuffix" ,python2-publicsuffix))))))

(define-public python-freezegun
  (package
    (name "python-freezegun")
    (version "0.3.8")
    (source
      (origin
        (method url-fetch)
        (uri (pypi-uri "freezegun" version))
        (sha256
          (base32
            "1sf38d3ibv1jhhvr52x7dhrsiyqk1hm165dfv8w8wh0fhmgxg151"))))
    (build-system python-build-system)
    (native-inputs
     `(("python-mock" ,python-mock)
       ("python-nose" ,python-nose)
       ("python-coverage" ,python-coverage)))
    (propagated-inputs
     `(("python-six" ,python-six)
       ("python-dateutil" ,python-dateutil)))
    (arguments
     `(#:phases (modify-phases %standard-phases
        ;; The tests are normally executed via `make test`, but the PyPi
        ;; package does not include the Makefile.
        (replace 'check
          (lambda _
            (zero? (system* "nosetests" "./tests/")))))))
    (home-page "https://github.com/spulec/freezegun")
    (synopsis "Test utility for mocking the datetime module")
    (description
      "FreezeGun is a library that allows your python tests to travel through
time by mocking the datetime module.")
    (license license:asl2.0)))

(define-public python2-freezegun
  (package-with-python2 python-freezegun))


(define-public python-odfpy
  (package
    (name "python-odfpy")
    (version "1.3.3")
    (source (origin
              (method url-fetch)
              (uri (pypi-uri "odfpy" version))
              (sha256
               (base32
                "1a6ms0w9zfhhkqhvrnynwwbxrivw6hgjc0s5k7j06npc7rq0blxw"))))
    (arguments
     `(#:modules ((srfi srfi-1)
                  (guix build python-build-system)
                  (guix build utils))
       #:phases
       (modify-phases %standard-phases
         (replace 'check
           ;; The test runner invokes python2 and python3 for test*.py.
           ;; To avoid having both in inputs, we replicate it here.
           (lambda _
             (every (lambda (test-file)
                      (zero? (system* "python" test-file)))
                    (find-files "tests" "^test.*\\.py$")))))))
    (build-system python-build-system)
    (home-page "https://github.com/eea/odfpy")
    (synopsis "Python API and tools to manipulate OpenDocument files")
    (description "Collection of libraries and utility programs written in
Python to manipulate OpenDocument 1.2 files.")
    (license
     ;; The software is mainly dual GPL2+ and ASL2.0, but includes a
     ;; number of files with other licenses.
     (list license:gpl2+ license:asl2.0 license:lgpl2.1+ license:cc-by-sa3.0))))

(define-public python2-odfpy
  (package-with-python2 python-odfpy))

(define-public python-cachecontrol
  (package
    (name "python-cachecontrol")
    (version "0.11.6")
    (source
     (origin
       (method url-fetch)
       ;; Pypi does not have tests.
       (uri (string-append
             "https://github.com/ionrock/cachecontrol/archive/v"
             version ".tar.gz"))
       (file-name (string-append name "-" version ".tar.gz"))
       (sha256
        (base32
         "0yj60d0f69a2l8p7y86k4zhzzm6rnxpq74sfl240pry9l0lfw2vw"))))
    (build-system python-build-system)
    (arguments
     `(#:phases
       (modify-phases %standard-phases
         (replace 'check
           (lambda _
             ;; Drop test that requires internet access.
             (delete-file "tests/test_regressions.py")
             (setenv "PYTHONPATH"
                     (string-append (getcwd) "/build/lib:"
                                    (getenv "PYTHONPATH")))
             (zero? (system* "py.test" "-vv")))))))
    (native-inputs
     `(("python-pytest" ,python-pytest)
       ("python-redis" ,python-redis)
       ("python-webtest" ,python-webtest)
       ("python-mock" ,python-mock)))
    (propagated-inputs
     `(("python-requests" ,python-requests)
       ("python-lockfile" ,python-lockfile)))
    (home-page "https://github.com/ionrock/cachecontrol")
    (synopsis "The httplib2 caching algorithms for use with requests")
    (description "CacheControl is a port of the caching algorithms in
@code{httplib2} for use with @code{requests} session objects.")
    (license license:asl2.0)))

(define-public python2-cachecontrol
  (package-with-python2 python-cachecontrol))

(define-public python-lit
  (package
    (name "python-lit")
    (version "0.5.0")
    (source
      (origin
        (method url-fetch)
        (uri (pypi-uri "lit" version))
        (sha256
         (base32
          "135m2b9cwih85g66rjggavck328z7lj37srgpq3jxszbg0g2b91y"))))
    (build-system python-build-system)
    (home-page "http://llvm.org/")
    (synopsis "LLVM Software Testing Tool")
    (description "@code{lit} is a portable tool for executing LLVM and Clang
style test suites, summarizing their results, and providing indication of
failures.")
    (license license:ncsa)))

(define-public python2-lit
  (package-with-python2 python-lit))

(define-public python-pytest-pep8
  (package
    (name "python-pytest-pep8")
    (version "1.0.6")
    (source (origin
              (method url-fetch)
              (uri (pypi-uri "pytest-pep8" version))
              (sha256
               (base32
                "06032agzhw1i9d9qlhfblnl3dw5hcyxhagn7b120zhrszbjzfbh3"))))
    (build-system python-build-system)
    (arguments
     `(#:tests? #f)) ; Fails with recent pytest and pep8. See upstream issues #8 and #12.
    (native-inputs
     `(("python-pytest" ,python-pytest)))
    (propagated-inputs
     `(("python-pep8" ,python-pep8)))
    (home-page "https://bitbucket.org/pytest-dev/pytest-pep8")
    (synopsis "Py.test plugin to check PEP8 requirements")
    (description "Pytest plugin for checking PEP8 compliance.")
    (license license:expat)))

(define-public python2-pytest-pep8
  (package-with-python2 python-pytest-pep8))

(define-public python-pytest-flakes
  (package
    (name "python-pytest-flakes")
    (version "1.0.1")
    (source (origin
              (method url-fetch)
              (uri (pypi-uri "pytest-flakes" version))
              (sha256
               (base32
                "0flag3n33kbhyjrhzmq990rvg4yb8hhhl0i48q9hw0ll89jp28lw"))))
    (build-system python-build-system)
    (arguments
     `(#:phases
       (modify-phases %standard-phases
         (delete 'check)
         (add-after 'install 'check
           (lambda* (#:key outputs inputs #:allow-other-keys)
             ;; It's easier to run tests after install.
             ;; Make installed package available for running the tests
             (add-installed-pythonpath inputs outputs)
             (zero? (system* "py.test" "-vv")))))))
    (native-inputs
     `(("python-coverage" ,python-coverage)
       ("python-pytest" ,python-pytest)
       ("python-pytest-cache" ,python-pytest-cache)
       ("python-pytest-pep8" ,python-pytest-pep8)))
    (propagated-inputs
     `(("python-pyflakes" ,python-pyflakes)))
    (home-page "https://github.com/fschulze/pytest-flakes")
    (synopsis "Py.test plugin to check source code with pyflakes")
    (description "Pytest plugin for checking Python source code with pyflakes.")
    (license license:expat)))

(define-public python2-pytest-flakes
  (package-with-python2 python-pytest-flakes))

(define-public python-natsort
  (package
    (name "python-natsort")
    (version "5.0.1")
    (source (origin
              (method url-fetch)
              (uri (pypi-uri "natsort" version))
              (sha256
               (base32
                "1abld5p4a6n5zjnyw5mi2pv37gqalcybv2brjr2y6l9l2p8v9mja"))))
    (build-system python-build-system)
    (arguments
     `(#:phases
       (modify-phases %standard-phases
         (add-before 'check 'set-cachedir
           ;; Tests require write access to $HOME by default
           (lambda _ (setenv "PYTHON_EGG_CACHE" "/tmp") #t)))))
    (native-inputs
     `(("python-hypothesis" ,python-hypothesis)
       ("python-pytest-cache" ,python-pytest-cache)
       ("python-pytest-cov" ,python-pytest-cov)
       ("python-pytest-flakes" ,python-pytest-flakes)
       ("python-pytest-pep8" ,python-pytest-pep8)))
    (propagated-inputs ; TODO: Add python-fastnumbers.
     `(("python-pyicu" ,python-pyicu)))
    (home-page "https://github.com/SethMMorton/natsort")
    (synopsis "Natural sorting for python and shell")
    (description
     "Natsort lets you apply natural sorting on lists instead of
lexicographical.  If you use the built-in @code{sorted} method in python
on a list such as @code{['a20', 'a9', 'a1', 'a4', 'a10']}, it would be
returned as @code{['a1', 'a10', 'a20', 'a4', 'a9']}.  Natsort provides a
function @code{natsorted} that identifies numbers and sorts them separately
from strings.  It can also sort version numbers, real numbers, mixed types
and more, and comes with a shell command @command{natsort} that exposes this
functionality in the command line.")
    (license license:expat)
    (properties `((python2-variant . ,(delay python2-natsort))))))

(define-public python2-natsort
  (let ((base (package-with-python2 (strip-python2-variant python-natsort))))
    (package (inherit base)
             (native-inputs
              `(("python2-pathlib" ,python2-pathlib)
                ("python2-mock" ,python2-mock)
                ("python2-enum34" ,python2-enum34)
                ,@(package-native-inputs base))))))

(define-public python-glances
  (package
  (name "python-glances")
  (version "2.7.1")
  (source
    (origin
      (method url-fetch)
      (uri (pypi-uri "Glances" version))
      (sha256
        (base32
          "11jbq40g8alsbirnd4kiagznqg270247i0m8qhi48ldf2i5xppxg"))))
  (build-system python-build-system)
  (propagated-inputs
   `(("python-psutil" ,python-psutil)))
  (home-page
    "https://github.com/nicolargo/glances")
  (synopsis
    "A cross-platform curses-based monitoring tool")
  (description
    "Glances is a curses-based monitoring tool for a wide variety of platforms.
Glances uses the PsUtil library to get information from your system. It monitors
CPU, load, memory, network bandwidth, disk I/O, disk use, and more.")
  (license license:lgpl3+)))

(define-public python2-glances
  (package-with-python2 python-glances))

(define-public python-graphql-core
  (package
    (name "python-graphql-core")
    (version "0.5.3")
    (source
      (origin
        (method url-fetch)
        (uri (pypi-uri "graphql-core" version))
        (sha256
         (base32
          "0rsaarx2sj4xnw9966rhh4haiqaapm4lm2mfqm48ywd51j5vh1a0"))))
    (build-system python-build-system)
    (arguments
     `(#:tests? #f ; Tests require the unpackaged pytest-benchmark.
       #:phases
       (modify-phases %standard-phases
         (add-after 'unpack 'patch-hardcoded-version
           (lambda _ (substitute*
                       "setup.py"
                       (("'gevent==1.1rc1'") "'gevent'"))
             #t)))))
    (native-inputs
     `(("python-gevent" ,python-gevent)
       ("python-mock" ,python-mock)
       ("python-pytest-mock" ,python-pytest-mock)))
    (propagated-inputs
     `(("python-promise" ,python-promise)
       ("python-six" ,python-six)))
    (home-page "https://github.com/graphql-python/graphql-core")
    (synopsis "GraphQL implementation for Python")
    (description
     "GraphQL implementation for Python.  GraphQL is a data query language and
runtime designed and used to request and deliver data to mobile and web apps.
This library is a port of @url{https://github.com/graphql/graphql-js,graphql-js}
to Python.")
    (license license:expat)))

(define-public python2-graphql-core
  (package-with-python2 python-graphql-core))

(define-public python-graphql-relay
  (package
    (name "python-graphql-relay")
    (version "0.4.5")
    (source
      (origin
        (method url-fetch)
        (uri (pypi-uri "graphql-relay" version))
        (sha256
         (base32
          "1nv5dxcj59zv31qvl8bd142njmxcmymny2dz3br1l2cpbljbf5i7"))))
    (build-system python-build-system)
    (native-inputs
     `(("python-pytest" ,python-pytest)))
    (propagated-inputs
     `(("python-graphql-core" ,python-graphql-core)
       ("python-promise" ,python-promise)
       ("python-six" ,python-six)))
    (home-page "https://github.com/graphql-python/graphql-relay-py")
    (synopsis "Relay implementation for Python")
    (description
     "This is a library to allow the easy creation of Relay-compliant servers
using the GraphQL Python reference implementation of a GraphQL server.  It
should be noted that the code is a exact port of the original
@url{https://github.com/graphql/graphql-relay-js,graphql-relay js implementation}
from Facebook.")
    (license license:expat)))

(define-public python2-graphql-relay
  (package-with-python2 python-graphql-relay))

(define-public python-graphene
  (package
    (name "python-graphene")
    (version "0.10.2")
    (source
      (origin
        (method url-fetch)
        (uri (pypi-uri "graphene" version))
        (sha256
         (base32
          "09zhac7igh9ixdz0ay6csy35b40l1jwbf2wrbxmgxwfhy51iy06q"))))
    (build-system python-build-system)
    (native-inputs
     `(("python-django-filter" ,python-django-filter)
       ("python-mock" ,python-mock)
       ("python-psycopg2" ,python-psycopg2)
       ("python-pytest-django" ,python-pytest-django)
       ("python-sqlalchemy-utils" ,python-sqlalchemy-utils)))
    (propagated-inputs
     `(("python-graphql-core" ,python-graphql-core)
       ("python-graphql-relay" ,python-graphql-relay)
       ("python-iso8601" ,python-iso8601)
       ("python-promise" ,python-promise)
       ("python-six" ,python-six)))
    (home-page "http://graphene-python.org/")
    (synopsis "GraphQL Framework for Python")
    (description
     "Graphene is a Python library for building GraphQL schemas/types.
A GraphQL schema describes your data model, and provides a GraphQL server
with an associated set of resolve methods that know how to fetch data.")
    (properties `((python2-variant . ,(delay python2-graphene))))
    (license license:expat)))

(define-public python2-graphene
  (let ((base (package-with-python2
                (strip-python2-variant python-graphene))))
    (package (inherit base)
      (native-inputs
       `(("python2-sqlalchemy" ,python2-sqlalchemy)
         ,@(package-native-inputs base))))))

(define-public python-nautilus
  (package
    (name "python-nautilus")
    (version "0.4.9")
    (source
      (origin
        (method url-fetch)
        (uri (pypi-uri "nautilus" version))
        (sha256
         (base32
          "01hwzjc1zshk4vvxrcghm398fpy4jls66dyz06g07mrwqif8878p"))))
    (build-system python-build-system)
    (arguments `(#:tests? #f)) ; fails to import test modules
    (propagated-inputs
     `(("python-bcrypt" ,python-bcrypt)
       ("python-click" ,python-click)
       ("python-consul" ,python-consul)
       ("python-graphene" ,python-graphene)
       ("python-jinja2" ,python-jinja2)
       ("python-peewee" ,python-peewee)
       ("python-pika" ,python-pika)
       ("python-tornado" ,python-tornado)
       ("python-wtforms" ,python-wtforms)))
    (native-inputs
     `(("python-nose2" ,python-nose2)))
    (home-page "https://github.com/AlecAivazis/nautilus")
    (synopsis "Library for creating microservice applications")
    (description
     "Nautilus is a framework for flux based microservices that looks to
provide extendible implementations of common aspects of a cloud so that you can
focus on building massively scalable web applications.")
    (license license:expat)))

(define-public python-snowballstemmer
  (package
    (name "python-snowballstemmer")
    (version "1.2.1")
    (source (origin
              (method url-fetch)
              (uri (pypi-uri "snowballstemmer" version))
              (sha256
               (base32
                "0a0idq4y5frv7qsg2x62jd7rd272749xk4x99misf5rcifk2d7wi"))))
    (build-system python-build-system)
    (arguments
     `(;; No tests exist
       #:tests? #f))
    (home-page "https://github.com/shibukawa/snowball_py")
    (synopsis "Snowball stemming library collection for Python")
    (description "This package provides 16 word stemmer algorithms generated
from Snowball algorithms.  It includes the 15 original ones plus the Poerter
English stemmer.")
    (license license:bsd-3)))

(define-public python2-snowballstemmer
  (package-with-python2 python-snowballstemmer))

(define-public python-sphinx-cloud-sptheme
  (package
    (name "python-sphinx-cloud-sptheme")
    (version "1.7.1")
    (source (origin
              (method url-fetch)
              (uri (pypi-uri "cloud_sptheme" version))
              (sha256
               (base32
                "0zm9ap4p5dzln8f1m2immadaxv2xpg8jg4w53y52rhfl7pdb58vy"))))
    (build-system python-build-system)
    ;; FIXME: The 'pypi' release archive does not contain tests.
    (arguments '(#:tests? #f))
    (native-inputs
     `(("python-sphinx" ,python-sphinx)))
    (home-page "https://bitbucket.org/ecollins/cloud_sptheme")
    (synopsis "'Cloud' theme for Sphinx documenter")
    (description "This package contains the \"Cloud\" theme for Sphinx and some
related extensions.")
    (license license:bsd-3)))

(define-public python2-sphinx-cloud-sptheme
  (package-with-python2 python-sphinx-cloud-sptheme))

(define-public python-sphinx-alabaster-theme
  (package
    (name "python-sphinx-alabaster-theme")
    (version "0.7.9")
    (source (origin
              (method url-fetch)
              (uri (pypi-uri "alabaster" version))
              (sha256
               (base32
                "027anxzcb951gjlcc43y3rbn9qrw36d16vj9wd2smv5410xx9bs7"))))
    (build-system python-build-system)
    (propagated-inputs
     `(("python-pygments" ,python-pygments)))
    (home-page "https://alabaster.readthedocs.io/")
    (synopsis "Configurable sidebar-enabled Sphinx theme")
    (description "Alabaster is a visually (c)lean, responsive, configurable
theme for the Sphinx documentation system.  It's the default theme of Sphinx.")
    (license license:bsd-3)))

(define-public python2-sphinx-alabaster-theme
  (package-with-python2 python-sphinx-alabaster-theme))

(define-public python-betamax
  (package
    (name "python-betamax")
    (version "0.8.0")
    (source
      (origin
        (method url-fetch)
        (uri (pypi-uri "betamax" version))
        (sha256
         (base32
          "18f8v5gng3j773jlbbzx4rg1i4y2zw3m2l1zpmbvp8bh5a2q1i42"))))
    (build-system python-build-system)
    (arguments
     '(;; Many tests fail because they require networking.
       #:tests? #f))
    (propagated-inputs
     `(("python-requests" ,python-requests)))
    (home-page "https://github.com/sigmavirus24/betamax")
    (synopsis "Record HTTP interactions with python-requests")
    (description "Betamax will record your test suite's HTTP interactions and
replay them during future tests.  It is designed to work with python-requests.")
    (license license:expat)))

(define-public python2-betamax
  (package-with-python2 python-betamax))

(define-public python-s3transfer
  (package
    (name "python-s3transfer")
    (version "0.1.10")
    (source (origin
              (method url-fetch)
              (uri (pypi-uri "s3transfer" version))
              (sha256
               (base32
                "1h8g9bknvxflxkpbnxyfxmk8pvgykbbk9ljdvhqh6z4vjc2926ms"))))
    (build-system python-build-system)
    (arguments
     `(#:phases
       (modify-phases %standard-phases
         (replace 'check
           (lambda _
             ;; 7 of the 'integration' tests require network access or login
             ;; credentials.
             (zero? (system* "nosetests" "--exclude=integration")))))))
    (native-inputs
     `(("python-docutils" ,python-docutils)
       ("python-mock" ,python-mock)
       ("python-nose" ,python-nose)))
    (propagated-inputs
     `(("python-botocore" ,python-botocore)))
    (synopsis "Amazon S3 Transfer Manager")
    (description "S3transfer is a Python library for managing Amazon S3
transfers.")
    (home-page "https://github.com/boto/s3transfer")
    (license license:asl2.0)
    (properties `((python2-variant . ,(delay python2-s3transfer))))))

(define-public python2-s3transfer
  (let ((base (package-with-python2 (strip-python2-variant python-s3transfer))))
    (package
      (inherit base)
      (native-inputs
       `(("python2-futures" ,python2-futures)
         ,@(package-native-inputs base))))))

(define-public python-setproctitle
(package
  (name "python-setproctitle")
  (version "1.1.10")
  (source
    (origin
      (method url-fetch)
      (uri (pypi-uri "setproctitle" version))
      (sha256
        (base32
          "163kplw9dcrw0lffq1bvli5yws3rngpnvrxrzdw89pbphjjvg0v2"))))
  (build-system python-build-system)
  (arguments
   '(#:phases
     (modify-phases %standard-phases
        (add-before 'check 'patch-Makefile
           ;; Stricly this is only required for the python2 variant.
           ;; But adding a phase in an inherited package seems to be
           ;; cumbersum. So we patch even for python3.
           (lambda _
             (let ((nose (assoc-ref %build-inputs "python2-nose")))
               (when nose
                 (substitute* "Makefile"
                   (("\\$\\(PYTHON\\) [^ ]which nosetests[^ ] ")
                    (string-append nose "/bin/nosetests "))))
               #t)))
        (replace 'check
           (lambda _
             (setenv "PYTHON" (or (which "python3") (which "python")))
             (setenv "PYCONFIG" (or (which "python3-config")
                                    (which "python-config")))
             (setenv "CC" "gcc")
             ;; No need to extend PYTHONPATH to find the built package, since
             ;; the Makefile will build anyway
             (zero? (system* "make" "check")))))))
  (native-inputs
   `(("procps" ,procps))) ; required for tests
  (home-page
    "https://github.com/dvarrazzo/py-setproctitle")
  (synopsis
   "Setproctitle implementation for Python to customize the process title")
  (description "The library allows a process to change its title (as displayed
by system tools such as ps and top).

Changing the title is mostly useful in multi-process systems, for
example when a master process is forked: changing the children's title
allows to identify the task each process is busy with.  The technique
is used by PostgreSQL and the OpenSSH Server for example.")
  (license license:bsd-3)
  (properties `((python2-variant . ,(delay python2-setproctitle))))))

(define-public python2-setproctitle
  (let ((base (package-with-python2
               (strip-python2-variant python-setproctitle))))
    (package
      (inherit base)
      (native-inputs `(("python2-nose" ,python2-nose)
                       ,@(package-native-inputs base))))))

(define-public python-validictory
  (package
    (name "python-validictory")
    (version "1.0.1")
    (source
     (origin
      (method url-fetch)
      (uri (pypi-uri "validictory" version))
      (sha256
       (base32
        "1zf1g9sw47xzp5f80bd94pb42j9yqv82lcrgcvdwr6nkaphfi37q"))))
    (build-system python-build-system)
    (arguments
     '(#:phases
       (modify-phases %standard-phases
         (add-after 'unpack 'bootstrap
           ;; Move the tests out of the package directory to avoid
           ;; packaging them.
           (lambda* _
             (rename-file "validictory/tests" "tests")
             (delete-file "tests/__init__.py")))
         (replace 'check
           (lambda _
             ;; Extend PYTHONPATH so the built package will be found.
             (setenv "PYTHONPATH"
                     (string-append (getcwd) "/build/lib:"
                                    (getenv "PYTHONPATH")))
             (zero? (system* "py.test" "-vv" )))))))
    (native-inputs
     `(("python-pytest" ,python-pytest)))
    (home-page
     "https://github.com/jamesturk/validictory")
    (synopsis "General purpose Python data validator")
    (description "It allows validation of arbitrary Python data structures.

The schema format is based on the JSON Schema
proposal (http://json-schema.org), so combined with json the library is also
useful as a validator for JSON data.")
  (license license:expat)))

(define-public python2-validictory
  (package-with-python2 python-validictory))

(define-public python-aniso8601
  (package
    (name "python-aniso8601")
    (version "1.1.0")
    (source
      (origin
        (method url-fetch)
        (uri (pypi-uri "aniso8601" version))
        (sha256
          (base32
            "1k5mjg9iqbjfslb5prrsfz7dhlvi6s35p1jxq8dm87w1b7dn5i2g"))))
    (build-system python-build-system)
    (propagated-inputs
     `(("python-dateutil" ,python-dateutil)))
    (home-page
      "https://bitbucket.org/nielsenb/aniso8601")
    (synopsis
      "Python library for parsing ISO 8601 strings")
    (description
      "This package contains a library for parsing ISO 8601 datetime strings.")
    (license license:bsd-3)))

(define-public python-flask-restful
  (package
    (name "python-flask-restful")
    (version "0.3.5")
    (source
      (origin
        (method url-fetch)
        (uri (pypi-uri "Flask-RESTful" version))
        (sha256
          (base32
            "0hjcmdb56b7z4bkw848lxfkyrpnkwzmqn2dgnlv12mwvjpzsxr6c"))))
    (build-system python-build-system)
    (propagated-inputs
      `(("python-aniso8601" ,python-aniso8601)
        ("python-flask" ,python-flask)
        ("python-pycrypto" ,python-pycrypto)
        ("python-pytz" ,python-pytz)))
    (native-inputs
      `(;; Optional dependency of Flask. Tests need it.
        ("python-blinker" ,python-blinker)
        ("python-mock" ,python-mock) ; For tests
        ("python-nose" ,python-nose) ; For tests
        ("python-sphinx" ,python-sphinx)))
    (home-page
      "https://www.github.com/flask-restful/flask-restful/")
    (synopsis
      "Flask module for creating REST APIs")
    (description
      "This package contains a Flask module for creating REST APIs.")
    (license license:bsd-3)))

(define-public python-flask-basicauth
  (package
    (name "python-flask-basicauth")
    (version "0.2.0")
    (source
      (origin
        (method url-fetch)
        (uri (pypi-uri "Flask-BasicAuth" version))
        (sha256
          (base32
            "1zq1spkjr4sjdnalpp8wl242kdqyk6fhbnhr8hi4r4f0km4bspnz"))))
    (build-system python-build-system)
    (propagated-inputs
     `(("python-flask" ,python-flask)))
    (home-page
      "https://github.com/jpvanhal/flask-basicauth")
    (synopsis
      "HTTP basic access authentication for Flask")
    (description
      "This package provides HTTP basic access authentication for Flask.")
    (license license:bsd-3)))

(define-public python-flask-sqlalchemy
  (package
    (name "python-flask-sqlalchemy")
    (version "2.1")
    (source
      (origin
        (method url-fetch)
        (uri (pypi-uri "Flask-SQLAlchemy" version))
        (sha256
          (base32
            "1i9ps5d5snih9xlqhrvmi3qfiygkmqzxh92n25kj4pf89kj4s965"))))
    (build-system python-build-system)
    (propagated-inputs
     `(("python-flask" ,python-flask)
       ("python-sqlalchemy" ,python-sqlalchemy)))
    (home-page
      "http://github.com/mitsuhiko/flask-sqlalchemy")
    (synopsis
      "Module adding SQLAlchemy support to your Flask application")
    (description
      "This package adds SQLAlchemy support to your Flask application.")
    (license license:bsd-3)))

(define-public python-pyev
  (package
    (name "python-pyev")
    (version "0.9.0")
    (source
      (origin
        (method url-fetch)
        (uri (pypi-uri "pyev" version))
        (sha256
         (base32
          "0rf603lc0s6zpa1nb25vhd8g4y337wg2wyz56i0agsdh7jchl0sx"))))
    (build-system python-build-system)
    (arguments
     `(#:tests? #f ; no test suite
       #:phases
       (modify-phases %standard-phases
         (add-after 'unpack 'patch
           (lambda* (#:key inputs #:allow-other-keys)
             (let ((libev (string-append (assoc-ref inputs "libev")
                                         "/lib/libev.so.4")))
               (substitute* "setup.py"
                 (("libev_dll_name = find_library\\(\\\"ev\\\"\\)")
                  (string-append "libev_dll_name = \"" libev "\"")))))))))
    (inputs
     `(("libev" ,libev)))
    (home-page "http://pythonhosted.org/pyev/")
    (synopsis "Python libev interface")
    (description "Pyev provides a Python interface to libev.")
    (license license:gpl3)))

(define-public python2-pyev
  (package-with-python2 python-pyev))

(define-public python-imagesize
  (package
    (name "python-imagesize")
    (version "0.7.1")
    (source
      (origin
      (method url-fetch)
      (uri (pypi-uri "imagesize" version))
      (sha256
        (base32
          "0qk07k0z4241lkzzjji7z4da04pcvg7bfc4xz1934zlqhwmwdcha"))))
    (build-system python-build-system)
    (arguments
     '(;; Test files are not distributed on PyPi:
       ;; https://github.com/shibukawa/imagesize_py/issues/7
       #:tests? #f))
    (home-page "https://github.com/shibukawa/imagesize_py")
    (synopsis "Gets image size of files in variaous formats in Python")
    (description
      "This package allows determination of image size from
PNG, JPEG, JPEG2000 and GIF files in pure Python.")
    (license license:expat)))

(define-public python2-imagesize
 (package-with-python2 python-imagesize))

(define-public python-axolotl-curve25519
  (package
    (name "python-axolotl-curve25519")
    (version "0.1")
    (source
     (origin
       (method git-fetch)
       (uri (git-reference
             (url "git://github.com/tgalal/python-axolotl-curve25519")
             (commit "e4a9c4de0eae27223200579c58d1f8f6d20637e2")))
       (file-name (string-append name "-" version "-checkout"))
       (sha256
        (base32
         "0agap5q0hmvf6cwzjqc05kw53pjgf6942pcivpazksmg1vk400ra"))))
    (build-system python-build-system)
    (arguments
     `(;; Prevent creation of the egg. This works around
       ;; https://debbugs.gnu.org/cgi/bugreport.cgi?bug=20765
       #:configure-flags '("--root=/")))
    (home-page "https://github.com/tgalal/python-axolotl-curve25519")
    (synopsis "Python wrapper for curve25519 library")
    (description "This is a python wrapper for the curve25519 library
with ed25519 signatures.  The C code was pulled from
libaxolotl-android.  At the moment this wrapper is meant for use by
python-axolotl.")
    (license (list license:gpl3    ; Most files
                   license:bsd-3)))) ; curve/curve25519-donna.c

(define-public python2-axolotl-curve25519
  (package-with-python2 python-axolotl-curve25519))

(define-public python-axolotl
  (package
    (name "python-axolotl")
    (version "0.1.35")
    (source
     (origin
       (method url-fetch)
       (uri (string-append
             "https://github.com/tgalal/python-axolotl/archive/"
             version ".tar.gz"))
       (file-name (string-append name "-" version ".tar.gz"))
       (sha256
        (base32 "1z8d89p7v40p4bwywjm9h4z28fdvra79ddw06azlkrfjbl7dxmz8"))))
    (build-system python-build-system)
    (arguments
     `(#:phases
       (modify-phases %standard-phases
         ;; Don't install tests
         (add-before 'install 'remove-tests
           (lambda _
             (for-each delete-file-recursively
                       '("axolotl/tests" "build/lib/axolotl/tests"))
             #t)))))
    (propagated-inputs
     `(("python-axolotl-curve25519" ,python-axolotl-curve25519)
       ("python-dateutil" ,python-dateutil)
       ("python-protobuf" ,python-protobuf)
       ("python-pycrypto" ,python-pycrypto)))
    (home-page "https://github.com/tgalal/python-axolotl")
    (synopsis "Python port of libaxolotl-android")
    (description "This is a python port of libaxolotl-android.  This
is a ratcheting forward secrecy protocol that works in synchronous and
asynchronous messaging environments.")
    (license license:gpl3)))

(define-public python2-axolotl
  (package-with-python2 python-axolotl))

(define-public python-termstyle
  (package
    (name "python-termstyle")
    (version "0.1.11")
    (source
      (origin
        (method url-fetch)
        (uri (pypi-uri "termstyle" version))
        (sha256
          (base32
            "17wzkkcqy5zc0g68xlad3kcv66iw14d2pwqc0h9420gak0vbhx7g"))))
    (build-system python-build-system)
    (arguments
     '(#:phases
       (modify-phases %standard-phases
         (replace 'check
           (lambda _
             (zero? (system* "python" "test3.py")))))))
    (home-page "http://github.com/gfxmonk/termstyle")
    (synopsis "Console text coloring for Python")
    (description "This package provides console text coloring for Python.")
    (license license:bsd-3)))

(define-public python-rednose
  (package
    (name "python-rednose")
    (version "1.2.1")
    (source
      (origin
        (method url-fetch)
        (uri (pypi-uri "rednose" version))
        (sha256
          (base32
            "0b0bsna217lr1nykyhl5fgjly15zhdvqd4prg4wy1zrgfv7al6m0"))))
    (build-system python-build-system)
    (arguments
     `(#:phases
       (modify-phases %standard-phases
         (add-after 'unpack 'fix-deps
           (lambda _
             ;; See <https://github.com/JBKahn/rednose/issues/12>
             (substitute* "setup.py"
               (("python-termstyle") "termstyle"))
             #t)))))
    (propagated-inputs
     `(("python-colorama" ,python-colorama)
       ("python-termstyle" ,python-termstyle)))
    (native-inputs
     `(("python-six" ,python-six)
       ("python-nose" ,python-nose)))
    (home-page "https://github.com/JBKahn/rednose")
    (synopsis "Colored output for Python nosetests")
    (description "This package provides colored output for the
@command{nosetests} command of the Python Nose unit test framework.")
    (license license:bsd-3)))

(define-public python-flask-restplus
  (package
    (name "python-flask-restplus")
    (version "0.9.2")
    (source
      (origin
        (method url-fetch)
        (uri (pypi-uri "flask-restplus" version))
        (sha256
          (base32
            "11his6ii5brpkhld0d5bwzjjw4q3vmplpd6fmgzjrvvklsbk0cf4"))))
    (build-system python-build-system)
    (arguments
     '(#:tests? #f)) ; FIXME: 35/882 tests failing.
       ;; #:phases
       ;; (modify-phases %standard-phases
       ;;   (replace 'check
       ;;     (lambda _
       ;;       (zero? (system* "nosetests")))))))
    (propagated-inputs
      `(("python-aniso8601" ,python-aniso8601)
        ("python-flask" ,python-flask)
        ("python-jsonschema" ,python-jsonschema)
        ("python-pytz" ,python-pytz)
        ("python-six" ,python-six)))
    (native-inputs
     `(("python-tzlocal" ,python-tzlocal)
       ("python-blinker" ,python-blinker)
       ("python-nose" ,python-nose)
       ("python-rednose" ,python-rednose)))
    (home-page "https://github.com/noirbizarre/flask-restplus")
    (synopsis "Framework for documented API development with Flask")
    (description "This package provides a framework for API development with
the Flask web framework in Python.  It is similar to package
@code{python-flask-restful} but supports the @code{python-swagger}
documentation builder.")
    (license license:expat)))

(define-public python-sadisplay
  (package
    (name "python-sadisplay")
    (version "0.4.6")
    (source
      (origin
        (method url-fetch)
        (uri (pypi-uri "sadisplay" version))
      (sha256
        (base32
          "0zqad2fl7q26p090qmqgmxbm6iwgf9zij1w8da1g3wdgjj72ql05"))))
    (build-system python-build-system)
    (propagated-inputs
      `(("python-sqlalchemy" ,python-sqlalchemy)))
    (native-inputs
      `(("python-nose" ,python-nose)))
    (home-page "https://bitbucket.org/estin/sadisplay")
    (synopsis "SQLAlchemy schema displayer")
    (description "This package provides a program to build Entity
Relationship diagrams from a SQLAlchemy model (or directly from the
database).")
    (license license:bsd-3)))

(define-public python2-sadisplay
  (package-with-python2 python-sadisplay))

(define-public python-flask-restful-swagger
  (package
    (name "python-flask-restful-swagger")
    (version "0.19")
    (source
     (origin
       (method url-fetch)
       (uri (pypi-uri "flask-restful-swagger" version))
       (sha256
        (base32
         "16msl8hd5xjmj833bpy264v98cpl5hkw5bgl5gf5vgndxbv3rm6v"))))
    (build-system python-build-system)
    (propagated-inputs
     `(("python-flask-restful" ,python-flask-restful)))
    (home-page "https://github.com/rantav/flask-restful-swagger")
    (synopsis "Extract Swagger specs from Flask-Restful projects")
    (description "This package lets you extract Swagger API documentation
specs from your Flask-Restful projects.")
    (license license:expat)))

(define-public python2-flask-restful-swagger
  (package-with-python2 python-flask-restful-swagger))

(define-public python-argcomplete
  (package
    (name "python-argcomplete")
    (version "1.7.0")
    (source
      (origin
        (method url-fetch)
        (uri (pypi-uri "argcomplete" version))
        (sha256
          (base32
            "11bwiw6j0nilgz81xnw6f1npyga3prp8asjqrm87cdr3ria5l03x"))))
    (build-system python-build-system)
    (native-inputs
     `(("python-pexpect" ,python-pexpect)
       ("tcsh" ,tcsh)))
    (home-page "https://github.com/kislyuk/argcomplete")
    (synopsis "Shell tab completion for Python argparse")
    (description "argcomplete provides extensible command line tab completion
of arguments and options for Python scripts using @code{argparse}.  It's
particularly useful for programs with many options or sub-parsers that can
dynamically suggest completions; for example, when browsing resources over the
network.")
    (license license:asl2.0)))

(define-public python2-argcomplete
  (package-with-python2 python-argcomplete))

(define-public python-xopen
  (package
    (name "python-xopen")
    (version "0.1.1")
    (source
      (origin
        (method url-fetch)
        (uri (pypi-uri "xopen" version))
        (sha256
          (base32
           "1wx6mylzcsyhjl19ycb83qq6iqpmr927lz62njfsar6ldsj0qcni"))
        (file-name (string-append name "-" version ".tar.gz"))))
    (build-system python-build-system)
    (home-page "https://github.com/marcelm/xopen/")
    (synopsis "Open compressed files transparently")
    (description "This module provides an @code{xopen} function that works like
Python's built-in @code{open} function, but can also deal with compressed files.
Supported compression formats are gzip, bzip2 and, xz, and are automatically
recognized by their file extensions.  The focus is on being as efficient as
possible on all supported Python versions.")
    (license license:expat)))

(define-public python2-xopen
  (package-with-python2 python-xopen))

(define-public python2-cheetah
  (package
    (name "python2-cheetah")
    (version "2.4.4")
    (source
      (origin
        (method url-fetch)
        (uri (pypi-uri "Cheetah" version))
        (sha256
          (base32
            "0l5mm4lnysjkzpjr95q5ydm9xc8bv43fxmr79ypybrf1y0lq4c5y"))))
    (build-system python-build-system)
    (arguments
     `(#:python ,python-2))
    (propagated-inputs
     `(("python2-markdown" ,python2-markdown)))
    (home-page "https://pythonhosted.org/Cheetah/")
    (synopsis "Template engine")
    (description "Cheetah is a text-based template engine and Python code
generator.

Cheetah can be used as a standalone templating utility or referenced as
a library from other Python applications.  It has many potential uses,
but web developers looking for a viable alternative to ASP, JSP, PHP and
PSP are expected to be its principle user group.

Features:
@enumerate
@item Generates HTML, SGML, XML, SQL, Postscript, form email, LaTeX, or any other
   text-based format.
@item Cleanly separates content, graphic design, and program code.
@item Blends the power and flexibility of Python with a simple template language
   that non-programmers can understand.
@item Gives template writers full access to any Python data structure, module,
   function, object, or method in their templates.
@item Makes code reuse easy by providing an object-orientated interface to
   templates that is accessible from Python code or other Cheetah templates.
   One template can subclass another and selectively reimplement sections of it.
@item Provides a simple, yet powerful, caching mechanism that can dramatically
   improve the performance of a dynamic website.
@item Compiles templates into optimized, yet readable, Python code.
@end enumerate")
    (license (license:x11-style "file://LICENSE"))))

(define-public python-dulwich
  (package
    (name "python-dulwich")
    (version "0.16.3")
    (source
      (origin
        (method url-fetch)
        (uri (list (string-append "https://www.dulwich.io/releases/"
                            "dulwich-" version ".tar.gz")
                   (pypi-uri "dulwich" version)))
        (sha256
          (base32 "0fl47vzfgc3w3rmhn8naii905cjqcp0vc68iyvymxp7567hh6als"))))
    (build-system python-build-system)
    (arguments
     `(#:phases
       (modify-phases %standard-phases
         (add-before 'check 'fix-tests
           (lambda* (#:key inputs #:allow-other-keys)
             ;; The tests use Popen with a custom environment which doesn't
             ;; include PATH.
             (substitute* "dulwich/tests/compat/utils.py"
               (("'git'") (string-append "'"
                                         (which "git")
                                         "'")))
             (substitute* '("dulwich/tests/test_repository.py"
                            "dulwich/tests/test_hooks.py")
               (("#!/bin/sh") (string-append "#!" (which "sh"))))
             (setenv "TEST_RUNNER" "unittest")
             (setenv "PYTHONHASHSEED" "random")
             #t)))))
    (propagated-inputs
     `(("python-fastimport" ,python-fastimport)))
    (native-inputs
     `(("python-mock" ,python-mock)
       ("python-geventhttpclient" ,python-geventhttpclient)
       ("git" ,git)))
    (home-page "https://www.dulwich.io/")
    (synopsis "Git implementation in Python")
    (description "Dulwich is an implementation of the Git file formats and
protocols written in pure Python.")
    ;; Can be used with either license.
    (license (list license:asl2.0 license:gpl2+))))

(define-public python2-dulwich
  (package-with-python2 python-dulwich))

(define-public python-pbkdf2
  (package
    (name "python-pbkdf2")
    (version "1.3")
    (source
     (origin
       (method url-fetch)
       (uri (pypi-uri "pbkdf2" version))
       (sha256
        (base32
         "0yb99rl2mbsaamj571s1mf6vgniqh23v98k4632150hjkwv9fqxc"))))
    (build-system python-build-system)
    (arguments
     '(#:phases
       (modify-phases %standard-phases
         (replace 'check
           (lambda _
             (setenv "PYTHONPATH"
                     (string-append (getcwd) "/build/lib:"
                                    (getenv "PYTHONPATH")))
             (zero? (system* "python" "test/test_pbkdf2.py")))))))
    (propagated-inputs
     `(("python-pycrypto" ,python-pycrypto)))  ; optional
    (home-page "http://www.dlitz.net/software/python-pbkdf2/")
    (synopsis "Password-based key derivation")
    (description "This module implements the password-based key derivation
function, PBKDF2, specified in RSA PKCS#5 v2.0.

PKCS#5 v2.0 Password-Based Key Derivation is a key derivation function which
is part of the RSA Public Key Cryptography Standards series.  The provided
implementation takes a password or a passphrase and a salt value (and
optionally a iteration count, a digest module, and a MAC module) and provides
a file-like object from which an arbitrarly-sized key can be read.")
    (license license:expat)))

(define-public python2-pbkdf2
  (package-with-python2 python-pbkdf2))

(define-public python-qrcode
  (package
    (name "python-qrcode")
    (version "5.3")
    (source
     (origin
       (method url-fetch)
       (uri (pypi-uri "qrcode" version))
       (sha256
        (base32
         "0kljfrfq0c2rmxf8am57333ia41kd0snbm2rnqbdy816hgpcq5a1"))))
    (build-system python-build-system)
    (arguments
     ;; FIXME: Tests require packaging 'pymaging'.
     '(#:tests? #f))
    (propagated-inputs
     `(("python-lxml" ,python-lxml)     ; for SVG output
       ("python-pillow" ,python-pillow) ; for PNG output
       ("python-six" ,python-six)))
    (home-page "https://github.com/lincolnloop/python-qrcode")
    (synopsis "QR Code image generator")
    (description "This package provides a pure Python QR Code generator
module.  It uses the Python Imaging Library (PIL) to allow for the generation
of QR Codes.

In addition this package provides a command line tool to generate QR codes and
either write these QR codes to a file or do the output as ascii art at the
console.")
    (license license:bsd-3)))

(define-public python2-qrcode
  (package-with-python2 python-qrcode))

;; SlowAES isn't compatible with Python 3.
(define-public python2-slowaes
  (package
    (name "python2-slowaes")
    (version "0.1a1")
    (source
     (origin
       (method url-fetch)
       (uri (pypi-uri "slowaes" version))
       (sha256
        (base32
         "02dzajm83a7lqgxf6r3hgj64wfmcxz8gs4nvgxpvj5n19kjqlrc3"))))
    (build-system python-build-system)
    (arguments `(#:python ,python-2))
    (home-page "http://code.google.com/p/slowaes/")
    (synopsis "Implementation of AES in Python")
    (description "This package contains an implementation of AES in Python.
This implementation is slow (hence the project name) but still useful when
faster ones are not available.")
    (license license:asl2.0)))

(define-public python-rst2ansi
  (package
    (name "python-rst2ansi")
    (version "0.1.5")
    (source
     (origin
       (method url-fetch)
       (uri (pypi-uri "rst2ansi" version))
       (sha256
        (base32
         "0vzy6gd60l79ff750scl0sz48r1laalkl6md6dwzah4dcadgn5qv"))))
    (build-system python-build-system)
    (propagated-inputs
     `(("python-docutils" ,python-docutils)))
    (home-page "https://github.com/Snaipe/python-rst-to-ansi")
    (synopsis "Convert RST to ANSI-decorated console output")
    (description
     "Python module dedicated to rendering RST (reStructuredText) documents
to ansi-escaped strings suitable for display in a terminal.")
    (license license:expat)))

(define-public python-ddt
  (package
    (name "python-ddt")
    (version "1.1.1")
    (source
     (origin
       (method url-fetch)
       (uri (pypi-uri "ddt" version))
       (sha256
        (base32
         "1c00ikkxr7lha97c81k938bzhgd4pbwamkjn0h4nkhr3xk00zp6n"))))
    (build-system python-build-system)
    (native-inputs
     `(("python-mock" ,python-mock)
       ("python-nose" ,python-nose)))
    (propagated-inputs
     `(("python-six" ,python-six)
       ("python-pyyaml" ,python-pyyaml)))
    (home-page "https://github.com/txels/ddt")
    (synopsis "Data-Driven Tests")
    (description
     "DDT (Data-Driven Tests) allows you to multiply one test case by running
it with different test data, and make it appear as multiple test cases.")
    (license license:expat)))

(define-public python2-ddt
  (package-with-python2 python-ddt))

(define-public python-pycosat
  (package
    (name "python-pycosat")
    (version "0.6.1")
    (source
     (origin
       (method url-fetch)
       (uri (pypi-uri "pycosat" version))
       (sha256
        (base32
         "1kl3wh1f47rc712n4bmwplbx3fqz3x9i1b587jrbpmvdva4c8f6l"))))
    ;; TODO: Unundle picosat. http://fmv.jku.at/picosat/
    (build-system python-build-system)
    (home-page "https://github.com/ContinuumIO/pycosat")
    (synopsis "Bindings to picosat (a SAT solver)")
    (description
     "This package provides efficient Python bindings to @code{picosat} on
the C level.  When importing pycosat, the @code{picosat} solver becomes part
of the Python process itself.  @code{picosat} is a @dfn{Boolean Satisfiability
Problem} (SAT) solver.")
    (license license:expat)))

(define-public python2-pycosat
  (package-with-python2 python-pycosat))

(define-public python2-ruamel.ordereddict
  (package
    (name "python2-ruamel.ordereddict")
    (version "0.4.9")
    (source
     (origin
       (method url-fetch)
       (uri (pypi-uri "ruamel.ordereddict" version))
       (sha256
        (base32
         "1xmkl8v9l9inm2pyxgc1fm5005yxm7fkd5gv74q7lj1iy5qc8n3h"))))
    (build-system python-build-system)
    (arguments
     `(#:python ,python-2
       #:phases
       (modify-phases %standard-phases
         (delete 'check)
         (add-after 'install 'check
           (lambda* (#:key inputs outputs #:allow-other-keys)
             (add-installed-pythonpath inputs outputs)
             (zero? (system* "python" "test/testordereddict.py")))))))
    (home-page "https://bitbucket.org/ruamel/ordereddict")
    (synopsis "Version of dict that keeps keys in insertion order")
    (description
     "This is an implementation of an ordered dictionary with @dfn{Key
Insertion Order} (KIO: updates of values do not affect the position of the
key), @dfn{Key Value Insertion Order} (KVIO, an existing key's position is
removed and put at the back).  The standard library module @code{OrderedDict},
implemented later, implements a subset of @code{ordereddict} functionality.
Sorted dictionaries are also provided.  Currently only with @dfn{Key Sorted
Order} (KSO, no sorting function can be specified, but a transform can be
specified to apply on the key before comparison (e.g. @code{string.lower})).")
    (license license:expat)))

(define-public python-pypeg2
  (package
    (name "python-pypeg2")
    (version "2.15.2")
    (source
     (origin
       (method url-fetch)
       (uri (pypi-uri "pyPEG2" version))
       (sha256
        (base32
         "0v8ziaam2r637v94ra4dbjw6jzxz99gs5x4i585kgag1v204yb9b"))))
    (build-system python-build-system)
    (propagated-inputs `(("python-lxml" ,python-lxml)))
    (arguments
     ;;https://bitbucket.org/fdik/pypeg/issues/36/test-failures-on-py35
     '(#:tests? #f))
    (home-page "https://fdik.org/pyPEG/")
    (synopsis "Parsering Expression Grammars in Python")
    (description "PyPEG is an intrinsic parser interpreter framework for
Python.  It is based on Parsing Expression Grammars, PEG.  With pyPEG you can
parse many formal languages.")
    (license license:gpl2)))<|MERGE_RESOLUTION|>--- conflicted
+++ resolved
@@ -2533,22 +2533,14 @@
 (define-public python-requests
   (package
     (name "python-requests")
-<<<<<<< HEAD
     (version "2.13.0")
-=======
-    (version "2.12.4")
->>>>>>> 2bb12f5a
     (source (origin
              (method url-fetch)
              (uri (pypi-uri "requests" version))
              (sha256
               (base32
-<<<<<<< HEAD
                "1s0wg4any4dsv5l3hqjxqk2zgb7pdbqhy9rhc8kh3aigfq4ws8jp"))))
-=======
-               "0d5fwxmw4ibynk3imph3n4n84m0n3ib1vj339fxhkqri0qd4767d"))))
     ;; TODO: unbundle urllib3 and chardet.
->>>>>>> 2bb12f5a
     (build-system python-build-system)
     (arguments
      ;; FIXME: Some tests require network access.
