;;; GNU Guix --- Functional package management for GNU
;;; Copyright © 2013, 2014, 2015 Andreas Enge <andreas@enge.fr>
;;; Copyright © 2014, 2016 Eric Bavier <bavier@member.fsf.org>
;;; Copyright © 2016 Mark H Weaver <mhw@netris.org>
;;; Copyright © 2016, 2017, 2020, 2022, 2023 Efraim Flashner <efraim@flashner.co.il>
;;; Copyright © 2017 Rene Saavedra <rennes@openmailbox.org>
;;; Copyright © 2017 Leo Famulari <leo@famulari.name>
;;; Copyright © 2017 Nikita <nikita@n0.is>
;;; Copyright © 2017, 2018, 2020–2022 Tobias Geerinckx-Rice <me@tobias.gr>
;;; Copyright © 2018 Ricardo Wurmus <rekado@elephly.net>
;;; Copyright © 2018, 2019, 2020, 2021, 2023 Ludovic Courtès <ludo@gnu.org>
;;; Copyright © 2019, 2020, 2022 Marius Bakke <marius@gnu.org>
;;; Copyright © 2020 Roel Janssen <roel@gnu.org>
;;; Copyright © 2020, 2021 Nicolas Goaziou <mail@nicolasgoaziou.fr>
;;; Copyright © 2021, 2022, 2023 Maxim Cournoyer <maxim.cournoyer@gmail.com>
;;; Copyright © 2021 Sarah Morgensen <iskarian@mgsn.dev>
;;; Copyright © 2022 Felipe Balbi <balbi@kernel.org>
;;; Copyright © 2023 gemmaro <gemmaro.dev@gmail.com>
;;; Copyright © 2023 John Kehayias <john.kehayias@protonmail.com>
;;; Copyright © 2023 Janneke Nieuwenhuizen <janneke@gnu.org>
<<<<<<< HEAD
;;; Copyright © 2023 Zheng Junjie <873216071@qq.com>
=======
;;; Copyright © 2023 pinoaffe <pinoaffe@gmail.com>
>>>>>>> 61f2d84e
;;;
;;; This file is part of GNU Guix.
;;;
;;; GNU Guix is free software; you can redistribute it and/or modify it
;;; under the terms of the GNU General Public License as published by
;;; the Free Software Foundation; either version 3 of the License, or (at
;;; your option) any later version.
;;;
;;; GNU Guix is distributed in the hope that it will be useful, but
;;; WITHOUT ANY WARRANTY; without even the implied warranty of
;;; MERCHANTABILITY or FITNESS FOR A PARTICULAR PURPOSE.  See the
;;; GNU General Public License for more details.
;;;
;;; You should have received a copy of the GNU General Public License
;;; along with GNU Guix.  If not, see <http://www.gnu.org/licenses/>.

(define-module (gnu packages fontutils)
  #:use-module (gnu packages)
  #:use-module (gnu packages autotools)
  #:use-module (gnu packages bash)
  #:use-module (gnu packages bison)
  #:use-module (gnu packages check)
  #:use-module (gnu packages compression)
  #:use-module (gnu packages datastructures)
  #:use-module (gnu packages docbook)
  #:use-module (gnu packages flex)
  #:use-module (gnu packages fonts)
  #:use-module (gnu packages freedesktop)
  #:use-module (gnu packages fribidi)
  #:use-module (gnu packages gcc)
  #:use-module (gnu packages gettext)
  #:use-module (gnu packages ghostscript)
  #:use-module (gnu packages glib)
  #:use-module (gnu packages gnome)
  #:use-module (gnu packages gperf)
  #:use-module (gnu packages graphics)
  #:use-module (gnu packages gtk)
  #:use-module (gnu packages image)
  #:use-module (gnu packages java)
  #:use-module (gnu packages linux)
  #:use-module (gnu packages man)
  #:use-module (gnu packages ninja)
  #:use-module (gnu packages perl)
  #:use-module (gnu packages pkg-config)
  #:use-module (gnu packages python)
  #:use-module (gnu packages python-build)
  #:use-module (gnu packages python-xyz)
  #:use-module (gnu packages qt)
  #:use-module (gnu packages sqlite)
  #:use-module (gnu packages webkit)
  #:use-module (gnu packages xdisorg)
  #:use-module (gnu packages xml)
  #:use-module (gnu packages xorg)
  #:use-module (gnu packages tex)
  #:use-module ((guix licenses) #:prefix license:)
  #:use-module (guix gexp)
  #:use-module (guix packages)
  #:use-module (guix download)
  #:use-module (guix svn-download)
  #:use-module (guix git-download)
  #:use-module (guix build-system copy)
  #:use-module (guix build-system cmake)
  #:use-module (guix build-system gnu)
  #:use-module (guix build-system meson)
  #:use-module (guix build-system pyproject)
  #:use-module (guix build-system python)
  #:use-module (guix utils)
  #:use-module (srfi srfi-1))

(define-public freetype
  (package
    (name "freetype")
    (version "2.13.0")
    (source
     (origin
       (method url-fetch)
       (uri (string-append "mirror://savannah/freetype/freetype-"
                           version ".tar.xz"))
       (sha256
        (base32 "0k32jaaz4pfhw34xwr6a38fncrpwr9fn5ij35m5w4dkn0jykmqjy"))))
    (build-system gnu-build-system)
    (arguments
     ;; The use of "freetype-config" is deprecated, but other packages still
     ;; depend on it.
     (list
      #:configure-flags #~(list "--enable-freetype-config")
      #:disallowed-references (list pkg-config)
      #:phases
      #~(modify-phases %standard-phases
          (add-after 'install 'remove-reference-to-pkg-config
            (lambda* (#:key outputs #:allow-other-keys)
              (substitute* (search-input-file outputs "bin/freetype-config")
                (("/([a-zA-Z0-9/\\._-]+)/bin/([a-zA-Z0-9_-]+)?pkg-config"
                  _ store target)
                 "pkg-config")))))))
    (native-inputs (list pkg-config))
    ;; XXX: Not adding harfbuzz here, as it would introduce a dependency
    ;; cycle.
    (propagated-inputs (list libpng zlib))
    (synopsis "Font rendering library")
    (description
     "Freetype is a library that can be used by applications to access the
contents of font files.  It provides a uniform interface to access font files.
It supports both bitmap and scalable formats, including TrueType, OpenType,
Type1, CID, CFF, Windows FON/FNT, X11 PCF, and others.  It supports high-speed
anti-aliased glyph bitmap generation with 256 gray levels.")
    (license license:freetype)          ; some files have other licenses
    (home-page "https://freetype.org/")))

;; TODO: Make this change directly in freetype in the next large rebuild cycle
;; and remove this package.
(define-public freetype-with-brotli
  (package
    (inherit freetype)
    (name "freetype-with-brotli")
    (propagated-inputs
     (modify-inputs (package-propagated-inputs freetype)
       (prepend brotli)))))

(define-public opentype-sanitizer
  (package
    (name "opentype-sanitizer")
    (version "8.2.1")
    (source (origin
              (method url-fetch)
              (uri (string-append "https://github.com/khaledhosny/ots"
                                  "/releases/download/v" version
                                  "/ots-" version ".tar.xz"))
              (sha256
               (base32
                "17z8cxv48rfig5k7j3xk3bmbf7rm3kxsc3bazix96l0wws58r569"))))
    (build-system meson-build-system)
    (native-inputs (list googletest pkg-config))
    (inputs (list freetype lz4 woff2 zlib))
    (home-page "https://github.com/khaledhosny/ots")
    (synopsis "Sanitizer for OpenType fonts")
    (description "The OpenType Sanitizer (OTS) parses and serializes OpenType
files (OTF, TTF) and WOFF and WOFF2 font files, validating them and sanitizing
them as it goes.")
    (license license:bsd-3)))

(define-public python-afdko
  (package
    (name "python-afdko")
    (version "3.9.5")
    (source
     (origin
       (method url-fetch)
       (uri (pypi-uri "afdko" version))
       (sha256
        (base32 "02c1rjx7ggbd1m9vqgsc2r28yiw66cjgvs5cq1a2fz0lkadbvrnb"))
       (modules '((guix build utils)))
       (snippet
        #~(begin
            (with-directory-excursion "c/makeotf/lib/hotconv"
              ;; Delete ANTLR-generated code.
              (for-each delete-file
                        (find-files
                         "." "Feat(Parser|Lexer).*\\.(h|cpp|interp|tokens)$")))))))
    (build-system python-build-system)
    (arguments
     (list
      #:phases
      #~(modify-phases %standard-phases
          (add-after 'unpack 'use-c++17
            (lambda _
              ;; ANTLR4 4.10 and later require C++ 17.
              (substitute* "CMakeLists.txt"
                (("CMAKE_CXX_STANDARD 11")
                 "CMAKE_CXX_STANDARD 17"))))
          (add-after 'unpack 'patch-problematic-requirements
            (lambda _
              (substitute* "requirements.txt"
                ;; Remove lxml because the version requested here is different
                ;; than the one propagated by the python-fonttools package.
                (("^lxml==.*") "")
                (("<=4.38.0") ">=4.38.0"))))
          (add-after 'unpack 'patch-setup.py
            (lambda _
              ;; There is no use for Python-provided CMake nor Ninja binaries.
              (substitute* '("pyproject.toml" "setup.py")
                ((".*cmake.*") "")
                ((".*ninja.*") ""))))
          (add-after 'unpack 'unbundle-antlr4-cpp
            (lambda* (#:key inputs #:allow-other-keys)
              (substitute* "CMakeLists.txt"
                (("^include\\(ExternalAntlr4Cpp).*")
                 (format #f "include_directories(SYSTEM ~a)"
                         (search-input-directory inputs
                                                 "include/antlr4-runtime"))))
              (substitute* '("c/makeotf/lib/hotconv/CMakeLists.txt"
                             "c/makeotf/lib/cffread/CMakeLists.txt")
                (("antlr4_static")
                 "antlr4-runtime"))))
          (add-after 'unpack 'regenerate-hotconv-grammar
            (lambda _
              (let ((antlr-version #$(package-version
                                      (this-package-native-input "antlr4"))))
                (with-directory-excursion "c/makeotf/lib/hotconv"
                  (substitute* "BuildGrammar.py"
                    (("antlr_version = .*")
                     (string-append "antlr_version = \""
                                    antlr-version
                                    "\"")))
                  (invoke "python" "BuildGrammar.py")))))
          ;; The test suite expects the commands to be Python rather than
          ;; shell scripts, so move the wrap phase after the tests.
          (delete 'wrap)
          (replace 'check
            (lambda* (#:key tests? #:allow-other-keys)
              (when tests?
                (setenv "HOME" "/tmp")
                (invoke "pytest" "-vv" "--dist" "loadfile" "-n"
                        (number->string (parallel-job-count))))))
          (add-after 'check 'wrap
            (assoc-ref %standard-phases 'wrap))
          (add-before 'wrap 'wrap-PATH
            (lambda _
              ;; The commands execute other commands from this package from
              ;; PATH; by wrapping them with bindir, they can be found even
              ;; when the command is run from its store location.
              (let* ((bindir (string-append #$output "/bin"))
                     (commands (find-files bindir)))
                (for-each (lambda (c)
                            (wrap-program c
                              `("PATH" prefix (,bindir))))
                          commands)))))))
    (native-inputs
     (list antlr4
           openjdk                      ;required by antlr4
           ninja
           pkg-config
           python-pytest
           python-pytest-xdist
           python-scikit-build
           python-setuptools-scm
           python-wheel))
    (inputs
     (list bash-minimal
           java-antlr4-runtime-cpp
           libxml2
           `(,util-linux "lib")))
    (propagated-inputs
     (list psautohint
           python-booleanoperations
           python-defcon
           python-fontmath
           python-fonttools
           python-lxml
           python-tqdm
           python-ufonormalizer
           python-ufoprocessor))
    (home-page "https://github.com/adobe-type-tools/afdko")
    (synopsis "Adobe Font Development Kit for OpenType")
    (description "The Adobe Font Development Kit for OpenType (AFDKO) is a set
of tools for building OpenType font (OTF) files from PostScript and TrueType
font data.  It includes the following commands:
@table @command
@item buildcff2vf
Assemble a CFF2 variable font from a .designspace file.
@item buildmasterotfs
Build master source OpenType/CFF fonts from a @file{.designspace} file
and UFO master source fonts.
@item charplot
@itemx digiplot
@itemx fontplot
@itemx fontsetplot
@itemx hintplot
@itemx waterfallplot
Aliases for the corresponding options of the @command{proofpdf} command.
@item checkoutlinesufo
Perform outline quality checks.  It can also remove path overlaps.
@item comparefamily
Look in a specific directory, examine and report on all the OpenType fonts found.
@item type1
@itemx detype1
Compile and decompile, respectively, a Type 1 font to and from a plain-text
representation.
@item makeinstancesufo
Generate UFO font instances from a set of master UFO fonts.
@item makeotfexe
Read all the font data and build the final OpenType font.
@item makeotf
This command can be used to prepare the input files needed by
@command{makeotfexe}.
@item mergefonts
Merge one or more fonts into a parent font.
@item otc2otf
Extract all OpenType fonts from the parent OpenType Collection font.
@item otf2otc
Build an OpenType Collection font file from two or more OpenType font
files.
@item otf2ttf
Converts OpenType-CFF fonts to TrueType.
@item rotatefont
Apply a Postscript transform matrix to the source font files.
@item sfntdiff
Low-level comparison of two OpenType font files.
@item sfntedit
Support table-editing, listing, and checksumming options on
sfnt-formatted files such as OpenType Format (OTF) or TrueType.
@item spot
Dump sfnt data from plain files or Macintosh resource files.
@item ttfcomponentizer
Take in a TrueType font and look for a UFO font stored in the same directory.
Use the UFO's components data to compose matching TrueType glyphs.
@item ttfdecomponentizer
Take in a TrueType font and decompose any composite glyphs into simple glyphs.
@item ttxn
Make a normalized dump of the font, or of selected tables.
@item tx
The @command{tx} (Type eXchange) is a test harness for the CoreType libraries
but also provides many useful font conversion and analysis facilities.
@end table")
    (license license:asl2.0)))

(define-public python-afdko-3.6.1
  ;; This older version does not depend on Java and Antlr4.
  (package
    (inherit python-afdko)
    (version "3.6.1")
    (source
     (origin
       (method url-fetch)
       (uri (pypi-uri "afdko" version))
       (sha256
        (base32 "0187xhgw6spzaji93fs1mnhqnq30pxhdj1p2m88673szvzpf10av"))))
    (arguments
     (list #:phases
           #~(modify-phases %standard-phases
               (add-before 'build 'set-CC
                 (lambda _
                   (setenv "CC" "gcc"))))))
    (native-inputs
     (list pkg-config
           python-pytest
           python-setuptools-scm
           python-wheel))
    (inputs
     (list bash-minimal
           libxml2))
    (propagated-inputs
     (list psautohint
           python-booleanoperations
           python-defcon
           python-fontmath
           python-fonttools
           python-lxml
           python-tqdm
           python-ufonormalizer
           python-ufoprocessor))))

(define-public python-beziers
  (package
    (name "python-beziers")
    (version "0.5.0")
    (source (origin
              (method git-fetch)
              (uri (git-reference
                    (url "https://github.com/simoncozens/beziers.py")
                    (commit (string-append "v" version))))
              (file-name (git-file-name name version))
              (sha256
               (base32
                "1dyr45m15sclbgaz1mrcnw8kny50h09gd45dlpfkgv9qpfxphkg3"))))
    (build-system python-build-system)
    (arguments
     (list #:phases #~(modify-phases %standard-phases
                        (replace 'check
                          (lambda* (#:key tests? #:allow-other-keys)
                            (when tests?
                              (invoke "pytest" "-vv")))))))
    (native-inputs (list python-pytest python-dotmap python-matplotlib))
    (propagated-inputs (list python-pyclipper))
    (home-page "https://simoncozens.github.io/beziers.py/index.html")
    (synopsis "Python bezier manipulation library")
    (description
     "Beziers provides a variety of classes for constructing,
manipulating and drawing Bezier curves and paths.  Principally designed for
font design software, it allows you to join, split, offset, and perform many
other operations on paths.")
    (license license:expat)))

(define-public python-cffsubr
  (package
    (name "python-cffsubr")
    (version "0.2.9.post1")
    (source
     (origin
       (method url-fetch)
       (uri (pypi-uri "cffsubr" version))
       (modules '((guix build utils)))
       (snippet '(delete-file-recursively "external")) ;unbundle ADFKO
       (sha256
        (base32 "0p7wyagkmwf4agr6ysgswrpmpifx5rz8dnjbcs2gmj29rwnl2cbb"))))
    (build-system python-build-system)
    (arguments
     (list
      #:phases
      #~(modify-phases %standard-phases
          (add-after 'unpack 'patch-setup.py
            (lambda _
              (substitute* '("pyproject.toml"
                             "setup.py")
                ;; This is not needed when building the package.
                (("setuptools-git-ls-files") "")
                ;; Do not attempt to build the unbundled ADFKO.
                (("cmdclass\\[\"build_ext\"] = ExecutableBuildExt.*")
                 ""))))
          (add-after 'unpack 'patch-tx-path
            (lambda* (#:key inputs #:allow-other-keys)
              (define tx (search-input-file inputs "bin/tx"))
              (substitute* "src/cffsubr/__init__.py"
                (("TX_EXE = \"tx\"")
                 (format #f "TX_EXE = ~s" tx))
                ;; Use the full 'tx' file name directly.
                (("with path\\(__name__, TX_EXE) as tx_cli:")
                 "")
                (("    (return subprocess.run\\(\\[)str\\(tx_cli)(].*)" _ h t)
                 (format #f "~a~s~a" h tx t)))))
          (replace 'check
            (lambda* (#:key tests? #:allow-other-keys)
              (when tests?
                (invoke "pytest" "-vv")))))))
    (native-inputs (list python-pytest python-setuptools-scm python-wheel))

    ;; Use version 3.6.1, which matches the bundled version and does not
    ;; depend on Java.
    (inputs (list python-afdko-3.6.1))

    (propagated-inputs (list python-fonttools-minimal))
    (home-page "https://github.com/adobe-type-tools/cffsubr")
    (synopsis "Compact Font Format (CFF) subroutinizer")
    (description "This package provides the @command{cffsubr} command, a
Compact Font Format (CFF) subroutinizer based on the Adobe Font Development
Kit for OpenType (AFDKO) @command{tx} tool.")
    (license license:asl2.0)))

(define-public python-compreffor
  (package
    (name "python-compreffor")
    (version "0.5.4")
    (source
     (origin
       (method url-fetch)
       (uri (pypi-uri "compreffor" version))
       (sha256
        (base32 "05gpszc8xh6wn3mdra05d6yz6ns624y67m9xs4vv8gh68m0aasrh"))))
    (build-system python-build-system)
    (arguments
     (list
      #:phases
      #~(modify-phases %standard-phases
          (add-after 'unpack 'patch-setup.py
            (lambda _
              (substitute* "setup.py"
                ;; Not actually needed.
                ((", \"setuptools_git_ls_files\"") "")))))))
    (native-inputs (list python-pytest python-pytest-runner
                         python-setuptools-scm))
    (propagated-inputs (list python-fonttools-minimal))
    (home-page "https://github.com/googlefonts/compreffor")
    (synopsis "@acronym{CFF, Compact Font Format} subroutinizer for fontTools")
    (description "This package provides a @acronym{CFF, Compact Font Format}
subroutinizer for fontTools.")
    (license license:asl2.0)))

(define-public python-cu2qu
  (package
    (name "python-cu2qu")
    (version "1.6.7.post1")
    (source
     (origin
       (method url-fetch)
       (uri (pypi-uri "cu2qu" version ".zip"))
       (sha256
        (base32 "1x762r7bf39g6aivfvrmq00h6f07abvs9x1xm0fz8l81vq8jz64c"))))
    (build-system python-build-system)
    (propagated-inputs (list python-fonttools))
    (native-inputs
     (list python-cython
           python-defcon
           python-pytest
           python-pytest-runner
           python-setuptools-scm
           unzip))
    (home-page "https://github.com/googlefonts/cu2qu")
    (synopsis "Cubic-to-quadratic bezier curve conversion")
    (description "This library provides functions which take in @acronym{UFO,
Unified Font Object} objects (such as Defcon Fonts or Robofab RFonts) and
converts any cubic curves to quadratic.  The most useful function is probably
@code{fonts_to_quadratic}.")
    (license license:asl2.0)))

(define-public python-ufo2ft
  (package
    (name "python-ufo2ft")
    (version "2.31.0")
    (source
     (origin
       (method url-fetch)
       (uri (pypi-uri "ufo2ft" version))
       (sha256
        (base32 "1rg2997af8blvswlwif0kpz2vxrlh555gzqslz6yv9y7i7v8lphl"))))
    (build-system pyproject-build-system)
    (native-inputs (list python-pytest python-setuptools-scm))
    (propagated-inputs
     (list python-booleanoperations
           python-cffsubr
           python-compreffor
           python-cu2qu
           python-defcon
           python-fonttools
           python-skia-pathops
           python-ufolib2))
    (home-page "https://github.com/googlefonts/ufo2ft")
    (synopsis "Generate OpenType fonts from Unified Font Objects (UFOs)")
    (description "@code{ufo2ft} (UFO to FontTools) is a fork of @code{ufo2fdk}
intended to leverage FontTools (a Python library) rather than the Adobe Font
Development Kit for OpenType (AFDKO), a set of C libraries/utilities so that
it can be more easily extended.  Like @code{ufo2fdk}, its primary purpose is
to generate OpenType font binaries from Unified Font Objects (UFOs).")
    (license license:expat)))

(define-public python-fontmath
  (package
    (name "python-fontmath")
    (version "0.9.3")
    (source
     (origin
       (method url-fetch)
       (uri (pypi-uri "fontMath" version ".zip"))
       (sha256
        (base32 "070v1jz5f18g15if459ppwswq4w5hzffwp1gvdc5j47bgz5qflva"))))
    (build-system python-build-system)
    (propagated-inputs (list python-fonttools-minimal))
    (native-inputs
     (list python-setuptools-scm
           python-pytest
           python-pytest-runner
           python-wheel
           unzip))
    (home-page "https://github.com/robotools/fontMath")
    (synopsis "Fast font mathematical operations library")
    (description "This package provides a set of objects for performing fast
font, glyph, etc. mathematical operations on font data.")
    (license license:expat)))

;;; An untested variant used to break a cycle with python-booleanoperations.
(define-public python-fontpens-bootstrap
  (package
    (name "python-fontpens-bootstrap")
    (version "0.2.4")
    (source
     (origin
       (method url-fetch)
       (uri (pypi-uri "fontPens" version ".zip"))
       (sha256
        (base32 "1za15dzsnymq6d9x7xdfqwgw4a3003wj75fn2crhyidkfd2s3nd6"))))
    (build-system python-build-system)
    (arguments (list #:tests? #f))
    (propagated-inputs (list python-fonttools-minimal))
    (native-inputs (list unzip))
    (home-page "https://github.com/robofab-developers/fontPens")
    (synopsis "Python classes implementing the pen protocol")
    (description "This package provides a collection of Python classes
implementing the pen protocol for manipulating glyphs.")
    (license license:bsd-3)))

(define-public python-fontpens
  (hidden-package
   (package/inherit python-fontpens-bootstrap
     (name "python-fontpens")
     (arguments
      (substitute-keyword-arguments (package-arguments python-fontpens-bootstrap)
        ((#:tests? _ #f)
         #t)
        ((#:phases phases #~%standard-phases)
         #~(modify-phases #$phases
             (add-after 'unpack 'drop-flaky-docstring
               ;; XXX This assertion fails on certain (Intel?) machines, but not
               ;; others (AMD?), so we can't patch in a ‘correct’ value.  Just
               ;; drop it until the proper fix lands upstream.  Reported there
               ;; as <https://github.com/robotools/fontPens/issues/41>.
               (lambda _
                 (substitute* "Lib/fontPens/penTools.py"
                   ((".*\\(\\(0, 0), \\(50, 20), \\(100, 40)).*") "")
                   ((".*107\\.70329614269009.*") ""))))))))
     (native-inputs
      (modify-inputs (package-native-inputs python-fontpens-bootstrap)
        (append python-fontparts-bootstrap
                python-fontpens-bootstrap
                python-pytest
                python-pytest-runner))))))

;;; A variant used to break a cycle with python-fontpens.
(define-public python-fontparts-bootstrap
  (hidden-package
   (package
     (name "python-fontparts-bootstrap")
     (version "0.11.0")
     (source
      (origin
        (method url-fetch)
        (uri (pypi-uri "fontParts" version ".zip"))
        (sha256
         (base32 "0j4h8hszky639gmfy1avmw670y80ya49kca8yc635h5ihl0c3v8x"))))
     (build-system python-build-system)
     (propagated-inputs
      (list python-booleanoperations
            python-defcon-bootstrap
            python-fontmath
            python-fonttools-minimal))
     (native-inputs (list python-setuptools-scm unzip))
     (home-page "https://github.com/robotools/fontParts")
     (synopsis "Library for interacting with font parts")
     (description "FontParts is an @acronym{API, Application Programming
Interface} for interacting with the parts of fonts during the font development
process.  FontParts is the successor of RoboFab.")
     (license license:expat))))

(define-public python-fontparts
  (package/inherit python-fontparts-bootstrap
    (name "python-fontparts")
    (propagated-inputs
     (modify-inputs (package-propagated-inputs python-fontparts-bootstrap)
       (replace "python-defcon-bootstrap" python-defcon)))
    (properties
     (alist-delete 'hidden?
                   (package-properties python-fontparts-bootstrap)))))

(define-public python-glyphslib
  (package
    (name "python-glyphslib")
    (version "6.0.7")
    (source (origin
              (method url-fetch)
              (uri (pypi-uri "glyphsLib" version))
              (sha256
               (base32
                "0mkkwd09g76hvif603ij5aqicxh47zvhgyyd0pjcjmpdy6dr70yw"))))
    (build-system pyproject-build-system)
    (arguments
     (list
      #:test-flags #~'(;; These fail because the test data has not yet been
                       ;; updated for newer FontTools:
                       ;;   https://github.com/googlefonts/glyphsLib/issues/787
                       ;; Re-enable for versions > 6.0.7.
                       "--ignore=tests/builder/designspace_gen_test.py"
                       "--ignore=tests/builder/interpolation_test.py")))
    (native-inputs
     (list python-setuptools-scm

           ;; For tests.
           python-pytest
           python-xmldiff))
    (propagated-inputs
     (list python-defcon
           python-fonttools
           python-openstep-plist
           python-ufolib2
           python-ufo2ft
           python-ufonormalizer))
    (home-page "https://github.com/googlefonts/glyphsLib")
    (synopsis "Bridge Glyphs source files to UFOs")
    (description
     "This package provides a bridge from Glyphs source files (@file{.glyphs})
to UFOs and DesignSpace files via @code{defcon} and @code{designspaceLib}.")
    (license license:asl2.0)))

(define-public python-glyphsets
 (package
  (name "python-glyphsets")
  (version "0.5.2")
  (source (origin
            (method url-fetch)
            (uri (pypi-uri "glyphsets" version))
            (sha256
             (base32
              "1dc24i0hkd85gkkg3bqjhagjyw3xsqxazd86yh2l60c1wr5n9y6g"))))
  (build-system python-build-system)
  (arguments
   (list #:phases
         #~(modify-phases %standard-phases
             (add-after 'unpack 'loosen-version-constraints
               (lambda _
                 (substitute* "setup.py"
                   (("setuptools_scm>=4,<6\\.1")
                    "setuptools_scm>=4"))))
             (replace 'check
               (lambda* (#:key tests? #:allow-other-keys)
                 (when tests?
                   (invoke "pytest" "-vv" "tests/testglyphdata.py")
                   (invoke "pytest" "-vv" "tests/testusage.py")))))))
  (native-inputs (list python-pytest python-setuptools-scm))
  (propagated-inputs
   (list python-defcon python-fonttools-minimal python-glyphslib))
  (home-page "https://github.com/googlefonts/glyphsets/")
  (synopsis "Evaluate coverage of glyph sets")
  (description
   "This package provides an API with data about glyph sets for many
different scripts and languages.")
  (license license:asl2.0)))

(define-public python-opentype-sanitizer
  (package
    (name "python-opentype-sanitizer")
    (version "8.2.1")
    (source
     (origin
       (method url-fetch)
       (uri (pypi-uri "opentype-sanitizer" version))
       (sha256
        (base32 "1wjy6chbnj9ic5yjxal6spln5jfzr8cigqs6ab0gj7q60dndrl5k"))))
    (build-system python-build-system)
    (arguments
     (list
      #:phases
      #~(modify-phases %standard-phases
          (add-after 'unpack 'unbundle-opentype-sanitizer
            (lambda* (#:key inputs #:allow-other-keys)
              (delete-file-recursively "src/c")
              (substitute* "setup.py"
                (("^cmdclass\\[\"download\"].*") "")
                (("^cmdclass\\[\"build_ext\"].*") "")
                (("^cmdclass\\[\"egg_info\"].*") ""))
              (substitute* "src/python/ots/__init__.py"
                (("^OTS_SANITIZE = .*")
                 (format #f "OTS_SANITIZE = ~s~%"
                         (search-input-file inputs "bin/ots-sanitize"))))))
          (replace 'check
            (lambda* (#:key tests? #:allow-other-keys)
              (when tests?
                (invoke "pytest" "-vv")))))))
    (native-inputs (list python-pytest python-setuptools-scm))
    (inputs (list opentype-sanitizer))
    (home-page "https://github.com/googlefonts/ots-python")
    (synopsis "Python wrapper for OpenType Sanitizer")
    (description "Python wrapper for the OpenType Sanitizer library.")
    (license license:bsd-3)))

(define-public python-mutatormath
  (package
    (name "python-mutatormath")
    (version "3.0.1")
    (source
     (origin
       (method url-fetch)
       (uri (pypi-uri "MutatorMath" version ".zip"))
       (sha256
        (base32 "0r1qq45np49x14zz1zwkaayqrn7m8dn2jlipjldg2ihnmpzw29w1"))))
    (build-system python-build-system)
    (propagated-inputs (list python-defcon python-fontmath
                             python-fonttools-minimal))
    (native-inputs (list unzip))
    (home-page "https://github.com/LettError/MutatorMath")
    (synopsis "Piecewise linear interpolation Python library")
    (description "MutatorMath is a Python library for the calculation of
piecewise linear interpolations in n-dimensions with any number of masters. It
was developed for interpolating data related to fonts, but if can handle any
arithmetic object.")
    (license license:bsd-3)))

(define-public psautohint-font-data
  ;; There is no release tag, so use the latest commit.
  (let ((revision "0")
        (commit "1e4c5061d328105c4dcfcb6fdbc27ec49b3e9d23"))
    (hidden-package
     (package
       (name "psautohint-font-data")
       (version (git-version "0.0.0" revision commit))
       (source
        (origin
          (method git-fetch)
          (uri (git-reference
                (url "https://github.com/adobe-type-tools/psautohint-testdata")
                (commit commit)))
          (file-name (git-file-name name version))
          (sha256
           (base32
            "0p7g8mnndzp8zpbj9h6lkvfdpvd74fy10q8wmkagbg2ahbdi1zva"))))
       (build-system copy-build-system)
       (home-page "https://github.com/adobe-type-tools/psautohint-testdata")
       (synopsis "Test font data psautohint")
       (description "This package contains the font data used by the test
suite of the @code{psautohint} package.")
       ;; The bundle contains font data from the Cantarell, Libertinus, Source
       ;; Code Pro, Source Serif Pro, all available under the same license.
       (license license:silofl1.1)))))

(define-public psautohint
  (package
    (name "psautohint")
    (version "2.4.0")
    (source
     (origin
       (method url-fetch)
       (uri (pypi-uri "psautohint" version))
       (sha256
        (base32 "0zzz7hy1kkkjfrrm9ly2di3xv2x1ywdqhbyqy21k670jysldw3nm"))))
    (build-system pyproject-build-system)
    (arguments
     (list
      #:test-flags
      #~(list "-k"
              (string-join
               '(;; The CJKSparseVar.subset.hinted.otf test fails with slightly
                 ;; different output caused by the newer fonttools version used
                 ;; in Guix.
                 "not CJKSparseVar.subset.hinted.otf"
                 ;; These tests fails underministically, See also:
                 ;; https://github.com/adobe-type-tools/afdko/issues/1678
                 "not test_hashmap_no_version"
                 "not test_hashmap_old_version")
               " and "))
      #:phases
      #~(modify-phases %standard-phases
          (add-after 'unpack 'copy-font-data
            ;; The data is copied as it needs to be writable for the tests.
            (lambda _
              (copy-recursively
               #$(this-package-native-input "psautohint-font-data")
               "tests/integration/data")
              (for-each make-file-writable
                        (find-files "tests/integration/data")))))))
    (inputs (list python-fonttools))
    (native-inputs
     (list psautohint-font-data
           python-pytest
           python-pytest-cov
           python-pytest-xdist
           python-setuptools-scm
           python-wheel))
    (home-page "https://github.com/adobe-type-tools/psautohint")
    (synopsis "Adobe's PostScript autohinter")
    (description "This package provides the @command{autohinter} command that
can be used to hint PostScript fonts.  A Python wrapper is also included.")
    (license license:asl2.0)))

(define-public python-sfdlib
  (package
    (name "python-sfdlib")
    (version "1.2.3")
    (source (origin
              (method git-fetch)
              (uri (git-reference
                    (url "https://github.com/aliftype/sfdLib")
                    (commit (string-append "v" version))))
              (file-name (git-file-name name version))
              (sha256
               (base32
                "1q61km32i1h3cmn8nazcgsbzpm8q2nxp3kq3glqgfgvlxr1s3brm"))))
    (build-system python-build-system)
    (propagated-inputs (list python-ufolib2))
    (home-page "https://github.com/aliftype/sfdLib")
    (synopsis "Simple SFD to UFO converter")
    (description "This package provides the @command{sfd2ufo} command, a
converter from FontForge’s @acronym{SFD, Spline Font Database} fonts to
@acronym{UFO, Unified Font Object} fonts.")
    (license license:bsd-3)))

(define-public python-skia-pathops
  (package
    (name "python-skia-pathops")
    (version "0.8.0")
    (source
     (origin
       (method url-fetch)
       (uri (pypi-uri "skia-pathops" version ".zip"))
       (modules '((guix build utils)))
       (snippet '(delete-file-recursively "src/cpp")) ;140+ MiB of stuff
       (sha256
        (base32 "1vlwl1w6sn8c78fsh1w549n3lk9v3v9hcp866vrsdr4byb7g2ani"))))
    (build-system python-build-system)
    (arguments
     (list
      #:phases
      #~(modify-phases %standard-phases
          (add-after 'unpack 'configure-env
            (lambda _
              (setenv "BUILD_SKIA_FROM_SOURCE" "0")))
          (add-after 'unpack 'adjust-c++-language
            (lambda _
              ;; Our version of Skia requires c++17.
              (substitute* "setup.py"
                (("-std=c\\+\\+14")
                 "-std=c++17"))))
          (replace 'check
            (lambda* (#:key tests? #:allow-other-keys)
              (when tests?
                (invoke "pytest" "-vv")))))))
    (native-inputs
     (list pkg-config
           python-cython
           python-pytest
           python-setuptools-scm
           unzip))
    (inputs (list skia))
    (home-page "https://github.com/fonttools/skia-pathops")
    (synopsis "Python bindings for the Skia library's Path Ops module")
    (description "This package provides Python bindings for the Path Ops
module of the Skia library, performing boolean operations on
paths (intersection, union, difference, xor).")
    (license license:bsd-3)))

(define-public python-ufoprocessor
  (package
    (name "python-ufoprocessor")
    (version "1.9.0")
    (source
     (origin
       (method url-fetch)
       (uri (pypi-uri "ufoProcessor" version ".zip"))
       (sha256
        (base32 "0ns11aamgavgsfj8qf5kq7dvzmgl0mhr1cbych2f075ipfdvva5s"))))
    (build-system python-build-system)
    (arguments
     (list #:phases #~(modify-phases %standard-phases
                        (replace 'check
                          (lambda* (#:key tests? #:allow-other-keys)
                            (when tests?
                              ;; Most of the tests appear to be a work in
                              ;; progress; run only a subset.
                              (invoke "python" "Tests/tests.py")))))))
    (propagated-inputs
     (list python-defcon
           python-fontmath
           python-fontparts
           python-fonttools-minimal
           python-mutatormath))
    (native-inputs (list python-setuptools-scm unzip))
    (home-page "https://github.com/LettError/ufoProcessor")
    (synopsis "Process and generate @acronym{UFO, Unified Font Object} files")
    (description "This Python package processes and generates instances for
@acronym{UFO, Unified Font Object} files, glyphs and other data.  It can,
among other things:
@itemize
@item Collect source materials.
@item Provide mutators for specific glyphs, font info, kerning so that other
tools can generate partial instances.
@item Support designspace format 4 with layers.
@item Apply avar-like designspace bending.
@item Apply rules.
@item Generate actual UFO instances in formats 2 and 3.
@item Round geometry as requested.
@end itemize")
    (license license:expat)))

(define-public python-ufonormalizer
  (package
    (name "python-ufonormalizer")
    (version "0.6.1")
    (source
     (origin
       (method url-fetch)
       (uri (pypi-uri "ufonormalizer" version ".zip"))
       (sha256
        (base32 "0v5awian2alap7nvxfz38aahyqbqnma16nrqcpr8602hbbki04g6"))))
    (build-system python-build-system)
    (native-inputs (list python-setuptools-scm unzip))
    (home-page "https://github.com/unified-font-object/ufoNormalizer")
    (synopsis "Script to normalize @acronym{UFO, Unified Font Object} data")
    (description "The purpose of the @command{ufonormalizer} command is to
provide a standard formatting so that updates to @acronym{UFO, Unified Font
Object} data can be usefully versioned.  Examples of formatting applied by
ufoNormalizer include:
@itemize
@item Changing floating-point numbers to integers where it doesn't alter the
value (e.g. @samp{x=\"95.0\"} becomes @samp{x=\"95\"})
@item Rounding floating-point numbers to 10 digits
@item Formatting XML with tabs rather than spaces.
@end itemize")
    (license license:bsd-3)))

(define-public fontobene-qt5
  (package
    (name "fontobene-qt5")
    (version "0.2.0")
    (source (origin
              (method git-fetch)
              (uri (git-reference
                    (url "https://github.com/fontobene/fontobene-qt5")
                    (commit version)))
              (file-name (git-file-name name version))
              (sha256
               (base32
                "0gy3sfraf23k7dm4ha8nqpd6madzk0zmxkcb204micyn5b5l8ljg"))))
    (inputs (list qtbase-5))
    (build-system cmake-build-system)
    (arguments
     `(#:phases
       (modify-phases %standard-phases
         (replace 'check
           (lambda* (#:key tests? #:allow-other-keys)
             (when tests?
               (invoke "./tests/fontobene-qt5-tests")))))))
    (home-page "https://github.com/fontobene/fontobene-qt5")
    (synopsis "Parser for FontoBene stroke fonts")
    (description "FontoBene-Qt5 is a header-only library to parse FontoBene
stroke fonts with C++11/Qt5.")
    ;; Dual-licensed, either license applies.
    (license (list license:asl2.0 license:expat))))

(define-public ttfautohint
  (package
    (name "ttfautohint")
    (version "1.8.3")
    (source
     (origin
       (method url-fetch)
       (uri (string-append "mirror://savannah/freetype/ttfautohint-"
                           version ".tar.gz"))
       (sha256
        (base32
         "0zpqgihn3yh3v51ynxwr8asqrijvs4gv686clwv7bm8sawr4kfw7"))))
    (build-system gnu-build-system)
    (native-inputs
     (list flex bison pkg-config))
    (inputs
     (list freetype harfbuzz))
    (arguments
     `(#:configure-flags '("--disable-static"
                           "--with-qt=no"))) ;no gui
    (synopsis "Automated font hinting")
    (description
     "ttfautohint provides a 99% automated hinting process and a platform for
finely hand-hinting the last 1%.  It is ideal for web fonts and supports many
scripts.")
    (license (list license:gpl2+ license:freetype)) ;choose one or the other
    (home-page "https://www.freetype.org/ttfautohint/")))

(define-public woff-tools
  (package
    (name "woff-tools")
    (version "2009.10.04")
    (source
     (origin
       (method url-fetch)
       ;; Upstream source is unversioned, so use Debian's versioned tarball
       (uri (string-append "mirror://debian/pool/main/w/woff-tools/"
                           "woff-tools_" version ".orig.tar.gz"))
       (file-name (string-append name "-" version ".tar.gz"))
       (sha256
        (base32
         "1i97gkqa6jfzlslsngqf556kx60knlgf7yc9pzsq2pizc6f0d4zl"))))
    (build-system gnu-build-system)
    (inputs
     (list zlib))
    (arguments
     `(#:make-flags '(,(string-append "CC=" (cc-for-target)))
       #:tests? #f                      ;no tests
       #:phases
       (modify-phases %standard-phases
         (delete 'configure)            ;no configuration
         (replace 'install
           (lambda* (#:key outputs #:allow-other-keys)
             (let* ((out (assoc-ref outputs "out"))
                    (bin (string-append out "/bin")))
               (install-file "sfnt2woff" bin)
               (install-file "woff2sfnt" bin))
             #t)))))
    (synopsis "Convert between OpenType and WOFF fonts")
    (description
     "This package provides two tools:
@table @code
@item sfnt2woff
Converts OpenType fonts to WOFF fonts
@item woff2sfnt
Converts WOFF fonts to OpenType fonts
@end table")
    (license (list license:mpl1.1 license:gpl2+ license:lgpl2.1+))
    (home-page "https://people.mozilla.com/~jkew/woff/")))

(define-public ttf2eot
  (package
    (name "ttf2eot")
    (version "0.0.3")
    (source
     (origin
       (method git-fetch)
       (uri (git-reference
             (url "https://github.com/wget/ttf2eot")
             (commit (string-append "v" version))))
       (file-name (git-file-name name version))
       (sha256
        (base32
         "0l2yh2ialx7135pjzhjs204kk3br7zxjr09zwaia493by2adzigr"))
       (patches (list (search-patch "ttf2eot-cstddef.patch")))))
    (build-system gnu-build-system)
    (arguments
     `(#:tests? #f                      ; no tests
       #:phases
       (modify-phases %standard-phases
         (delete 'configure)            ; no configuration
         (replace 'install              ; no install target
           (lambda* (#:key outputs #:allow-other-keys)
             (let* ((out (assoc-ref outputs "out"))
                    (bin (string-append out "/bin")))
               (install-file "ttf2eot" bin)
               #t))))))
    (synopsis "Convert from TrueType to Embeddable Open Type")
    (description
     "This package contains a commandline wrapper around OpenTypeUtilities.cpp
from Chromium, used to make EOT (Embeddable Open Type) files from
TTF (TrueType/OpenType Font) files.")
    ;; While the README states "License: Derived from WebKit, so BSD/LGPL
    ;; 2/LGPL 2.1", the single derived source file includes only BSD in its
    ;; license header, and the wrapper source contains no license header.
    (license license:bsd-2)
    (home-page "https://github.com/wget/ttf2eot")))

(define-public ttf2pt1
  (package
    (name "ttf2pt1")
    (version "3.4.4")
    (source (origin
              (method url-fetch)
              (uri (string-append "mirror://sourceforge/ttf2pt1/ttf2pt1/"
                                  version "/ttf2pt1-" version ".tgz"))
              (sha256
               (base32
                "1l718n4k4widx49xz7qrj4mybzb8q67kp2jw7f47604ips4654mf"))
              (modules '((guix build utils)))
              (snippet
               '(begin
                  ;; Remove trailing backslashes in the sed expression of the
                  ;; 'install' rule since sed would otherwise fail.
                  (substitute* "Makefile"
                    (("\\|;\\\\[[:space:]]*$") "|; "))
                  #t))))
    (build-system gnu-build-system)
    (arguments
     '(#:tests? #f                                ;no tests
       #:phases (modify-phases %standard-phases
                  (replace 'configure
                    (lambda* (#:key outputs #:allow-other-keys)
                      (let ((out (assoc-ref outputs "out")))
                        (substitute* "Makefile"
                          (("INSTDIR =.*")
                           (string-append "INSTDIR = " out "\n"))
                          (("OWNER = .*")
                           "OWNER = `id -un`\n")
                          (("GROUP = .*")
                           "GROUP = `id -g`\n"))
                        #t)))
                  (replace 'build
                    (lambda _
                      (invoke "make" "-j"
                              (number->string (parallel-job-count))
                              "all" "CC=gcc"))))))
    (inputs (list perl))
    (synopsis "Convert TrueType fonts to Postscript Type 1")
    (description
     "TTF2PT1 provides tools to convert most TrueType fonts (or other formats
supported by the FreeType library) to an Adobe Type 1 @file{.pfa} or
@file{.pfb} file.  Another use is as a hinting engine: feed it an unhinted or
poorly hinted Adobe Type 1 font through the FreeType library and get it back
with freshly generated hints.  The files produced by default are in
human-readable form, which further needs to be encoded with t1utilities to
work with most software requiring Type 1 fonts.")
    (home-page "https://ttf2pt1.sourceforge.net/")
    (license license:bsd-3)))

(define-public woff2
  (package
    (name "woff2")
    (version "1.0.2")
    (source
     (origin
       (method git-fetch)
       (uri
        (git-reference
         (url "https://github.com/google/woff2")
         (commit (string-append "v" version))))
       (file-name
        (git-file-name name version))
       (sha256
        (base32 "13l4g536h0pr84ww4wxs2za439s0xp1va55g6l478rfbb1spp44y"))))
    (build-system cmake-build-system)
    (outputs '("out" "bin"))
    (arguments
     `(#:tests? #f                      ;no test suite
       #:configure-flags
       (list
        (string-append "-DCMAKE_INSTALL_BINDIR="
                       (assoc-ref %outputs "bin")
                       "/bin")
        (string-append "-DCMAKE_INSTALL_INCLUDEDIR="
                       (assoc-ref %outputs "out")
                       "/include")
        (string-append "-DCMAKE_INSTALL_LIBDIR="
                       (assoc-ref %outputs "out")
                       "/lib"))
       #:phases
       (modify-phases %standard-phases
         ;; To install both binaries and libraries.
         (add-after 'unpack 'patch-installation
           (lambda _
             (substitute* "CMakeLists.txt"
               (("NOT BUILD_SHARED_LIBS")
                "BUILD_SHARED_LIBS")))))))
    (native-inputs
     (list pkg-config))
    (propagated-inputs
     (list brotli))                     ;libwoff2dec.pc requires libbrotlidec
    (synopsis "Libraries and tools for WOFF2 font format")
    (description "WOFF2 provides libraries and tools to handle the Web Open
Font Format (WOFF).")
    (home-page "https://w3c.github.io/woff/woff2/")
    (license license:expat)))

(define-public fontconfig
  (hidden-package
   (package
     (name "fontconfig-minimal")
     (version "2.14.0")
     (source (origin
               (method url-fetch)
               (uri (string-append
                     "https://www.freedesktop.org/software/"
                     "fontconfig/release/fontconfig-" version ".tar.xz"))
               (sha256 (base32
                        "1b4v1r94ri44p4a3kbwd38ig5jgdgcfgwdfm6fqzvfvlki6bignw"))
               (patches (search-patches "fontconfig-cache-ignore-mtime.patch"))))
     (build-system gnu-build-system)
     ;; In Requires or Requires.private of fontconfig.pc.
     (propagated-inputs `(("expat" ,expat)
                          ("freetype" ,freetype)
                          ("libuuid" ,util-linux "lib")))
     (inputs
      ;; We use to use 'font-ghostscript' but they are not recognized by newer
      ;; versions of Pango, causing many applications to fail to find fonts
      ;; otherwise.
      (list font-dejavu))
     (native-inputs
      `(("gperf" ,gperf)
        ("pkg-config" ,pkg-config)
        ("python" ,python-minimal)))    ;to avoid a cycle through tk
     (arguments
      `(#:configure-flags
        (list "--disable-docs"
              "--with-cache-dir=/var/cache/fontconfig"
              ;; register the default fonts
              (string-append "--with-default-fonts="
                             (assoc-ref %build-inputs "font-dejavu")
                             "/share/fonts"))
        #:phases
        (modify-phases %standard-phases
          (add-before 'check 'skip-problematic-tests
            (lambda _
              ;; SOURCE_DATE_EPOCH doesn't make sense when ignoring mtime
              (unsetenv "SOURCE_DATE_EPOCH")

              (substitute* "test/run-test.sh"
                ;; The crbug1004254 test attempts to fetch fonts from the
                ;; network.
                (("\\[ -x \"\\$BUILDTESTDIR\"/test-crbug1004254 \\]")
                 "false"))))
          (replace 'install
            (lambda _
              ;; Don't try to create /var/cache/fontconfig.
              (invoke "make" "install"
                      "fc_cachedir=$(TMPDIR)"
                      "RUN_FC_CACHE_TEST=false"))))))
     (synopsis "Library for configuring and customizing font access")
     (description
      "Fontconfig can discover new fonts when installed automatically;
perform font name substitution, so that appropriate alternative fonts can
be selected if fonts are missing;
identify the set of fonts required to completely cover a set of languages;
have GUI configuration tools built as it uses an XML-based configuration file;
efficiently and quickly find needed fonts among the set of installed fonts;
be used in concert with the X Render Extension and FreeType to implement
high quality, anti-aliased and subpixel rendered text on a display.")
                                        ; The exact license is more X11-style than BSD-style.
     (license (license:non-copyleft "file://COPYING"
                                    "See COPYING in the distribution."))
     (native-search-paths
      ;; Since version 2.13.94, fontconfig knows to find fonts from
      ;; XDG_DATA_DIRS.
      (list (search-path-specification
             (variable "XDG_DATA_DIRS")
             (files '("share")))))
     (home-page "https://www.freedesktop.org/wiki/Software/fontconfig"))))

;;; The documentation of fontconfig is built in a separate package, as it
;;; causes a dramatic increase in the size of the closure of fontconfig.  This
;;; is intentionally named 'fontconfig', as it's intended as the user-facing
;;; fontconfig package.
(define-public fontconfig-with-documentation
  (package
    (inherit fontconfig)
    (name "fontconfig")
    (outputs (cons "doc" (package-outputs fontconfig)))
    (arguments
     (substitute-keyword-arguments (package-arguments fontconfig)
       ((#:configure-flags configure-flags)
        `(delete "--disable-docs" ,configure-flags))
       ((#:phases phases '%standard-phases)
        `(modify-phases ,phases
           (add-after 'unpack 'no-pdf-doc
             (lambda _
               ;; Don't build documentation as PDF.
               (substitute* "doc/Makefile.in"
                 (("^PDF_FILES = .*")
                  "PDF_FILES =\n"))))
           (add-after 'install 'move-man-sections
             (lambda* (#:key outputs #:allow-other-keys)
               ;; Move share/man/man{3,5} to the "doc" output.  Leave "man1" in
               ;; "out" for convenience.
               (let ((out (assoc-ref outputs "out"))
                     (doc (assoc-ref outputs "doc")))
                 (for-each (lambda (section)
                             (let ((source (string-append out "/share/man/"
                                                          section))
                                   (target (string-append doc "/share/man/"
                                                          section)))
                               (copy-recursively source target)
                               (delete-file-recursively source)))
                           '("man3" "man5")))))))))
    (native-inputs
     (append (package-native-inputs fontconfig)
             `(("docbook-utils" ,docbook-utils))))
    (properties (alist-delete 'hidden? (package-properties fontconfig)))))

(define-public t1lib
  (package
   (name "t1lib")
   (version "5.1.2")
   (source (origin
            (method url-fetch)
            (uri (list (string-append "ftp://sunsite.unc.edu/pub/Linux/libs/"
                                      "graphics/" name "-" version ".tar.gz")
                       (string-append "https://fossies.org/linux/misc/old/"
                                      name "-" version ".tar.gz")))
            (sha256 (base32
                     "0nbvjpnmcznib1nlgg8xckrmsw3haa154byds2h90y2g0nsjh4w2"))
            (patches (search-patches
                       "t1lib-CVE-2010-2642.patch" ; 2011-0443, 2011-5244
                       "t1lib-CVE-2011-0764.patch"
                       "t1lib-CVE-2011-1552+.patch")))) ; 2011-1553, 2011-1554
   (properties `((lint-hidden-cve . ("CVE-2011-0433"
                                     "CVE-2011-1553"
                                     "CVE-2011-1554"
                                     "CVE-2011-5244"))))
   (build-system gnu-build-system)
   (arguments
    ;; Making the documentation requires latex, but t1lib is also an input
    ;; for building texlive.
    `(#:tests? #f ; no test target
      #:make-flags
      '("without_doc")))
   (synopsis "Library for generating bitmaps from Type 1 fonts")
   (description
    "T1lib is a library for generating/rasterising bitmaps from Type 1 fonts.
It is based on the code of the X11 rasteriser of the X11 project.

The bitmaps created by t1lib are returned in a data structure with type
GLYPH.  This special GLYPH-type is also used in the X11 window system to
describe character bitmaps.  It contains the bitmap data as well as some
metric information.  But t1lib is in itself entirely independent of the
X11-system or any other graphical user interface.")
   (license license:gpl2)
   (home-page "https://www.t1lib.org/")))

(define-public teckit
  (package
    (name "teckit")
    (version "2.5.10")                  ; signed by key 0xC9183BEA0288CDEE
    (source
     (origin
       (method url-fetch)
       (uri (string-append "https://github.com/silnrsi/teckit/releases/"
                           "download/v" version "/teckit-" version ".tar.gz"))
       (sha256
        (base32 "12qnf8nhxyr4d5pc01s3vc6h726506957an4vvmmfz633cqi5796"))))
    (build-system gnu-build-system)
    (arguments
     '(#:configure-flags '("--disable-static")))
    (inputs
     (list zlib expat))
    (native-inputs
     (list perl))                 ;for the tests
    (synopsis "Toolkit for encoding conversions")
    (description
     "TECkit is a low-level toolkit intended to be used by other applications
that need to perform encoding conversions (e.g., when importing legacy data
into a Unicode-based application).  The primary component of the TECkit
package is therefore a library that performs conversions; this is the
\"TECkit engine\".  The engine relies on mapping tables in a specific binary
format (for which documentation is available); there is a compiler that
creates such tables from a human-readable mapping description (a simple
text file).

To facilitate the development and testing of mapping tables for TECkit,
several applications are also included in the current package; these
include simple tools for applying conversions to plain-text and Standard
Format files, as well as both command-line and simple GUI versions of the
TECkit compiler.  However, it is not intended that these tools will be the
primary means by which end users perform conversions, and they have not
been designed, tested, and debugged to the extent that general-purpose
applications should be.")
    (license license:lgpl2.1+)
    (home-page "https://scripts.sil.org/cms/scripts/page.php?cat_id=teckit")))

(define-public graphite2
  (package
   (name "graphite2")
   (version "1.3.13")
   (source
     (origin
       (method url-fetch)
       (uri (string-append "https://github.com/silnrsi/graphite/releases/"
                           "download/" version "/" name "-" version ".tgz"))
       (sha256
        (base32
         "01jzhwnj1c3d68dmw15jdxly0hwkmd8ja4kw755rbkykn1ly2qyx"))))
   (build-system cmake-build-system)
   (native-inputs
    (list python python-fonttools-minimal))
   (inputs
    (list freetype))
   (arguments
    (if (system-hurd?)
        (list
         #:phases
         #~(modify-phases %standard-phases
             (replace 'check
               ;; cmake-build-system ignores #:make-flags for make check
               (lambda* (#:key test-target tests? parallel-tests?
                         #:allow-other-keys)
                 (if tests?
                     (let ((jobs (if parallel-tests?
                                     (number->string (parallel-job-count))
                                     "1")))
                       (invoke "make"
                               (string-append
                                "ARGS=-j " jobs " --exclude-regex ^awamicmp3$")
                               test-target))
                     (format #t "test suite not run~%"))))))
        '()))
   (synopsis "Reimplementation of the SIL Graphite text processing engine")
   (description
    "Graphite2 is a reimplementation of the SIL Graphite text processing
engine.  Graphite is a smart font technology designed to facilitate the
process known as shaping.  This process takes an input Unicode text string
and returns a sequence of positioned glyphids from the font.")
   (license license:lgpl2.1+)
   (home-page "https://github.com/silnrsi/graphite")))

(define-public potrace
  (package
    (name "potrace")
    (version "1.16")
    (source
     (origin
      (method url-fetch)
      (uri (string-append "mirror://sourceforge/potrace/" version
                          "/potrace-" version ".tar.gz"))
      (sha256
       (base32
        "1k3sxgjqq0jnpk9xxys05q32sl5hbf1lbk1gmfxcrmpdgnhli0my"))))
    (build-system gnu-build-system)
    (native-inputs (list ghostscript)) ;for tests
    (inputs (list zlib))
    (arguments
     `(#:configure-flags
      `("--with-libpotrace"))) ; install library and headers
    (synopsis "Transform bitmaps into vector graphics")
    (description
     "Potrace is a tool for tracing a bitmap, which means, transforming a
bitmap into a smooth, scalable image.  The input is a bitmap (PBM, PGM, PPM,
or BMP format), and the default output is an encapsulated PostScript
file (EPS).  A typical use is to create EPS files from scanned data, such as
company or university logos, handwritten notes, etc.  The resulting image is
not \"jaggy\" like a bitmap, but smooth.  It can then be rendered at any
resolution.")
    (license license:gpl2+)
    (home-page "https://potrace.sourceforge.net/")))

(define-public psftools
  (package
    (name "psftools")
    (version "1.1.1")
    (source
     (origin
       (method url-fetch)
       (uri (string-append "https://www.seasip.info/Unix/PSF/"
                           "psftools-" version ".tar.gz"))
       (sha256
        (base32 "1lv6kvrcbspyh7a0hlji84wbmw6xh87r3iaafq3khp88kgh1irri"))))
    (build-system gnu-build-system)
    (arguments
     (list
      #:configure-flags #~(list "--disable-static")))
    (home-page "https://www.seasip.info/Unix/PSF/")
    (synopsis
     "Convert PSF fixed-width bitmap (console) fonts from/to other formats")
    (description
     "@acronym{PSF, PC Screen Font} is the simple monospaced bitmap font format
used by the Linux kernel for console fonts.  The PSF Tools convert between PSF
and many other font formats, similar to what the NetPBM package does for images.

It includes converters for a good number of common bitmap font formats such as
@file{.BDF}, @file{.FNT}, and @file{.FON} files, Berkeley vfonts, classic
Amstrad/Sinclair/Hercules/BBC Micro soft fonts, and raw (DOS-style) fonts.

It also supports less traditional formats such as PBM/XBM images, plain text
(for rudimentary editing), and C header files.")
    (license license:gpl2+)))

(define-public libotf
  (package
    (name "libotf")
    (version "0.9.16")
    (source (origin
              (method url-fetch)
              (uri (string-append "mirror://savannah/m17n/libotf-"
                                  version ".tar.gz"))
              (sha256
               (base32 "0sq6g3xaxw388akws6qrllp3kp2sxgk2dv4j79k6mm52rnihrnv8"))))
    (build-system gnu-build-system)
    (native-inputs
     (list pkg-config))
    (propagated-inputs
     (list freetype))
    (home-page "https://www.nongnu.org/m17n/")
    (synopsis "Library for handling OpenType Font")
    (description "This library can read Open Type Layout Tables from an OTF
file.  Currently these tables are supported; head, name, cmap, GDEF, GSUB, and
GPOS.  It can convert a Unicode character sequence to a glyph code sequence by
using the above tables.")
    (license license:lgpl2.0+)))

(define-public libspiro
  (package
    (name "libspiro")
    (version "20200505")
    (source
     (origin
      (method url-fetch)
      (uri (string-append "https://github.com/fontforge/libspiro/releases"
                          "/download/" version "/libspiro-dist-" version ".tar.gz"))
      (sha256
       (base32
        "0j8fmyj4wz6mqk17dqs6f8jx0i52n68gv5px17qbrjnbilg9mih6"))))
    (build-system gnu-build-system)
    (arguments
     '(#:configure-flags '("--disable-static")))
    (synopsis "Clothoid to bezier conversion library")
    (description
     "Raph Levien's Spiro package as a library.  A mechanism for drawing
smooth contours with constant curvature at the spline joins.")
    (license license:gpl2+)
    (home-page "https://libspiro.sourceforge.net/")))

(define-public libuninameslist
  (package
    (name "libuninameslist")
    (version "20200313")
    (home-page "https://github.com/fontforge/libuninameslist")
    (source
     (origin
       (method url-fetch)
       (uri (string-append home-page "/releases/download/" version
                           "/libuninameslist-dist-" version ".tar.gz"))
       (sha256
        (base32
         "10ri80c64xb4rhbif3sr87y5vhi3m702zb0m02imvj1jib9rq0m8"))))
    (build-system gnu-build-system)
    (synopsis "Unicode names and annotation list")
    (description
     "LibUniNamesList holds www.unicode.org Nameslist.txt data which can be
useful for programs that need Unicode \"Names\", \"Annotations\", and block
definitions.")
    ;; COPYING specifies GPL2, but according to LICENSE it only covers the
    ;; configure script.  The actual code is BSD-3, and the Unicode data
    ;; is governed by an X11-style license only found on the web.
    (license (list license:bsd-3
                   (license:x11-style
                    "https://www.unicode.org/copyright.html#License")))))

(define-public fontforge
  (package
    (name "fontforge")
    (version "20220308")
    (source (origin
              (method url-fetch)
              (uri (string-append
                    "https://github.com/fontforge/fontforge/releases/download/"
                    version "/fontforge-" version ".tar.xz"))
              (sha256
               (base32 "0ncfc4ajwy4ng6b6h79w52jh9z3lngvf3f3ldi1wzkhcg9zh3r01"))))
    (build-system cmake-build-system)
    (native-inputs
     (list pkg-config))
    (inputs
     (list cairo
           bash-minimal
           fontconfig                   ;dlopen'd
           freetype
           gettext-minimal
           libice
           libsm
           libx11
           libxi
           libjpeg-turbo
           libltdl
           libpng
           libspiro
           libtiff
           libungif
           libxft
           libxml2
           pango
           potrace
           python
           zlib))
    (arguments
     (list
      #:configure-flags #~'( ;; TODO: Provide GTK+ for the Wayland-friendly GDK
                            ;; backend, instead of the legacy X11 backend.
                            ;; Currently it introduces a circular dependency.
                            "-DENABLE_X11=ON")
      #:phases
      #~(modify-phases %standard-phases
          (add-after 'unpack 'do-not-override-RPATH
            (lambda _
              ;; Do not attempt to set a default RPATH, as our ld-wrapper
              ;; already does the right thing.
              (substitute* "CMakeLists.txt"
                (("^set_default_rpath\\(\\)")
                 ""))))
          #$@(if (target-hurd?)
                 #~((add-after 'unpack 'apply-hurd-patch
                      (lambda _
                        (let ((patch-file
                               #$(local-file
                                  (search-patch "fontforge-hurd.patch"))))
                          (invoke "patch" "--force" "-p1" "-i" patch-file)))))
                 #~())
          #$@(if (system-hurd?)
                 #~((replace 'check
                      ;; cmake-build-system ignores #:make-flags for make check
                      (lambda* (#:key test-target tests? parallel-tests?
                                #:allow-other-keys)
                        (let ((skip '("test0001_py" "test0001_pyhook")))
                          (if tests?
                              (let ((jobs
                                     (if parallel-tests?
                                         (number->string (parallel-job-count))
                                         "1")))
                                (invoke "make"
                                        (string-append "ARGS=-j " jobs
                                                       " --exclude-regex ^"
                                                       (string-join skip "\\|")
                                                       "$")
                                        test-target))
                              (format #t "test suite not run~%"))))))
                 #~())
          (add-after 'install 'set-library-path
            (lambda* (#:key inputs outputs #:allow-other-keys)
              (let ((out (assoc-ref outputs "out"))
                    (potrace (dirname
                              (search-input-file inputs "bin/potrace"))))
                (wrap-program (string-append out "/bin/fontforge")
                  ;; Fontforge dynamically opens libraries.
                  `("LD_LIBRARY_PATH" ":" prefix
                    ,(map (lambda (input)
                            (string-append (assoc-ref inputs input)
                                           "/lib"))
                          '("libtiff" "libjpeg-turbo" "libpng" "libungif"
                            "libxml2" "zlib" "libspiro" "freetype"
                            "pango" "cairo" "fontconfig-minimal")))
                  ;; Checks for potrace program at runtime
                  `("PATH" ":" prefix (,potrace)))))))))
    (synopsis "Outline font editor")
    (description
     "FontForge allows you to create and modify postscript, truetype and
opentype fonts.  You can save fonts in many different outline formats, and
generate bitmaps.")
    (license license:gpl3+)
    (home-page "https://fontforge.github.io")))

;; This is the last version that supports Python 2, which is needed for
;; GNU FreeFont.  Remove once no longer required.
(define-public fontforge-20190801
  (package
    (inherit fontforge)
    (version "20190801")
    (source (origin
              (method url-fetch)
              (uri (string-append
                    "https://github.com/fontforge/fontforge/releases/download/"
                    version "/fontforge-" version ".tar.gz"))
              (sha256
               (base32 "0lh8yx01asbzxm6car5cfi64njh5p4lxc7iv8dldr5rwg357a86r"))))
    (build-system gnu-build-system)
    (arguments
     (substitute-keyword-arguments (package-arguments fontforge)
       ((#:configure-flags _)
        #~'())
       ((#:phases phases)
        #~(modify-phases #$phases
            (delete 'do-not-override-RPATH)))))
    (inputs
     (modify-inputs (package-inputs fontforge)
       (prepend libuninameslist)
       (replace "python" python-2)))))

(define-public python-statmake
  (package
    (name "python-statmake")
    (version "0.6.0")
    (source (origin
              (method git-fetch)
              (uri (git-reference
                    (url "https://github.com/daltonmaag/statmake")
                    (commit (string-append "v" version))))
              (file-name (git-file-name name version))
              (sha256
               (base32
                "1k6fkzyhsfkgi599sb017wzf4jzbnp5wjg1kla1b33vgjpa7n5nw"))))
    (build-system pyproject-build-system)
    (arguments
     (list
      #:phases
      #~(modify-phases %standard-phases
          (add-after 'unpack 'adjust-for-older-attrs
            ;; Our older attrs package is using the 'attr' rather than 'attrs'
            ;; namespace.
            ;; TODO: Remove after python-attrs is updated to >= 21.4.0.
            (lambda _
              (substitute* "pyproject.toml"
                (("attrs = \">=21.3\"")
                 "attrs = \">=21.2\""))
              (substitute* (find-files "." "\\.py$")
                (("from attrs\\b")
                 "from attr")
                (("import attrs")
                 "import attr")
                (("@attrs")
                 "@attr")
                (("\\battrs\\.")
                 "attr.")))))))
    (native-inputs
     (list python-poetry-core
           python-pytest
           python-ufo2ft))
    (propagated-inputs
     (list python-attrs
           python-cattrs
           python-fonttools))
    (home-page "https://github.com/daltonmaag/statmake")
    (synopsis "Apply OpenType STAT information to a variable font")
    (description
     "@command{statmake} takes a user-written Stylespace that defines
@url{https://docs.microsoft.com/en-us/typography/opentype/spec/stat, OpenType
STAT information} for an entire font family and then (potentially subsets and)
applies it to a specific variable font.  This spares users from having to deal
with @url{https://github.com/fonttools/fonttools/, raw TTX dumps} and juggling
with @samp{nameIDs}.")
    (license license:expat)))

(define-public python-ufolib2
  (package
    (name "python-ufolib2")
    (version "0.13.1")
    (source
     (origin
       (method url-fetch)
       (uri (pypi-uri "ufoLib2" version))
       (sha256
        (base32 "0yx4i8q5rfyqhr2fj70a7z1bp1jv7bdlr64ww9z4nv9ycbda4x9j"))))
    (build-system pyproject-build-system)
    (native-inputs
     (list python-pytest python-setuptools-scm))
    (propagated-inputs (list python-attrs python-fonttools))
    (home-page "https://github.com/fonttools/ufoLib2")
    (synopsis "Unified Font Object (UFO) font processing library")
    (description "The ufoLib2 Python library is meant to be a thin
representation of the Unified Font Object (UFO) version 3 data model, intended
for programmatic manipulation and fast batch processing of UFOs.  It resembles
the defcon library, but does without notifications, the layout engine and
other support classes.  Where useful and possible, ufoLib2 tries to be
API-compatible with defcon.")
    (license license:asl2.0)))

;;; A variant used to break a cycle between python-fontpens and
;;; python-fontparts.
(define-public python-defcon-bootstrap
  (package
    (name "python-defcon-bootstrap")
    (version "0.10.2")
    (source
     (origin
       (method url-fetch)
       (uri (pypi-uri "defcon" version ".zip"))
       (sha256
        (base32 "0i1a306b8c42dpbplwxj6ili2aac5lwq2ir6r1jswicysvk9dqxf"))))
    (build-system python-build-system)
    (propagated-inputs (list python-fontpens-bootstrap python-fonttools))
    (native-inputs
     (list python-pytest
           python-pytest-runner
           python-setuptools-scm
           unzip))
    (home-page "https://github.com/robotools/defcon")
    (synopsis "Flexible objects for representing @acronym{UFO, unified font object} data")
    (description "Defcon is a set of @acronym{UFO, unified font object} based
objects optimized for use in font editing applications.  The objects are built
to be lightweight, fast and flexible.  The objects are very bare-bones and
they are not meant to be end-all, be-all objects.  Rather, they are meant to
provide base functionality so that you can focus on your application’s
behavior, not object observing or maintaining cached data.  Defcon implements
UFO3 as described by the UFO font format.")
    (license license:expat)))

(define-public python-defcon
  (hidden-package
   (package/inherit python-defcon-bootstrap
     (name "python-defcon")
     (propagated-inputs
      (modify-inputs (package-propagated-inputs python-defcon-bootstrap)
        (replace "python-fontpens-bootstrap" python-fontpens))))))

(define-public nototools
  (package
    (name "nototools")
    (version "0.2.16")
    (source
     (origin
       (method git-fetch)
       (uri (git-reference
             (url "https://github.com/googlefonts/nototools")
             (commit (string-append "v" version))))
       (file-name (git-file-name name version))
       (sha256
        (base32
         "14rrdamkmhrykff8ln07fq9cm8zwj3k113lzwjcy0lgz23g51jyl"))))
    (build-system python-build-system)
    (arguments
     (list
      #:phases
      #~(modify-phases %standard-phases
          (add-before 'build 'pretend-version
            (lambda _
              (setenv "SETUPTOOLS_SCM_PRETEND_VERSION" #$version)))
          (replace 'check
            (lambda* (#:key tests? #:allow-other-keys)
              (with-directory-excursion "tests"
                (invoke "./run_tests")))))))
    (native-inputs (list python-setuptools-scm))
    (propagated-inputs (list python-afdko))
    (home-page "https://github.com/googlei18n/nototools")
    (synopsis "Noto fonts support tools and scripts")
    (description
     "Nototools is a Python package containing Python scripts used to
maintain the Noto Fonts project.")
    (license (list license:asl2.0
                   ;; Sample texts are attributed to UN and OHCHR.
                   ;; The permissions on the UDHR are pretty lax:
                   ;; http://www.ohchr.org/EN/UDHR/Pages/Introduction.aspx
                   ;; "If UDHR translations or materials are reproduced, users
                   ;; should make reference to this website as a source by
                   ;; providing a link."
                   license:public-domain
                   (license:non-copyleft
                    "file://sample_texts/attributions.txt"
                    "See sample_texts/attributions.txt in the distribution.")))))

(define-public fcft
  (package
    (name "fcft")
    (version "3.0.1")
    (home-page "https://codeberg.org/dnkl/fcft")
    (source (origin
              (method git-fetch)
              (uri (git-reference (url home-page) (commit version)))
              (file-name (git-file-name name version))
              (sha256
               (base32
                "0jxy92ny8b7s7yvz1mr8zpf7l2zsn506fi9f98pvh9k25jprg0cx"))))
    (build-system meson-build-system)
    (native-inputs
     (list check pkg-config scdoc))
    (propagated-inputs
     (list ;; Required by fcft.pc.
           fontconfig
           freetype
           harfbuzz
           pixman
           tllist))
    (synopsis "Font loading and glyph rasterization library")
    (description
     "@code{fcft} is a small font loading and glyph rasterization library
built on-top of FontConfig, FreeType2 and pixman.

It can load and cache fonts from a fontconfig-formatted name string, e.g.
@code{Monospace:size=12}, optionally with user configured fallback fonts.

After a font has been loaded, you can rasterize glyphs.  When doing so, the
primary font is first considered.  If it does not have the requested glyph,
the user configured fallback fonts (if any) are considered.  If none of the
user configured fallback fonts has the requested glyph, the FontConfig
generated list of fallback fonts are checked.")
    ;; The code is distributed under the Expat license, but embeds Unicode
    ;; data files carrying the Unicode license.
    (license (list license:expat license:unicode))))

(define-public fontmanager
  (package
   (name "fontmanager")
   (version "0.8.7")
   (source
    (origin
      (method git-fetch)
      (uri (git-reference
            (url "https://github.com/FontManager/font-manager")
            (commit version)))
      (file-name (git-file-name name version))
      (sha256
       (base32 "0nyda2a6vbzyz4sn9mmrr8bkifzxmmjp7x9a3c4s6n925ccy79cn"))))
   (build-system meson-build-system)
   (arguments
    `(#:glib-or-gtk? #t
      #:build-type "release"
      #:configure-flags
      (list (string-append "-Dc_link_args=-Wl,-rpath="
                           (assoc-ref %outputs "out")
                           "/lib/font-manager"))))
   (native-inputs
    `(("desktop-file-utils" ,desktop-file-utils)
      ("gettext" ,gettext-minimal)
      ("glib" ,glib "bin")
      ("gobject-introspection" ,gobject-introspection)
      ("pkg-config" ,pkg-config)
      ("python-wrapper" ,python-wrapper)
      ("vala" ,vala-0.52)
      ("yelp-tools" ,yelp-tools)))
   (inputs
    `(("fonconfig" ,fontconfig)
      ("freetype" ,freetype)
      ("gsettings-desktop-schemas" ,gsettings-desktop-schemas)
      ("gtk+" ,gtk+)
      ("json-glib" ,json-glib)
      ("libsoup" ,libsoup-minimal-2)
      ("sqlite" ,sqlite)
      ("webkitgtk" ,webkitgtk-with-libsoup2)))
   (home-page "https://fontmanager.github.io/")
   (synopsis "Simple font management for GTK+ desktop environments")
   (description "Font Manager is intended to provide a way for users to
easily manage desktop fonts, without having to resort to command-line
tools or editing configuration files by hand.
While designed primarily with the GNOME Desktop Environment in mind, it should
work well with other GTK+ desktop environments.")
   (license license:gpl3+)))

(define-public fntsample
  (package
    (name "fntsample")
    (version "5.4")
    (source (origin
              (method git-fetch)
              (uri (git-reference
                     (url "https://github.com/eugmes/fntsample")
                     (commit (string-append "release/" version))))
              (file-name (git-file-name name version))
              (sha256
               (base32
                "0pcqqdriv6hq64zrqd9vhdd9p2vhimjnajcxdz10qnqgrkmm751v"))))
    (build-system cmake-build-system)
    (arguments
     `(#:tests? #f ; There are no tests.
       #:configure-flags
       (list (string-append
              "-DUNICODE_BLOCKS=" (assoc-ref %build-inputs "unicode-blocks")))
       #:phases
       (modify-phases %standard-phases
         (add-after 'install 'set-library-path
           (lambda* (#:key inputs outputs #:allow-other-keys)
             (let* ((out      (assoc-ref outputs "out"))
                    (pdf-api2 (assoc-ref inputs "perl-pdf-api2"))
                    (intl     (assoc-ref inputs "perl-libintl-perl"))
                    (perllib  (string-append pdf-api2
                                             "/lib/perl5/site_perl/"
                                             ,(package-version perl)
                                             ":" intl
                                             "/lib/perl5/site_perl/"
                                             ,(package-version perl))))
               (wrap-program (string-append out "/bin/pdfoutline")
                 `("PERL5LIB" ":" prefix (,perllib)))))))))
    (native-inputs
     `(("pkg-config" ,pkg-config)
       ("gettext" ,gettext-minimal)))
    (inputs
     `(("cairo" ,cairo)
       ("bash-minimal", bash-minimal)
       ("fontconfig" ,fontconfig)
       ("freetype" ,freetype)
       ("glib" ,glib)
       ("pango" ,pango)
       ("perl-pdf-api2" ,perl-pdf-api2)
       ("perl-libintl-perl" ,perl-libintl-perl)
       ("unicode-blocks"
        ,(let ((version "14.0.0"))
           (origin
             (method url-fetch)
             (uri (string-append "https://unicode.org/Public/"
                                 version "/ucd/Blocks.txt"))
             (file-name (string-append "unicode-blocks-" version ".txt"))
             (sha256
              (base32
               "05vzgrvfp35mgxjgkm4wnxjjgzva8n6545i9jxd4pczpvvfp122r")))))))
    (home-page "https://github.com/eugmes/fntsample")
    (synopsis "PDF and PostScript font samples generator")
    (description "This package provides a tool that can be used to make font
samples that show coverage of the font and are similar in appearance to
Unicode Charts.  It was developed for use with DejaVu Fonts project.")
    (license license:gpl3+)))

(define-public libraqm
  (package
    (name "libraqm")
    (version "0.8.0")
    (source
     (origin
       (method git-fetch)
       (uri (git-reference
             (url "https://github.com/HOST-Oman/libraqm")
             (commit (string-append "v" version))))
       (file-name (git-file-name name version))
       (sha256
        (base32 "0qrdw67n14n0km2f8l0gk8scgj3ybz662s9x8jwj3rrj33nl2d1a"))))
    (build-system meson-build-system)
    (native-inputs
     (list gtk-doc/stable pkg-config python-wrapper))
    (inputs
     (list freetype fribidi harfbuzz))
    (home-page "https://github.com/HOST-Oman/libraqm")
    (synopsis "Library for complex text layout")
    (description
     "Raqm is a small library that encapsulates the logic for complex text
layout and provides a convenient API.

It currently provides bidirectional text support (using FriBiDi),
shaping (using HarfBuzz), and proper script itemization.  As a result, Raqm
can support most writing systems covered by Unicode.")
    (license license:expat)))

(define-public lcdf-typetools
  (package
    (name "lcdf-typetools")
    (version "2.108")
    (source (origin
              (method git-fetch)
              (uri (git-reference
                     (url "https://github.com/kohler/lcdf-typetools")
                     (commit (string-append "v" version))))
              (file-name (git-file-name name version))
              (sha256
               (base32
                "0a6jqaqwq43ldjjjlnsh6mczs2la9363qav7v9fyrfzkfj8kw9ad"))))
    (build-system gnu-build-system)
    (arguments
     `(#:configure-flags
       ;; This is only provided by the monolithic texlive distribution.
       ;; FIXME: texlive-kpathsea doesn't come with the library and headers
       (list "--without-kpathsea")))
    (native-inputs
     (list autoconf automake))
    (home-page "https://lcdf.org/type/")
    (synopsis "Multiple font manipulation tools")
    (description "LCDF Typetools comprises several programs for manipulating
PostScript Type 1, Type 1 Multiple Master, OpenType, and TrueType fonts.
These tools are cfftot1, mmafm, mmpfb, otfinfo, otftotfm, t1dotlessj, t1lint,
t1rawfm, t1reencode, t1testpage and ttftotype42.")
    (license license:gpl2+)))

(define-public bdf2sfd
  (package
    (name "bdf2sfd")
    (version "1.1.8")
    (source (origin
              (method git-fetch)
              (uri (git-reference
                    (url "https://github.com/fcambus/bdf2sfd")
                    (commit "1.1.8")))
              (file-name (git-file-name name version))
              (sha256
               (base32
                "0pa92gjiijp9xqnw9dcvz24s6qk11a4lp5q6s5psd6mpkhpd88zq"))))
    (build-system cmake-build-system)
    (home-page "https://github.com/fcambus/bdf2sfd")
    (synopsis "BDF to SFD converter, allowing to vectorize bitmap fonts")
    (description
     "bdf2sfd is a
@uref{https://en.wikipedia.org/wiki/Glyph_Bitmap_Distribution_Format,
BDF} to @uref{https://fontforge.org/docs/techref/sfdformat.html, SFD}
converter, allowing to vectorize bitmap fonts.  It works by converting
each pixel of a glyph to a polygon, which produces large and
unoptimized SFD files that should be post-processed using
@uref{https://fontforge.org, FontForge}.")
    (license license:bsd-2)))<|MERGE_RESOLUTION|>--- conflicted
+++ resolved
@@ -18,11 +18,8 @@
 ;;; Copyright © 2023 gemmaro <gemmaro.dev@gmail.com>
 ;;; Copyright © 2023 John Kehayias <john.kehayias@protonmail.com>
 ;;; Copyright © 2023 Janneke Nieuwenhuizen <janneke@gnu.org>
-<<<<<<< HEAD
 ;;; Copyright © 2023 Zheng Junjie <873216071@qq.com>
-=======
 ;;; Copyright © 2023 pinoaffe <pinoaffe@gmail.com>
->>>>>>> 61f2d84e
 ;;;
 ;;; This file is part of GNU Guix.
 ;;;
