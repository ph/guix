--- conflicted
+++ resolved
@@ -55,12 +55,8 @@
 (define-public expat
   (package
     (name "expat")
-<<<<<<< HEAD
     (version "2.2.1")
-=======
-    (version "2.2.0")
     (replacement expat-2.2.2)
->>>>>>> 9478c059
     (source (origin
              (method url-fetch)
              (uri (string-append "mirror://sourceforge/expat/expat/"
@@ -77,8 +73,6 @@
 things the parser might find in the XML document (like start tags).")
     (license license:expat)))
 
-<<<<<<< HEAD
-=======
 (define expat-2.2.2  ; Fixes CVE-2017-9233, CVE-2016-9063 and other issues.
   (package
     (inherit expat)
@@ -91,7 +85,6 @@
               (base32
                "0ik0r39ala9c6hj4kxrk933klgwkzlkbrfhvhaykx8l1rwgr2xj3"))))))
 
->>>>>>> 9478c059
 (define-public libebml
   (package
     (name "libebml")
